#
# Licensed to the Apache Software Foundation (ASF) under one or more
# contributor license agreements.  See the NOTICE file distributed with
# this work for additional information regarding copyright ownership.
# The ASF licenses this file to You under the Apache License, Version 2.0
# (the "License"); you may not use this file except in compliance with
# the License.  You may obtain a copy of the License at
#
#    http://www.apache.org/licenses/LICENSE-2.0
#
# Unless required by applicable law or agreed to in writing, software
# distributed under the License is distributed on an "AS IS" BASIS,
# WITHOUT WARRANTIES OR CONDITIONS OF ANY KIND, either express or implied.
# See the License for the specific language governing permissions and
# limitations under the License.
#

import warnings

from pyspark import since
from pyspark.ml.util import *
<<<<<<< HEAD
from pyspark.ml.wrapper import JavaEstimator, JavaModel, JavaCallable
=======
from pyspark.ml.wrapper import JavaEstimator, JavaModel
from pyspark.ml.param import TypeConverters
>>>>>>> 342079dc
from pyspark.ml.param.shared import *
from pyspark.ml.regression import (
    RandomForestParams, TreeEnsembleParams, DecisionTreeModel, TreeEnsembleModels)
from pyspark.mllib.common import inherit_doc


__all__ = ['LogisticRegression', 'LogisticRegressionModel',
           'BinaryLogisticRegressionSummary', 'BinaryLogisticRegressionTrainingSummary',
           'DecisionTreeClassifier', 'DecisionTreeClassificationModel',
           'GBTClassifier', 'GBTClassificationModel',
           'RandomForestClassifier', 'RandomForestClassificationModel',
           'NaiveBayes', 'NaiveBayesModel',
           'MultilayerPerceptronClassifier', 'MultilayerPerceptronClassificationModel']


@inherit_doc
class LogisticRegression(JavaEstimator, HasFeaturesCol, HasLabelCol, HasPredictionCol, HasMaxIter,
                         HasRegParam, HasTol, HasProbabilityCol, HasRawPredictionCol,
                         HasElasticNetParam, HasFitIntercept, HasStandardization, HasThresholds,
                         HasWeightCol, JavaMLWritable, JavaMLReadable):
    """
    Logistic regression.
    Currently, this class only supports binary classification.

    >>> from pyspark.sql import Row
    >>> from pyspark.mllib.linalg import Vectors
    >>> df = sc.parallelize([
    ...     Row(label=1.0, weight=2.0, features=Vectors.dense(1.0)),
    ...     Row(label=0.0, weight=2.0, features=Vectors.sparse(1, [], []))]).toDF()
    >>> lr = LogisticRegression(maxIter=5, regParam=0.01, weightCol="weight")
    >>> model = lr.fit(df)
    >>> model.coefficients
    DenseVector([5.5...])
    >>> model.intercept
    -2.68...
    >>> test0 = sc.parallelize([Row(features=Vectors.dense(-1.0))]).toDF()
    >>> result = model.transform(test0).head()
    >>> result.prediction
    0.0
    >>> result.probability
    DenseVector([0.99..., 0.00...])
    >>> result.rawPrediction
    DenseVector([8.22..., -8.22...])
    >>> test1 = sc.parallelize([Row(features=Vectors.sparse(1, [0], [1.0]))]).toDF()
    >>> model.transform(test1).head().prediction
    1.0
    >>> lr.setParams("vector")
    Traceback (most recent call last):
        ...
    TypeError: Method setParams forces keyword arguments.
    >>> lr_path = temp_path + "/lr"
    >>> lr.save(lr_path)
    >>> lr2 = LogisticRegression.load(lr_path)
    >>> lr2.getMaxIter()
    5
    >>> model_path = temp_path + "/lr_model"
    >>> model.save(model_path)
    >>> model2 = LogisticRegressionModel.load(model_path)
    >>> model.coefficients[0] == model2.coefficients[0]
    True
    >>> model.intercept == model2.intercept
    True

    .. versionadded:: 1.3.0
    """

    threshold = Param(Params._dummy(), "threshold",
                      "Threshold in binary classification prediction, in range [0, 1]." +
                      " If threshold and thresholds are both set, they must match.",
                      typeConverter=TypeConverters.toFloat)

    @keyword_only
    def __init__(self, featuresCol="features", labelCol="label", predictionCol="prediction",
                 maxIter=100, regParam=0.0, elasticNetParam=0.0, tol=1e-6, fitIntercept=True,
                 threshold=0.5, thresholds=None, probabilityCol="probability",
                 rawPredictionCol="rawPrediction", standardization=True, weightCol=None):
        """
        __init__(self, featuresCol="features", labelCol="label", predictionCol="prediction", \
                 maxIter=100, regParam=0.0, elasticNetParam=0.0, tol=1e-6, fitIntercept=True, \
                 threshold=0.5, thresholds=None, probabilityCol="probability", \
                 rawPredictionCol="rawPrediction", standardization=True, weightCol=None)
        If the threshold and thresholds Params are both set, they must be equivalent.
        """
        super(LogisticRegression, self).__init__()
        self._java_obj = self._new_java_obj(
            "org.apache.spark.ml.classification.LogisticRegression", self.uid)
        self._setDefault(maxIter=100, regParam=0.0, tol=1E-6, threshold=0.5)
        kwargs = self.__init__._input_kwargs
        self.setParams(**kwargs)
        self._checkThresholdConsistency()

    @keyword_only
    @since("1.3.0")
    def setParams(self, featuresCol="features", labelCol="label", predictionCol="prediction",
                  maxIter=100, regParam=0.0, elasticNetParam=0.0, tol=1e-6, fitIntercept=True,
                  threshold=0.5, thresholds=None, probabilityCol="probability",
                  rawPredictionCol="rawPrediction", standardization=True, weightCol=None):
        """
        setParams(self, featuresCol="features", labelCol="label", predictionCol="prediction", \
                  maxIter=100, regParam=0.0, elasticNetParam=0.0, tol=1e-6, fitIntercept=True, \
                  threshold=0.5, thresholds=None, probabilityCol="probability", \
                  rawPredictionCol="rawPrediction", standardization=True, weightCol=None)
        Sets params for logistic regression.
        If the threshold and thresholds Params are both set, they must be equivalent.
        """
        kwargs = self.setParams._input_kwargs
        self._set(**kwargs)
        self._checkThresholdConsistency()
        return self

    def _create_model(self, java_model):
        return LogisticRegressionModel(java_model)

    @since("1.4.0")
    def setThreshold(self, value):
        """
        Sets the value of :py:attr:`threshold`.
        Clears value of :py:attr:`thresholds` if it has been set.
        """
        self._paramMap[self.threshold] = value
        if self.isSet(self.thresholds):
            del self._paramMap[self.thresholds]
        return self

    @since("1.4.0")
    def getThreshold(self):
        """
        Gets the value of threshold or its default value.
        """
        self._checkThresholdConsistency()
        if self.isSet(self.thresholds):
            ts = self.getOrDefault(self.thresholds)
            if len(ts) != 2:
                raise ValueError("Logistic Regression getThreshold only applies to" +
                                 " binary classification, but thresholds has length != 2." +
                                 "  thresholds: " + ",".join(ts))
            return 1.0/(1.0 + ts[0]/ts[1])
        else:
            return self.getOrDefault(self.threshold)

    @since("1.5.0")
    def setThresholds(self, value):
        """
        Sets the value of :py:attr:`thresholds`.
        Clears value of :py:attr:`threshold` if it has been set.
        """
        self._paramMap[self.thresholds] = value
        if self.isSet(self.threshold):
            del self._paramMap[self.threshold]
        return self

    @since("1.5.0")
    def getThresholds(self):
        """
        If :py:attr:`thresholds` is set, return its value.
        Otherwise, if :py:attr:`threshold` is set, return the equivalent thresholds for binary
        classification: (1-threshold, threshold).
        If neither are set, throw an error.
        """
        self._checkThresholdConsistency()
        if not self.isSet(self.thresholds) and self.isSet(self.threshold):
            t = self.getOrDefault(self.threshold)
            return [1.0-t, t]
        else:
            return self.getOrDefault(self.thresholds)

    def _checkThresholdConsistency(self):
        if self.isSet(self.threshold) and self.isSet(self.thresholds):
            ts = self.getParam(self.thresholds)
            if len(ts) != 2:
                raise ValueError("Logistic Regression getThreshold only applies to" +
                                 " binary classification, but thresholds has length != 2." +
                                 " thresholds: " + ",".join(ts))
            t = 1.0/(1.0 + ts[0]/ts[1])
            t2 = self.getParam(self.threshold)
            if abs(t2 - t) >= 1E-5:
                raise ValueError("Logistic Regression getThreshold found inconsistent values for" +
                                 " threshold (%g) and thresholds (equivalent to %g)" % (t2, t))


class LogisticRegressionModel(JavaModel, JavaMLWritable, JavaMLReadable):
    """
    Model fitted by LogisticRegression.

    .. versionadded:: 1.3.0
    """

    @property
    @since("1.4.0")
    def weights(self):
        """
        Model weights.
        """

        warnings.warn("weights is deprecated. Use coefficients instead.")
        return self._call_java("weights")

    @property
    @since("1.6.0")
    def coefficients(self):
        """
        Model coefficients.
        """
        return self._call_java("coefficients")

    @property
    @since("1.4.0")
    def intercept(self):
        """
        Model intercept.
        """
        return self._call_java("intercept")

    @property
    @since("2.0.0")
    def summary(self):
        """
        Gets summary (e.g. residuals, mse, r-squared ) of model on
        training set. An exception is thrown if
        `trainingSummary == None`.
        """
        java_blrt_summary = self._call_java("summary")
        return BinaryLogisticRegressionTrainingSummary(java_blrt_summary)

    @property
    @since("2.0.0")
    def hasSummary(self):
        """
        Indicates whether a training summary exists for this model
        instance.
        """
        return self._call_java("hasSummary")

    """
    TODO: enable once Scala API is made public
    def evaluate(self, df):
        ""
        Evaluates the model on a testset.
        @param dataset Test dataset to evaluate model on.
        ""
        java_blr_summary = self._call_java("evaluate", df)
        return BinaryLogisticRegressionSummary(java_blr_summary)
    """


class LogisticRegressionSummary(JavaCallable):
    """
    Abstraction for Logistic Regression Results for a given model.

    .. versionadded:: 2.0.0
    """

    @property
    @since("2.0.0")
    def predictions(self):
        """
        Dataframe outputted by the model's `transform` method.
        """
        return self._call_java("predictions")

    @property
    @since("2.0.0")
    def probabilityCol(self):
        """
        Field in "predictions" which gives the calibrated probability
        of each instance as a vector.
        """
        return self._call_java("probabilityCol")

    @property
    @since("2.0.0")
    def labelCol(self):
        """
        Field in "predictions" which gives the true label of each
        instance.
        """
        return self._call_java("labelCol")

    @property
    @since("2.0.0")
    def featuresCol(self):
        """
        Field in "predictions" which gives the features of each instance
        as a vector.
        """
        return self._call_java("featuresCol")


class LogisticRegressionTrainingSummary(LogisticRegressionSummary):
    """
    Abstraction for multinomial Logistic Regression Training results.
    Currently, the training summary ignores the training weights except
    for the objective trace.

    .. versionadded:: 2.0.0
    """

    @property
    @since("2.0.0")
    def objectiveHistory(self):
        """
        Objective function (scaled loss + regularization) at each iteration.
        """
        return self._call_java("objectiveHistory")

    @property
    @since("2.0.0")
    def totalIterations(self):
        """
        Number of training iterations until termination.
        """
        return self._call_java("totalIterations")


class BinaryLogisticRegressionSummary(LogisticRegressionSummary):
    """
    .. note:: Experimental

    Binary Logistic regression results for a given model.

    .. versionadded:: 2.0.0
    """

    @property
    @since("2.0.0")
    def roc(self):
        """
        Returns the receiver operating characteristic (ROC) curve,
        which is an Dataframe having two fields (FPR, TPR) with
        (0.0, 0.0) prepended and (1.0, 1.0) appended to it.
        Reference: http://en.wikipedia.org/wiki/Receiver_operating_characteristic

        Note: This ignores instance weights (setting all to 1.0) from
        `LogisticRegression.weightCol`. This will change in later Spark
        versions.
        """
        return self._call_java("roc")

    @property
    @since("2.0.0")
    def areaUnderROC(self):
        """
        Computes the area under the receiver operating characteristic
        (ROC) curve.

        Note: This ignores instance weights (setting all to 1.0) from
        `LogisticRegression.weightCol`. This will change in later Spark
        versions.
        """
        return self._call_java("areaUnderROC")

    @property
    @since("2.0.0")
    def pr(self):
        """
        Returns the precision-recall curve, which is an Dataframe
        containing two fields recall, precision with (0.0, 1.0) prepended to it.

        Note: This ignores instance weights (setting all to 1.0) from
        `LogisticRegression.weightCol`. This will change in later Spark
        versions.
        """
        return self._call_java("pr")

    @property
    @since("2.0.0")
    def fMeasureByThreshold(self):
        """
        Returns a dataframe with two fields (threshold, F-Measure) curve
        with beta = 1.0.

        Note: This ignores instance weights (setting all to 1.0) from
        `LogisticRegression.weightCol`. This will change in later Spark
        versions.
        """
        return self._call_java("fMeasureByThreshold")

    @property
    @since("2.0.0")
    def precisionByThreshold(self):
        """
        Returns a dataframe with two fields (threshold, precision) curve.
        Every possible probability obtained in transforming the dataset
        are used as thresholds used in calculating the precision.

        Note: This ignores instance weights (setting all to 1.0) from
        `LogisticRegression.weightCol`. This will change in later Spark
        versions.
        """
        return self._call_java("precisionByThreshold")

    @property
    @since("2.0.0")
    def recallByThreshold(self):
        """
        Returns a dataframe with two fields (threshold, recall) curve.
        Every possible probability obtained in transforming the dataset
        are used as thresholds used in calculating the recall.

        Note: This ignores instance weights (setting all to 1.0) from
        `LogisticRegression.weightCol`. This will change in later Spark
        versions.
        """
        return self._call_java("recallByThreshold")


class BinaryLogisticRegressionTrainingSummary(BinaryLogisticRegressionSummary,
                                              LogisticRegressionTrainingSummary):
    """
    .. note:: Experimental

    Binary Logistic regression training results for a given model.

    .. versionadded:: 2.0.0
    """
    pass


class TreeClassifierParams(object):
    """
    Private class to track supported impurity measures.

    .. versionadded:: 1.4.0
    """
    supportedImpurities = ["entropy", "gini"]

    impurity = Param(Params._dummy(), "impurity",
                     "Criterion used for information gain calculation (case-insensitive). " +
                     "Supported options: " +
                     ", ".join(supportedImpurities), typeConverter=TypeConverters.toString)

    def __init__(self):
        super(TreeClassifierParams, self).__init__()

    @since("1.6.0")
    def setImpurity(self, value):
        """
        Sets the value of :py:attr:`impurity`.
        """
        self._paramMap[self.impurity] = value
        return self

    @since("1.6.0")
    def getImpurity(self):
        """
        Gets the value of impurity or its default value.
        """
        return self.getOrDefault(self.impurity)


class GBTParams(TreeEnsembleParams):
    """
    Private class to track supported GBT params.

    .. versionadded:: 1.4.0
    """
    supportedLossTypes = ["logistic"]


@inherit_doc
class DecisionTreeClassifier(JavaEstimator, HasFeaturesCol, HasLabelCol, HasPredictionCol,
                             HasProbabilityCol, HasRawPredictionCol, DecisionTreeParams,
                             TreeClassifierParams, HasCheckpointInterval, HasSeed):
    """
    `http://en.wikipedia.org/wiki/Decision_tree_learning Decision tree`
    learning algorithm for classification.
    It supports both binary and multiclass labels, as well as both continuous and categorical
    features.

    >>> from pyspark.mllib.linalg import Vectors
    >>> from pyspark.ml.feature import StringIndexer
    >>> df = sqlContext.createDataFrame([
    ...     (1.0, Vectors.dense(1.0)),
    ...     (0.0, Vectors.sparse(1, [], []))], ["label", "features"])
    >>> stringIndexer = StringIndexer(inputCol="label", outputCol="indexed")
    >>> si_model = stringIndexer.fit(df)
    >>> td = si_model.transform(df)
    >>> dt = DecisionTreeClassifier(maxDepth=2, labelCol="indexed")
    >>> model = dt.fit(td)
    >>> model.numNodes
    3
    >>> model.depth
    1
    >>> model.featureImportances
    SparseVector(1, {0: 1.0})
    >>> test0 = sqlContext.createDataFrame([(Vectors.dense(-1.0),)], ["features"])
    >>> result = model.transform(test0).head()
    >>> result.prediction
    0.0
    >>> result.probability
    DenseVector([1.0, 0.0])
    >>> result.rawPrediction
    DenseVector([1.0, 0.0])
    >>> test1 = sqlContext.createDataFrame([(Vectors.sparse(1, [0], [1.0]),)], ["features"])
    >>> model.transform(test1).head().prediction
    1.0

    .. versionadded:: 1.4.0
    """

    @keyword_only
    def __init__(self, featuresCol="features", labelCol="label", predictionCol="prediction",
                 probabilityCol="probability", rawPredictionCol="rawPrediction",
                 maxDepth=5, maxBins=32, minInstancesPerNode=1, minInfoGain=0.0,
                 maxMemoryInMB=256, cacheNodeIds=False, checkpointInterval=10, impurity="gini",
                 seed=None):
        """
        __init__(self, featuresCol="features", labelCol="label", predictionCol="prediction", \
                 probabilityCol="probability", rawPredictionCol="rawPrediction", \
                 maxDepth=5, maxBins=32, minInstancesPerNode=1, minInfoGain=0.0, \
                 maxMemoryInMB=256, cacheNodeIds=False, checkpointInterval=10, impurity="gini", \
                 seed=None)
        """
        super(DecisionTreeClassifier, self).__init__()
        self._java_obj = self._new_java_obj(
            "org.apache.spark.ml.classification.DecisionTreeClassifier", self.uid)
        self._setDefault(maxDepth=5, maxBins=32, minInstancesPerNode=1, minInfoGain=0.0,
                         maxMemoryInMB=256, cacheNodeIds=False, checkpointInterval=10,
                         impurity="gini")
        kwargs = self.__init__._input_kwargs
        self.setParams(**kwargs)

    @keyword_only
    @since("1.4.0")
    def setParams(self, featuresCol="features", labelCol="label", predictionCol="prediction",
                  probabilityCol="probability", rawPredictionCol="rawPrediction",
                  maxDepth=5, maxBins=32, minInstancesPerNode=1, minInfoGain=0.0,
                  maxMemoryInMB=256, cacheNodeIds=False, checkpointInterval=10,
                  impurity="gini", seed=None):
        """
        setParams(self, featuresCol="features", labelCol="label", predictionCol="prediction", \
                  probabilityCol="probability", rawPredictionCol="rawPrediction", \
                  maxDepth=5, maxBins=32, minInstancesPerNode=1, minInfoGain=0.0, \
                  maxMemoryInMB=256, cacheNodeIds=False, checkpointInterval=10, impurity="gini", \
                  seed=None)
        Sets params for the DecisionTreeClassifier.
        """
        kwargs = self.setParams._input_kwargs
        return self._set(**kwargs)

    def _create_model(self, java_model):
        return DecisionTreeClassificationModel(java_model)


@inherit_doc
class DecisionTreeClassificationModel(DecisionTreeModel):
    """
    Model fitted by DecisionTreeClassifier.

    .. versionadded:: 1.4.0
    """

    @property
    @since("2.0.0")
    def featureImportances(self):
        """
        Estimate of the importance of each feature.

        This generalizes the idea of "Gini" importance to other losses,
        following the explanation of Gini importance from "Random Forests" documentation
        by Leo Breiman and Adele Cutler, and following the implementation from scikit-learn.

        This feature importance is calculated as follows:
          - importance(feature j) = sum (over nodes which split on feature j) of the gain,
            where gain is scaled by the number of instances passing through node
          - Normalize importances for tree to sum to 1.

        Note: Feature importance for single decision trees can have high variance due to
              correlated predictor variables. Consider using a :class:`RandomForestClassifier`
              to determine feature importance instead.
        """
        return self._call_java("featureImportances")


@inherit_doc
class RandomForestClassifier(JavaEstimator, HasFeaturesCol, HasLabelCol, HasPredictionCol, HasSeed,
                             HasRawPredictionCol, HasProbabilityCol,
                             RandomForestParams, TreeClassifierParams, HasCheckpointInterval):
    """
    `http://en.wikipedia.org/wiki/Random_forest  Random Forest`
    learning algorithm for classification.
    It supports both binary and multiclass labels, as well as both continuous and categorical
    features.

    >>> import numpy
    >>> from numpy import allclose
    >>> from pyspark.mllib.linalg import Vectors
    >>> from pyspark.ml.feature import StringIndexer
    >>> df = sqlContext.createDataFrame([
    ...     (1.0, Vectors.dense(1.0)),
    ...     (0.0, Vectors.sparse(1, [], []))], ["label", "features"])
    >>> stringIndexer = StringIndexer(inputCol="label", outputCol="indexed")
    >>> si_model = stringIndexer.fit(df)
    >>> td = si_model.transform(df)
    >>> rf = RandomForestClassifier(numTrees=3, maxDepth=2, labelCol="indexed", seed=42)
    >>> model = rf.fit(td)
    >>> model.featureImportances
    SparseVector(1, {0: 1.0})
    >>> allclose(model.treeWeights, [1.0, 1.0, 1.0])
    True
    >>> test0 = sqlContext.createDataFrame([(Vectors.dense(-1.0),)], ["features"])
    >>> result = model.transform(test0).head()
    >>> result.prediction
    0.0
    >>> numpy.argmax(result.probability)
    0
    >>> numpy.argmax(result.rawPrediction)
    0
    >>> test1 = sqlContext.createDataFrame([(Vectors.sparse(1, [0], [1.0]),)], ["features"])
    >>> model.transform(test1).head().prediction
    1.0

    .. versionadded:: 1.4.0
    """

    @keyword_only
    def __init__(self, featuresCol="features", labelCol="label", predictionCol="prediction",
                 probabilityCol="probability", rawPredictionCol="rawPrediction",
                 maxDepth=5, maxBins=32, minInstancesPerNode=1, minInfoGain=0.0,
                 maxMemoryInMB=256, cacheNodeIds=False, checkpointInterval=10, impurity="gini",
                 numTrees=20, featureSubsetStrategy="auto", seed=None):
        """
        __init__(self, featuresCol="features", labelCol="label", predictionCol="prediction", \
                 probabilityCol="probability", rawPredictionCol="rawPrediction", \
                 maxDepth=5, maxBins=32, minInstancesPerNode=1, minInfoGain=0.0, \
                 maxMemoryInMB=256, cacheNodeIds=False, checkpointInterval=10, impurity="gini", \
                 numTrees=20, featureSubsetStrategy="auto", seed=None)
        """
        super(RandomForestClassifier, self).__init__()
        self._java_obj = self._new_java_obj(
            "org.apache.spark.ml.classification.RandomForestClassifier", self.uid)
        self._setDefault(maxDepth=5, maxBins=32, minInstancesPerNode=1, minInfoGain=0.0,
                         maxMemoryInMB=256, cacheNodeIds=False, checkpointInterval=10, seed=None,
                         impurity="gini", numTrees=20, featureSubsetStrategy="auto")
        kwargs = self.__init__._input_kwargs
        self.setParams(**kwargs)

    @keyword_only
    @since("1.4.0")
    def setParams(self, featuresCol="features", labelCol="label", predictionCol="prediction",
                  probabilityCol="probability", rawPredictionCol="rawPrediction",
                  maxDepth=5, maxBins=32, minInstancesPerNode=1, minInfoGain=0.0,
                  maxMemoryInMB=256, cacheNodeIds=False, checkpointInterval=10, seed=None,
                  impurity="gini", numTrees=20, featureSubsetStrategy="auto"):
        """
        setParams(self, featuresCol="features", labelCol="label", predictionCol="prediction", \
                 probabilityCol="probability", rawPredictionCol="rawPrediction", \
                  maxDepth=5, maxBins=32, minInstancesPerNode=1, minInfoGain=0.0, \
                  maxMemoryInMB=256, cacheNodeIds=False, checkpointInterval=10, seed=None, \
                  impurity="gini", numTrees=20, featureSubsetStrategy="auto")
        Sets params for linear classification.
        """
        kwargs = self.setParams._input_kwargs
        return self._set(**kwargs)

    def _create_model(self, java_model):
        return RandomForestClassificationModel(java_model)


class RandomForestClassificationModel(TreeEnsembleModels):
    """
    Model fitted by RandomForestClassifier.

    .. versionadded:: 1.4.0
    """

    @property
    @since("2.0.0")
    def featureImportances(self):
        """
        Estimate of the importance of each feature.

        This generalizes the idea of "Gini" importance to other losses,
        following the explanation of Gini importance from "Random Forests" documentation
        by Leo Breiman and Adele Cutler, and following the implementation from scikit-learn.

        This feature importance is calculated as follows:
         - Average over trees:
            - importance(feature j) = sum (over nodes which split on feature j) of the gain,
              where gain is scaled by the number of instances passing through node
            - Normalize importances for tree to sum to 1.
         - Normalize feature importance vector to sum to 1.
        """
        return self._call_java("featureImportances")


@inherit_doc
class GBTClassifier(JavaEstimator, HasFeaturesCol, HasLabelCol, HasPredictionCol, HasMaxIter,
                    GBTParams, HasCheckpointInterval, HasStepSize, HasSeed):
    """
    `http://en.wikipedia.org/wiki/Gradient_boosting Gradient-Boosted Trees (GBTs)`
    learning algorithm for classification.
    It supports binary labels, as well as both continuous and categorical features.
    Note: Multiclass labels are not currently supported.

    >>> from numpy import allclose
    >>> from pyspark.mllib.linalg import Vectors
    >>> from pyspark.ml.feature import StringIndexer
    >>> df = sqlContext.createDataFrame([
    ...     (1.0, Vectors.dense(1.0)),
    ...     (0.0, Vectors.sparse(1, [], []))], ["label", "features"])
    >>> stringIndexer = StringIndexer(inputCol="label", outputCol="indexed")
    >>> si_model = stringIndexer.fit(df)
    >>> td = si_model.transform(df)
    >>> gbt = GBTClassifier(maxIter=5, maxDepth=2, labelCol="indexed")
    >>> model = gbt.fit(td)
    >>> allclose(model.treeWeights, [1.0, 0.1, 0.1, 0.1, 0.1])
    True
    >>> test0 = sqlContext.createDataFrame([(Vectors.dense(-1.0),)], ["features"])
    >>> model.transform(test0).head().prediction
    0.0
    >>> test1 = sqlContext.createDataFrame([(Vectors.sparse(1, [0], [1.0]),)], ["features"])
    >>> model.transform(test1).head().prediction
    1.0

    .. versionadded:: 1.4.0
    """

    lossType = Param(Params._dummy(), "lossType",
                     "Loss function which GBT tries to minimize (case-insensitive). " +
                     "Supported options: " + ", ".join(GBTParams.supportedLossTypes),
                     typeConverter=TypeConverters.toString)

    @keyword_only
    def __init__(self, featuresCol="features", labelCol="label", predictionCol="prediction",
                 maxDepth=5, maxBins=32, minInstancesPerNode=1, minInfoGain=0.0,
                 maxMemoryInMB=256, cacheNodeIds=False, checkpointInterval=10, lossType="logistic",
                 maxIter=20, stepSize=0.1):
        """
        __init__(self, featuresCol="features", labelCol="label", predictionCol="prediction", \
                 maxDepth=5, maxBins=32, minInstancesPerNode=1, minInfoGain=0.0, \
                 maxMemoryInMB=256, cacheNodeIds=False, checkpointInterval=10, \
                 lossType="logistic", maxIter=20, stepSize=0.1)
        """
        super(GBTClassifier, self).__init__()
        self._java_obj = self._new_java_obj(
            "org.apache.spark.ml.classification.GBTClassifier", self.uid)
        self._setDefault(maxDepth=5, maxBins=32, minInstancesPerNode=1, minInfoGain=0.0,
                         maxMemoryInMB=256, cacheNodeIds=False, checkpointInterval=10,
                         lossType="logistic", maxIter=20, stepSize=0.1)
        kwargs = self.__init__._input_kwargs
        self.setParams(**kwargs)

    @keyword_only
    @since("1.4.0")
    def setParams(self, featuresCol="features", labelCol="label", predictionCol="prediction",
                  maxDepth=5, maxBins=32, minInstancesPerNode=1, minInfoGain=0.0,
                  maxMemoryInMB=256, cacheNodeIds=False, checkpointInterval=10,
                  lossType="logistic", maxIter=20, stepSize=0.1):
        """
        setParams(self, featuresCol="features", labelCol="label", predictionCol="prediction", \
                  maxDepth=5, maxBins=32, minInstancesPerNode=1, minInfoGain=0.0, \
                  maxMemoryInMB=256, cacheNodeIds=False, checkpointInterval=10, \
                  lossType="logistic", maxIter=20, stepSize=0.1)
        Sets params for Gradient Boosted Tree Classification.
        """
        kwargs = self.setParams._input_kwargs
        return self._set(**kwargs)

    def _create_model(self, java_model):
        return GBTClassificationModel(java_model)

    @since("1.4.0")
    def setLossType(self, value):
        """
        Sets the value of :py:attr:`lossType`.
        """
        self._paramMap[self.lossType] = value
        return self

    @since("1.4.0")
    def getLossType(self):
        """
        Gets the value of lossType or its default value.
        """
        return self.getOrDefault(self.lossType)


class GBTClassificationModel(TreeEnsembleModels):
    """
    Model fitted by GBTClassifier.

    .. versionadded:: 1.4.0
    """


@inherit_doc
class NaiveBayes(JavaEstimator, HasFeaturesCol, HasLabelCol, HasPredictionCol, HasProbabilityCol,
                 HasRawPredictionCol, JavaMLWritable, JavaMLReadable):
    """
    Naive Bayes Classifiers.
    It supports both Multinomial and Bernoulli NB. Multinomial NB
    (`http://nlp.stanford.edu/IR-book/html/htmledition/naive-bayes-text-classification-1.html`)
    can handle finitely supported discrete data. For example, by converting documents into
    TF-IDF vectors, it can be used for document classification. By making every vector a
    binary (0/1) data, it can also be used as Bernoulli NB
    (`http://nlp.stanford.edu/IR-book/html/htmledition/the-bernoulli-model-1.html`).
    The input feature values must be nonnegative.

    >>> from pyspark.sql import Row
    >>> from pyspark.mllib.linalg import Vectors
    >>> df = sqlContext.createDataFrame([
    ...     Row(label=0.0, features=Vectors.dense([0.0, 0.0])),
    ...     Row(label=0.0, features=Vectors.dense([0.0, 1.0])),
    ...     Row(label=1.0, features=Vectors.dense([1.0, 0.0]))])
    >>> nb = NaiveBayes(smoothing=1.0, modelType="multinomial")
    >>> model = nb.fit(df)
    >>> model.pi
    DenseVector([-0.51..., -0.91...])
    >>> model.theta
    DenseMatrix(2, 2, [-1.09..., -0.40..., -0.40..., -1.09...], 1)
    >>> test0 = sc.parallelize([Row(features=Vectors.dense([1.0, 0.0]))]).toDF()
    >>> result = model.transform(test0).head()
    >>> result.prediction
    1.0
    >>> result.probability
    DenseVector([0.42..., 0.57...])
    >>> result.rawPrediction
    DenseVector([-1.60..., -1.32...])
    >>> test1 = sc.parallelize([Row(features=Vectors.sparse(2, [0], [1.0]))]).toDF()
    >>> model.transform(test1).head().prediction
    1.0
    >>> nb_path = temp_path + "/nb"
    >>> nb.save(nb_path)
    >>> nb2 = NaiveBayes.load(nb_path)
    >>> nb2.getSmoothing()
    1.0
    >>> model_path = temp_path + "/nb_model"
    >>> model.save(model_path)
    >>> model2 = NaiveBayesModel.load(model_path)
    >>> model.pi == model2.pi
    True
    >>> model.theta == model2.theta
    True

    .. versionadded:: 1.5.0
    """

    smoothing = Param(Params._dummy(), "smoothing", "The smoothing parameter, should be >= 0, " +
                      "default is 1.0", typeConverter=TypeConverters.toFloat)
    modelType = Param(Params._dummy(), "modelType", "The model type which is a string " +
                      "(case-sensitive). Supported options: multinomial (default) and bernoulli.",
                      typeConverter=TypeConverters.toString)

    @keyword_only
    def __init__(self, featuresCol="features", labelCol="label", predictionCol="prediction",
                 probabilityCol="probability", rawPredictionCol="rawPrediction", smoothing=1.0,
                 modelType="multinomial"):
        """
        __init__(self, featuresCol="features", labelCol="label", predictionCol="prediction", \
                 probabilityCol="probability", rawPredictionCol="rawPrediction", smoothing=1.0, \
                 modelType="multinomial")
        """
        super(NaiveBayes, self).__init__()
        self._java_obj = self._new_java_obj(
            "org.apache.spark.ml.classification.NaiveBayes", self.uid)
        self._setDefault(smoothing=1.0, modelType="multinomial")
        kwargs = self.__init__._input_kwargs
        self.setParams(**kwargs)

    @keyword_only
    @since("1.5.0")
    def setParams(self, featuresCol="features", labelCol="label", predictionCol="prediction",
                  probabilityCol="probability", rawPredictionCol="rawPrediction", smoothing=1.0,
                  modelType="multinomial"):
        """
        setParams(self, featuresCol="features", labelCol="label", predictionCol="prediction", \
                  probabilityCol="probability", rawPredictionCol="rawPrediction", smoothing=1.0, \
                  modelType="multinomial")
        Sets params for Naive Bayes.
        """
        kwargs = self.setParams._input_kwargs
        return self._set(**kwargs)

    def _create_model(self, java_model):
        return NaiveBayesModel(java_model)

    @since("1.5.0")
    def setSmoothing(self, value):
        """
        Sets the value of :py:attr:`smoothing`.
        """
        self._paramMap[self.smoothing] = value
        return self

    @since("1.5.0")
    def getSmoothing(self):
        """
        Gets the value of smoothing or its default value.
        """
        return self.getOrDefault(self.smoothing)

    @since("1.5.0")
    def setModelType(self, value):
        """
        Sets the value of :py:attr:`modelType`.
        """
        self._paramMap[self.modelType] = value
        return self

    @since("1.5.0")
    def getModelType(self):
        """
        Gets the value of modelType or its default value.
        """
        return self.getOrDefault(self.modelType)


class NaiveBayesModel(JavaModel, JavaMLWritable, JavaMLReadable):
    """
    Model fitted by NaiveBayes.

    .. versionadded:: 1.5.0
    """

    @property
    @since("1.5.0")
    def pi(self):
        """
        log of class priors.
        """
        return self._call_java("pi")

    @property
    @since("1.5.0")
    def theta(self):
        """
        log of class conditional probabilities.
        """
        return self._call_java("theta")


@inherit_doc
class MultilayerPerceptronClassifier(JavaEstimator, HasFeaturesCol, HasLabelCol, HasPredictionCol,
                                     HasMaxIter, HasTol, HasSeed):
    """
    Classifier trainer based on the Multilayer Perceptron.
    Each layer has sigmoid activation function, output layer has softmax.
    Number of inputs has to be equal to the size of feature vectors.
    Number of outputs has to be equal to the total number of labels.

    >>> from pyspark.mllib.linalg import Vectors
    >>> df = sqlContext.createDataFrame([
    ...     (0.0, Vectors.dense([0.0, 0.0])),
    ...     (1.0, Vectors.dense([0.0, 1.0])),
    ...     (1.0, Vectors.dense([1.0, 0.0])),
    ...     (0.0, Vectors.dense([1.0, 1.0]))], ["label", "features"])
    >>> mlp = MultilayerPerceptronClassifier(maxIter=100, layers=[2, 5, 2], blockSize=1, seed=11)
    >>> model = mlp.fit(df)
    >>> model.layers
    [2, 5, 2]
    >>> model.weights.size
    27
    >>> testDF = sqlContext.createDataFrame([
    ...     (Vectors.dense([1.0, 0.0]),),
    ...     (Vectors.dense([0.0, 0.0]),)], ["features"])
    >>> model.transform(testDF).show()
    +---------+----------+
    | features|prediction|
    +---------+----------+
    |[1.0,0.0]|       1.0|
    |[0.0,0.0]|       0.0|
    +---------+----------+
    ...

    .. versionadded:: 1.6.0
    """

    layers = Param(Params._dummy(), "layers", "Sizes of layers from input layer to output layer " +
                   "E.g., Array(780, 100, 10) means 780 inputs, one hidden layer with 100 " +
                   "neurons and output layer of 10 neurons, default is [1, 1].",
                   typeConverter=TypeConverters.toListInt)
    blockSize = Param(Params._dummy(), "blockSize", "Block size for stacking input data in " +
                      "matrices. Data is stacked within partitions. If block size is more than " +
                      "remaining data in a partition then it is adjusted to the size of this " +
                      "data. Recommended size is between 10 and 1000, default is 128.",
                      typeConverter=TypeConverters.toInt)

    @keyword_only
    def __init__(self, featuresCol="features", labelCol="label", predictionCol="prediction",
                 maxIter=100, tol=1e-4, seed=None, layers=None, blockSize=128):
        """
        __init__(self, featuresCol="features", labelCol="label", predictionCol="prediction", \
                 maxIter=100, tol=1e-4, seed=None, layers=[1, 1], blockSize=128)
        """
        super(MultilayerPerceptronClassifier, self).__init__()
        self._java_obj = self._new_java_obj(
            "org.apache.spark.ml.classification.MultilayerPerceptronClassifier", self.uid)
        self._setDefault(maxIter=100, tol=1E-4, layers=[1, 1], blockSize=128)
        kwargs = self.__init__._input_kwargs
        self.setParams(**kwargs)

    @keyword_only
    @since("1.6.0")
    def setParams(self, featuresCol="features", labelCol="label", predictionCol="prediction",
                  maxIter=100, tol=1e-4, seed=None, layers=None, blockSize=128):
        """
        setParams(self, featuresCol="features", labelCol="label", predictionCol="prediction", \
                  maxIter=100, tol=1e-4, seed=None, layers=[1, 1], blockSize=128)
        Sets params for MultilayerPerceptronClassifier.
        """
        kwargs = self.setParams._input_kwargs
        if layers is None:
            return self._set(**kwargs).setLayers([1, 1])
        else:
            return self._set(**kwargs)

    def _create_model(self, java_model):
        return MultilayerPerceptronClassificationModel(java_model)

    @since("1.6.0")
    def setLayers(self, value):
        """
        Sets the value of :py:attr:`layers`.
        """
        self._paramMap[self.layers] = value
        return self

    @since("1.6.0")
    def getLayers(self):
        """
        Gets the value of layers or its default value.
        """
        return self.getOrDefault(self.layers)

    @since("1.6.0")
    def setBlockSize(self, value):
        """
        Sets the value of :py:attr:`blockSize`.
        """
        self._paramMap[self.blockSize] = value
        return self

    @since("1.6.0")
    def getBlockSize(self):
        """
        Gets the value of blockSize or its default value.
        """
        return self.getOrDefault(self.blockSize)


class MultilayerPerceptronClassificationModel(JavaModel):
    """
    Model fitted by MultilayerPerceptronClassifier.

    .. versionadded:: 1.6.0
    """

    @property
    @since("1.6.0")
    def layers(self):
        """
        array of layer sizes including input and output layers.
        """
        return self._call_java("javaLayers")

    @property
    @since("1.6.0")
    def weights(self):
        """
        vector of initial weights for the model that consists of the weights of layers.
        """
        return self._call_java("weights")


if __name__ == "__main__":
    import doctest
    import pyspark.ml.classification
    from pyspark.context import SparkContext
    from pyspark.sql import SQLContext
    globs = pyspark.ml.classification.__dict__.copy()
    # The small batch size here ensures that we see multiple batches,
    # even in these small test examples:
    sc = SparkContext("local[2]", "ml.classification tests")
    sqlContext = SQLContext(sc)
    globs['sc'] = sc
    globs['sqlContext'] = sqlContext
    import tempfile
    temp_path = tempfile.mkdtemp()
    globs['temp_path'] = temp_path
    try:
        (failure_count, test_count) = doctest.testmod(globs=globs, optionflags=doctest.ELLIPSIS)
        sc.stop()
    finally:
        from shutil import rmtree
        try:
            rmtree(temp_path)
        except OSError:
            pass
    if failure_count:
        exit(-1)<|MERGE_RESOLUTION|>--- conflicted
+++ resolved
@@ -19,12 +19,8 @@
 
 from pyspark import since
 from pyspark.ml.util import *
-<<<<<<< HEAD
 from pyspark.ml.wrapper import JavaEstimator, JavaModel, JavaCallable
-=======
-from pyspark.ml.wrapper import JavaEstimator, JavaModel
 from pyspark.ml.param import TypeConverters
->>>>>>> 342079dc
 from pyspark.ml.param.shared import *
 from pyspark.ml.regression import (
     RandomForestParams, TreeEnsembleParams, DecisionTreeModel, TreeEnsembleModels)
