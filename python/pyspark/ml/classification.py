--- conflicted
+++ resolved
@@ -529,15 +529,11 @@
     1
     >>> model.featureImportances
     SparseVector(1, {0: 1.0})
-<<<<<<< HEAD
     >>> model.numFeatures
     1
     >>> model.numClasses
     2
-    >>> test0 = sqlContext.createDataFrame([(Vectors.dense(-1.0),)], ["features"])
-=======
     >>> test0 = spark.createDataFrame([(Vectors.dense(-1.0),)], ["features"])
->>>>>>> de726b0d
     >>> result = model.transform(test0).head()
     >>> result.prediction
     0.0
