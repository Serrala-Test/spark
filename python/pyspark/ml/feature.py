--- conflicted
+++ resolved
@@ -1030,19 +1030,11 @@
         """
         super(RegexTokenizer, self).__init__()
         self._java_obj = self._new_java_obj("org.apache.spark.ml.feature.RegexTokenizer", self.uid)
-<<<<<<< HEAD
         self.minTokenLength = RegexTokenizer.minTokenLength._copy_new_parent(self)
         self.gaps = RegexTokenizer.gaps._copy_new_parent(self)
         self.pattern = RegexTokenizer.pattern._copy_new_parent(self)
-        self._setDefault(minTokenLength=1, gaps=True, pattern="\\s+")
-=======
-        self.minTokenLength = Param(self, "minTokenLength", "minimum token length (>= 0)")
-        self.gaps = Param(self, "gaps", "whether regex splits on gaps (True) or matches tokens")
-        self.pattern = Param(self, "pattern", "regex pattern (Java dialect) used for tokenizing")
-        self.toLowercase = Param(self, "toLowercase", "whether to convert all characters to " +
-                                 "lowercase before tokenizing")
+        self.toLowercase = RegexTokenizer.toLowercase._copy_new_parent(self)
         self._setDefault(minTokenLength=1, gaps=True, pattern="\\s+", toLowercase=True)
->>>>>>> 86972fa5
         kwargs = self.__init__._input_kwargs
         self.setParams(**kwargs)
 
