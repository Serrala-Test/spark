--- conflicted
+++ resolved
@@ -122,7 +122,9 @@
         ("seed", "random seed", "hash(type(self).__name__)"),
         ("tol", "the convergence tolerance for iterative algorithms", None),
         ("stepSize", "Step size to be used for each iteration of optimization.", None),
-<<<<<<< HEAD
+        ("handleInvalid", "how to handle invalid entries. Options are skip (which will filter " +
+         "out rows with bad values), or error (which will throw an errror). More options may be " +
+         "added later.", None),
         ("elasticNetParam", "the ElasticNet mixing parameter, in range [0, 1]. For alpha = 0, " +
          "the penalty is an L2 penalty. For alpha = 1, it is an L1 penalty.", "0.0"),
         ("fitIntercept", "whether to fit an intercept term.", "True"),
@@ -132,11 +134,6 @@
          "predicting each class. Array must have length equal to the number of classes, with " +
          "values >= 0. The class with largest value p/t is predicted, where p is the original " +
          "probability of that class and t is the class' threshold.", None)]
-=======
-        ("handleInvalid", "how to handle invalid entries. Options are skip (which will filter " +
-         "out rows with bad values), or error (which will throw an errror). More options may be " +
-         "added later.", None)]
->>>>>>> a140dd77
     code = []
     for name, doc, defaultValueStr in shared:
         param_code = _gen_param_header(name, doc, defaultValueStr)
