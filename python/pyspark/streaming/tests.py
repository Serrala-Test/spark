#
# Licensed to the Apache Software Foundation (ASF) under one or more
# contributor license agreements.  See the NOTICE file distributed with
# this work for additional information regarding copyright ownership.
# The ASF licenses this file to You under the Apache License, Version 2.0
# (the "License"); you may not use this file except in compliance with
# the License.  You may obtain a copy of the License at
#
#    http://www.apache.org/licenses/LICENSE-2.0
#
# Unless required by applicable law or agreed to in writing, software
# distributed under the License is distributed on an "AS IS" BASIS,
# WITHOUT WARRANTIES OR CONDITIONS OF ANY KIND, either express or implied.
# See the License for the specific language governing permissions and
# limitations under the License.
#

import glob
import os
import sys
from itertools import chain
import time
import operator
import tempfile
import random
import struct
from functools import reduce

if sys.version_info[:2] <= (2, 6):
    try:
        import unittest2 as unittest
    except ImportError:
        sys.stderr.write('Please install unittest2 to test with Python 2.6 or earlier')
        sys.exit(1)
else:
    import unittest

from pyspark.context import SparkConf, SparkContext, RDD
from pyspark.storagelevel import StorageLevel
from pyspark.streaming.context import StreamingContext
from pyspark.streaming.kafka import Broker, KafkaUtils, OffsetRange, TopicAndPartition
from pyspark.streaming.flume import FlumeUtils
from pyspark.streaming.mqtt import MQTTUtils
from pyspark.streaming.kinesis import KinesisUtils, InitialPositionInStream


class PySparkStreamingTestCase(unittest.TestCase):

    timeout = 10  # seconds
    duration = .5

    @classmethod
    def setUpClass(cls):
        class_name = cls.__name__
        conf = SparkConf().set("spark.default.parallelism", 1)
        cls.sc = SparkContext(appName=class_name, conf=conf)
        cls.sc.setCheckpointDir("/tmp")

    @classmethod
    def tearDownClass(cls):
        cls.sc.stop()

    def setUp(self):
        self.ssc = StreamingContext(self.sc, self.duration)

    def tearDown(self):
        self.ssc.stop(False)

    def wait_for(self, result, n):
        start_time = time.time()
        while len(result) < n and time.time() - start_time < self.timeout:
            time.sleep(0.01)
        if len(result) < n:
            print("timeout after", self.timeout)

    def _take(self, dstream, n):
        """
        Return the first `n` elements in the stream (will start and stop).
        """
        results = []

        def take(_, rdd):
            if rdd and len(results) < n:
                results.extend(rdd.take(n - len(results)))

        dstream.foreachRDD(take)

        self.ssc.start()
        self.wait_for(results, n)
        return results

    def _collect(self, dstream, n, block=True):
        """
        Collect each RDDs into the returned list.

        :return: list, which will have the collected items.
        """
        result = []

        def get_output(_, rdd):
            if rdd and len(result) < n:
                r = rdd.collect()
                if r:
                    result.append(r)

        dstream.foreachRDD(get_output)

        if not block:
            return result

        self.ssc.start()
        self.wait_for(result, n)
        return result

    def _test_func(self, input, func, expected, sort=False, input2=None):
        """
        @param input: dataset for the test. This should be list of lists.
        @param func: wrapped function. This function should return PythonDStream object.
        @param expected: expected output for this testcase.
        """
        if not isinstance(input[0], RDD):
            input = [self.sc.parallelize(d, 1) for d in input]
        input_stream = self.ssc.queueStream(input)
        if input2 and not isinstance(input2[0], RDD):
            input2 = [self.sc.parallelize(d, 1) for d in input2]
        input_stream2 = self.ssc.queueStream(input2) if input2 is not None else None

        # Apply test function to stream.
        if input2:
            stream = func(input_stream, input_stream2)
        else:
            stream = func(input_stream)

        result = self._collect(stream, len(expected))
        if sort:
            self._sort_result_based_on_key(result)
            self._sort_result_based_on_key(expected)
        self.assertEqual(expected, result)

    def _sort_result_based_on_key(self, outputs):
        """Sort the list based on first value."""
        for output in outputs:
            output.sort(key=lambda x: x[0])


class BasicOperationTests(PySparkStreamingTestCase):

    def test_map(self):
        """Basic operation test for DStream.map."""
        input = [range(1, 5), range(5, 9), range(9, 13)]

        def func(dstream):
            return dstream.map(str)
        expected = [list(map(str, x)) for x in input]
        self._test_func(input, func, expected)

    def test_flatMap(self):
        """Basic operation test for DStream.faltMap."""
        input = [range(1, 5), range(5, 9), range(9, 13)]

        def func(dstream):
            return dstream.flatMap(lambda x: (x, x * 2))
        expected = [list(chain.from_iterable((map(lambda y: [y, y * 2], x))))
                    for x in input]
        self._test_func(input, func, expected)

    def test_filter(self):
        """Basic operation test for DStream.filter."""
        input = [range(1, 5), range(5, 9), range(9, 13)]

        def func(dstream):
            return dstream.filter(lambda x: x % 2 == 0)
        expected = [[y for y in x if y % 2 == 0] for x in input]
        self._test_func(input, func, expected)

    def test_count(self):
        """Basic operation test for DStream.count."""
        input = [range(5), range(10), range(20)]

        def func(dstream):
            return dstream.count()
        expected = [[len(x)] for x in input]
        self._test_func(input, func, expected)

    def test_reduce(self):
        """Basic operation test for DStream.reduce."""
        input = [range(1, 5), range(5, 9), range(9, 13)]

        def func(dstream):
            return dstream.reduce(operator.add)
        expected = [[reduce(operator.add, x)] for x in input]
        self._test_func(input, func, expected)

    def test_reduceByKey(self):
        """Basic operation test for DStream.reduceByKey."""
        input = [[("a", 1), ("a", 1), ("b", 1), ("b", 1)],
                 [("", 1), ("", 1), ("", 1), ("", 1)],
                 [(1, 1), (1, 1), (2, 1), (2, 1), (3, 1)]]

        def func(dstream):
            return dstream.reduceByKey(operator.add)
        expected = [[("a", 2), ("b", 2)], [("", 4)], [(1, 2), (2, 2), (3, 1)]]
        self._test_func(input, func, expected, sort=True)

    def test_mapValues(self):
        """Basic operation test for DStream.mapValues."""
        input = [[("a", 2), ("b", 2), ("c", 1), ("d", 1)],
                 [(0, 4), (1, 1), (2, 2), (3, 3)],
                 [(1, 1), (2, 1), (3, 1), (4, 1)]]

        def func(dstream):
            return dstream.mapValues(lambda x: x + 10)
        expected = [[("a", 12), ("b", 12), ("c", 11), ("d", 11)],
                    [(0, 14), (1, 11), (2, 12), (3, 13)],
                    [(1, 11), (2, 11), (3, 11), (4, 11)]]
        self._test_func(input, func, expected, sort=True)

    def test_flatMapValues(self):
        """Basic operation test for DStream.flatMapValues."""
        input = [[("a", 2), ("b", 2), ("c", 1), ("d", 1)],
                 [(0, 4), (1, 1), (2, 1), (3, 1)],
                 [(1, 1), (2, 1), (3, 1), (4, 1)]]

        def func(dstream):
            return dstream.flatMapValues(lambda x: (x, x + 10))
        expected = [[("a", 2), ("a", 12), ("b", 2), ("b", 12),
                     ("c", 1), ("c", 11), ("d", 1), ("d", 11)],
                    [(0, 4), (0, 14), (1, 1), (1, 11), (2, 1), (2, 11), (3, 1), (3, 11)],
                    [(1, 1), (1, 11), (2, 1), (2, 11), (3, 1), (3, 11), (4, 1), (4, 11)]]
        self._test_func(input, func, expected)

    def test_glom(self):
        """Basic operation test for DStream.glom."""
        input = [range(1, 5), range(5, 9), range(9, 13)]
        rdds = [self.sc.parallelize(r, 2) for r in input]

        def func(dstream):
            return dstream.glom()
        expected = [[[1, 2], [3, 4]], [[5, 6], [7, 8]], [[9, 10], [11, 12]]]
        self._test_func(rdds, func, expected)

    def test_mapPartitions(self):
        """Basic operation test for DStream.mapPartitions."""
        input = [range(1, 5), range(5, 9), range(9, 13)]
        rdds = [self.sc.parallelize(r, 2) for r in input]

        def func(dstream):
            def f(iterator):
                yield sum(iterator)
            return dstream.mapPartitions(f)
        expected = [[3, 7], [11, 15], [19, 23]]
        self._test_func(rdds, func, expected)

    def test_countByValue(self):
        """Basic operation test for DStream.countByValue."""
        input = [list(range(1, 5)) * 2, list(range(5, 7)) + list(range(5, 9)), ["a", "a", "b", ""]]

        def func(dstream):
            return dstream.countByValue()
        expected = [[4], [4], [3]]
        self._test_func(input, func, expected)

    def test_groupByKey(self):
        """Basic operation test for DStream.groupByKey."""
        input = [[(1, 1), (2, 1), (3, 1), (4, 1)],
                 [(1, 1), (1, 1), (1, 1), (2, 1), (2, 1), (3, 1)],
                 [("a", 1), ("a", 1), ("b", 1), ("", 1), ("", 1), ("", 1)]]

        def func(dstream):
            return dstream.groupByKey().mapValues(list)

        expected = [[(1, [1]), (2, [1]), (3, [1]), (4, [1])],
                    [(1, [1, 1, 1]), (2, [1, 1]), (3, [1])],
                    [("a", [1, 1]), ("b", [1]), ("", [1, 1, 1])]]
        self._test_func(input, func, expected, sort=True)

    def test_combineByKey(self):
        """Basic operation test for DStream.combineByKey."""
        input = [[(1, 1), (2, 1), (3, 1), (4, 1)],
                 [(1, 1), (1, 1), (1, 1), (2, 1), (2, 1), (3, 1)],
                 [("a", 1), ("a", 1), ("b", 1), ("", 1), ("", 1), ("", 1)]]

        def func(dstream):
            def add(a, b):
                return a + str(b)
            return dstream.combineByKey(str, add, add)
        expected = [[(1, "1"), (2, "1"), (3, "1"), (4, "1")],
                    [(1, "111"), (2, "11"), (3, "1")],
                    [("a", "11"), ("b", "1"), ("", "111")]]
        self._test_func(input, func, expected, sort=True)

    def test_repartition(self):
        input = [range(1, 5), range(5, 9)]
        rdds = [self.sc.parallelize(r, 2) for r in input]

        def func(dstream):
            return dstream.repartition(1).glom()
        expected = [[[1, 2, 3, 4]], [[5, 6, 7, 8]]]
        self._test_func(rdds, func, expected)

    def test_union(self):
        input1 = [range(3), range(5), range(6)]
        input2 = [range(3, 6), range(5, 6)]

        def func(d1, d2):
            return d1.union(d2)

        expected = [list(range(6)), list(range(6)), list(range(6))]
        self._test_func(input1, func, expected, input2=input2)

    def test_cogroup(self):
        input = [[(1, 1), (2, 1), (3, 1)],
                 [(1, 1), (1, 1), (1, 1), (2, 1)],
                 [("a", 1), ("a", 1), ("b", 1), ("", 1), ("", 1)]]
        input2 = [[(1, 2)],
                  [(4, 1)],
                  [("a", 1), ("a", 1), ("b", 1), ("", 1), ("", 2)]]

        def func(d1, d2):
            return d1.cogroup(d2).mapValues(lambda vs: tuple(map(list, vs)))

        expected = [[(1, ([1], [2])), (2, ([1], [])), (3, ([1], []))],
                    [(1, ([1, 1, 1], [])), (2, ([1], [])), (4, ([], [1]))],
                    [("a", ([1, 1], [1, 1])), ("b", ([1], [1])), ("", ([1, 1], [1, 2]))]]
        self._test_func(input, func, expected, sort=True, input2=input2)

    def test_join(self):
        input = [[('a', 1), ('b', 2)]]
        input2 = [[('b', 3), ('c', 4)]]

        def func(a, b):
            return a.join(b)

        expected = [[('b', (2, 3))]]
        self._test_func(input, func, expected, True, input2)

    def test_left_outer_join(self):
        input = [[('a', 1), ('b', 2)]]
        input2 = [[('b', 3), ('c', 4)]]

        def func(a, b):
            return a.leftOuterJoin(b)

        expected = [[('a', (1, None)), ('b', (2, 3))]]
        self._test_func(input, func, expected, True, input2)

    def test_right_outer_join(self):
        input = [[('a', 1), ('b', 2)]]
        input2 = [[('b', 3), ('c', 4)]]

        def func(a, b):
            return a.rightOuterJoin(b)

        expected = [[('b', (2, 3)), ('c', (None, 4))]]
        self._test_func(input, func, expected, True, input2)

    def test_full_outer_join(self):
        input = [[('a', 1), ('b', 2)]]
        input2 = [[('b', 3), ('c', 4)]]

        def func(a, b):
            return a.fullOuterJoin(b)

        expected = [[('a', (1, None)), ('b', (2, 3)), ('c', (None, 4))]]
        self._test_func(input, func, expected, True, input2)

    def test_update_state_by_key(self):

        def updater(vs, s):
            if not s:
                s = []
            s.extend(vs)
            return s

        input = [[('k', i)] for i in range(5)]

        def func(dstream):
            return dstream.updateStateByKey(updater)

        expected = [[0], [0, 1], [0, 1, 2], [0, 1, 2, 3], [0, 1, 2, 3, 4]]
        expected = [[('k', v)] for v in expected]
        self._test_func(input, func, expected)


class WindowFunctionTests(PySparkStreamingTestCase):

    timeout = 15

    def test_window(self):
        input = [range(1), range(2), range(3), range(4), range(5)]

        def func(dstream):
            return dstream.window(1.5, .5).count()

        expected = [[1], [3], [6], [9], [12], [9], [5]]
        self._test_func(input, func, expected)

    def test_count_by_window(self):
        input = [range(1), range(2), range(3), range(4), range(5)]

        def func(dstream):
            return dstream.countByWindow(1.5, .5)

        expected = [[1], [3], [6], [9], [12], [9], [5]]
        self._test_func(input, func, expected)

    def test_count_by_window_large(self):
        input = [range(1), range(2), range(3), range(4), range(5), range(6)]

        def func(dstream):
            return dstream.countByWindow(2.5, .5)

        expected = [[1], [3], [6], [10], [15], [20], [18], [15], [11], [6]]
        self._test_func(input, func, expected)

    def test_count_by_value_and_window(self):
        input = [range(1), range(2), range(3), range(4), range(5), range(6)]

        def func(dstream):
            return dstream.countByValueAndWindow(2.5, .5)

        expected = [[1], [2], [3], [4], [5], [6], [6], [6], [6], [6]]
        self._test_func(input, func, expected)

    def test_group_by_key_and_window(self):
        input = [[('a', i)] for i in range(5)]

        def func(dstream):
            return dstream.groupByKeyAndWindow(1.5, .5).mapValues(list)

        expected = [[('a', [0])], [('a', [0, 1])], [('a', [0, 1, 2])], [('a', [1, 2, 3])],
                    [('a', [2, 3, 4])], [('a', [3, 4])], [('a', [4])]]
        self._test_func(input, func, expected)

    def test_reduce_by_invalid_window(self):
        input1 = [range(3), range(5), range(1), range(6)]
        d1 = self.ssc.queueStream(input1)
        self.assertRaises(ValueError, lambda: d1.reduceByKeyAndWindow(None, None, 0.1, 0.1))
        self.assertRaises(ValueError, lambda: d1.reduceByKeyAndWindow(None, None, 1, 0.1))


class StreamingContextTests(PySparkStreamingTestCase):

    duration = 0.1

    def _add_input_stream(self):
        inputs = [range(1, x) for x in range(101)]
        stream = self.ssc.queueStream(inputs)
        self._collect(stream, 1, block=False)

    def test_stop_only_streaming_context(self):
        self._add_input_stream()
        self.ssc.start()
        self.ssc.stop(False)
        self.assertEqual(len(self.sc.parallelize(range(5), 5).glom().collect()), 5)

    def test_stop_multiple_times(self):
        self._add_input_stream()
        self.ssc.start()
        self.ssc.stop(False)
        self.ssc.stop(False)

    def test_queue_stream(self):
        input = [list(range(i + 1)) for i in range(3)]
        dstream = self.ssc.queueStream(input)
        result = self._collect(dstream, 3)
        self.assertEqual(input, result)

    def test_text_file_stream(self):
        d = tempfile.mkdtemp()
        self.ssc = StreamingContext(self.sc, self.duration)
        dstream2 = self.ssc.textFileStream(d).map(int)
        result = self._collect(dstream2, 2, block=False)
        self.ssc.start()
        for name in ('a', 'b'):
            time.sleep(1)
            with open(os.path.join(d, name), "w") as f:
                f.writelines(["%d\n" % i for i in range(10)])
        self.wait_for(result, 2)
        self.assertEqual([list(range(10)), list(range(10))], result)

    def test_binary_records_stream(self):
        d = tempfile.mkdtemp()
        self.ssc = StreamingContext(self.sc, self.duration)
        dstream = self.ssc.binaryRecordsStream(d, 10).map(
            lambda v: struct.unpack("10b", bytes(v)))
        result = self._collect(dstream, 2, block=False)
        self.ssc.start()
        for name in ('a', 'b'):
            time.sleep(1)
            with open(os.path.join(d, name), "wb") as f:
                f.write(bytearray(range(10)))
        self.wait_for(result, 2)
        self.assertEqual([list(range(10)), list(range(10))], [list(v[0]) for v in result])

    def test_union(self):
        input = [list(range(i + 1)) for i in range(3)]
        dstream = self.ssc.queueStream(input)
        dstream2 = self.ssc.queueStream(input)
        dstream3 = self.ssc.union(dstream, dstream2)
        result = self._collect(dstream3, 3)
        expected = [i * 2 for i in input]
        self.assertEqual(expected, result)

    def test_transform(self):
        dstream1 = self.ssc.queueStream([[1]])
        dstream2 = self.ssc.queueStream([[2]])
        dstream3 = self.ssc.queueStream([[3]])

        def func(rdds):
            rdd1, rdd2, rdd3 = rdds
            return rdd2.union(rdd3).union(rdd1)

        dstream = self.ssc.transform([dstream1, dstream2, dstream3], func)

        self.assertEqual([2, 3, 1], self._take(dstream, 3))


class CheckpointTests(unittest.TestCase):

    def test_get_or_create(self):
        inputd = tempfile.mkdtemp()
        outputd = tempfile.mkdtemp() + "/"

        def updater(vs, s):
            return sum(vs, s or 0)

        def setup():
            conf = SparkConf().set("spark.default.parallelism", 1)
            sc = SparkContext(conf=conf)
            ssc = StreamingContext(sc, 0.5)
            dstream = ssc.textFileStream(inputd).map(lambda x: (x, 1))
            wc = dstream.updateStateByKey(updater)
            wc.map(lambda x: "%s,%d" % x).saveAsTextFiles(outputd + "test")
            wc.checkpoint(.5)
            return ssc

        cpd = tempfile.mkdtemp("test_streaming_cps")
        ssc = StreamingContext.getOrCreate(cpd, setup)
        ssc.start()

        def check_output(n):
            while not os.listdir(outputd):
                time.sleep(0.01)
            time.sleep(1)  # make sure mtime is larger than the previous one
            with open(os.path.join(inputd, str(n)), 'w') as f:
                f.writelines(["%d\n" % i for i in range(10)])

            while True:
                p = os.path.join(outputd, max(os.listdir(outputd)))
                if '_SUCCESS' not in os.listdir(p):
                    # not finished
                    time.sleep(0.01)
                    continue
                ordd = ssc.sparkContext.textFile(p).map(lambda line: line.split(","))
                d = ordd.values().map(int).collect()
                if not d:
                    time.sleep(0.01)
                    continue
                self.assertEqual(10, len(d))
                s = set(d)
                self.assertEqual(1, len(s))
                m = s.pop()
                if n > m:
                    continue
                self.assertEqual(n, m)
                break

        check_output(1)
        check_output(2)
        ssc.stop(True, True)

        time.sleep(1)
        ssc = StreamingContext.getOrCreate(cpd, setup)
        ssc.start()
        check_output(3)
        ssc.stop(True, True)


class KafkaStreamTests(PySparkStreamingTestCase):
    timeout = 20  # seconds
    duration = 1

    def setUp(self):
        super(KafkaStreamTests, self).setUp()

        kafkaTestUtilsClz = self.ssc._jvm.java.lang.Thread.currentThread().getContextClassLoader()\
            .loadClass("org.apache.spark.streaming.kafka.KafkaTestUtils")
        self._kafkaTestUtils = kafkaTestUtilsClz.newInstance()
        self._kafkaTestUtils.setup()

    def tearDown(self):
        if self._kafkaTestUtils is not None:
            self._kafkaTestUtils.teardown()
            self._kafkaTestUtils = None

        super(KafkaStreamTests, self).tearDown()

    def _randomTopic(self):
        return "topic-%d" % random.randint(0, 10000)

    def _validateStreamResult(self, sendData, stream):
        result = {}
        for i in chain.from_iterable(self._collect(stream.map(lambda x: x[1]),
                                                   sum(sendData.values()))):
            result[i] = result.get(i, 0) + 1

        self.assertEqual(sendData, result)

    def _validateRddResult(self, sendData, rdd):
        result = {}
        for i in rdd.map(lambda x: x[1]).collect():
            result[i] = result.get(i, 0) + 1
        self.assertEqual(sendData, result)

    def test_kafka_stream(self):
        """Test the Python Kafka stream API."""
        topic = self._randomTopic()
        sendData = {"a": 3, "b": 5, "c": 10}

        self._kafkaTestUtils.createTopic(topic)
        self._kafkaTestUtils.sendMessages(topic, sendData)

        stream = KafkaUtils.createStream(self.ssc, self._kafkaTestUtils.zkAddress(),
                                         "test-streaming-consumer", {topic: 1},
                                         {"auto.offset.reset": "smallest"})
        self._validateStreamResult(sendData, stream)

    def test_kafka_direct_stream(self):
        """Test the Python direct Kafka stream API."""
        topic = self._randomTopic()
        sendData = {"a": 1, "b": 2, "c": 3}
        kafkaParams = {"metadata.broker.list": self._kafkaTestUtils.brokerAddress(),
                       "auto.offset.reset": "smallest"}

        self._kafkaTestUtils.createTopic(topic)
        self._kafkaTestUtils.sendMessages(topic, sendData)

        stream = KafkaUtils.createDirectStream(self.ssc, [topic], kafkaParams)
        self._validateStreamResult(sendData, stream)

    @unittest.skipIf(sys.version >= "3", "long type not support")
    def test_kafka_direct_stream_from_offset(self):
        """Test the Python direct Kafka stream API with start offset specified."""
        topic = self._randomTopic()
        sendData = {"a": 1, "b": 2, "c": 3}
        fromOffsets = {TopicAndPartition(topic, 0): long(0)}
        kafkaParams = {"metadata.broker.list": self._kafkaTestUtils.brokerAddress()}

        self._kafkaTestUtils.createTopic(topic)
        self._kafkaTestUtils.sendMessages(topic, sendData)

        stream = KafkaUtils.createDirectStream(self.ssc, [topic], kafkaParams, fromOffsets)
        self._validateStreamResult(sendData, stream)

    @unittest.skipIf(sys.version >= "3", "long type not support")
    def test_kafka_rdd(self):
        """Test the Python direct Kafka RDD API."""
        topic = self._randomTopic()
        sendData = {"a": 1, "b": 2}
        offsetRanges = [OffsetRange(topic, 0, long(0), long(sum(sendData.values())))]
        kafkaParams = {"metadata.broker.list": self._kafkaTestUtils.brokerAddress()}

        self._kafkaTestUtils.createTopic(topic)
        self._kafkaTestUtils.sendMessages(topic, sendData)
        rdd = KafkaUtils.createRDD(self.sc, kafkaParams, offsetRanges)
        self._validateRddResult(sendData, rdd)

    @unittest.skipIf(sys.version >= "3", "long type not support")
    def test_kafka_rdd_with_leaders(self):
        """Test the Python direct Kafka RDD API with leaders."""
        topic = self._randomTopic()
        sendData = {"a": 1, "b": 2, "c": 3}
        offsetRanges = [OffsetRange(topic, 0, long(0), long(sum(sendData.values())))]
        kafkaParams = {"metadata.broker.list": self._kafkaTestUtils.brokerAddress()}
        address = self._kafkaTestUtils.brokerAddress().split(":")
        leaders = {TopicAndPartition(topic, 0): Broker(address[0], int(address[1]))}

        self._kafkaTestUtils.createTopic(topic)
        self._kafkaTestUtils.sendMessages(topic, sendData)
        rdd = KafkaUtils.createRDD(self.sc, kafkaParams, offsetRanges, leaders)
        self._validateRddResult(sendData, rdd)

    @unittest.skipIf(sys.version >= "3", "long type not support")
    def test_kafka_rdd_get_offsetRanges(self):
        """Test Python direct Kafka RDD get OffsetRanges."""
        topic = self._randomTopic()
        sendData = {"a": 3, "b": 4, "c": 5}
        offsetRanges = [OffsetRange(topic, 0, long(0), long(sum(sendData.values())))]
        kafkaParams = {"metadata.broker.list": self._kafkaTestUtils.brokerAddress()}

        self._kafkaTestUtils.createTopic(topic)
        self._kafkaTestUtils.sendMessages(topic, sendData)
        rdd = KafkaUtils.createRDD(self.sc, kafkaParams, offsetRanges)
        self.assertEqual(offsetRanges, rdd.offsetRanges())

    @unittest.skipIf(sys.version >= "3", "long type not support")
    def test_kafka_direct_stream_foreach_get_offsetRanges(self):
        """Test the Python direct Kafka stream foreachRDD get offsetRanges."""
        topic = self._randomTopic()
        sendData = {"a": 1, "b": 2, "c": 3}
        kafkaParams = {"metadata.broker.list": self._kafkaTestUtils.brokerAddress(),
                       "auto.offset.reset": "smallest"}

        self._kafkaTestUtils.createTopic(topic)
        self._kafkaTestUtils.sendMessages(topic, sendData)

        stream = KafkaUtils.createDirectStream(self.ssc, [topic], kafkaParams)

        offsetRanges = []

        def getOffsetRanges(_, rdd):
            for o in rdd.offsetRanges():
                offsetRanges.append(o)

        stream.foreachRDD(getOffsetRanges)
        self.ssc.start()
        self.wait_for(offsetRanges, 1)

        self.assertEqual(offsetRanges, [OffsetRange(topic, 0, long(0), long(6))])

    @unittest.skipIf(sys.version >= "3", "long type not support")
    def test_kafka_direct_stream_transform_get_offsetRanges(self):
        """Test the Python direct Kafka stream transform get offsetRanges."""
        topic = self._randomTopic()
        sendData = {"a": 1, "b": 2, "c": 3}
        kafkaParams = {"metadata.broker.list": self._kafkaTestUtils.brokerAddress(),
                       "auto.offset.reset": "smallest"}

        self._kafkaTestUtils.createTopic(topic)
        self._kafkaTestUtils.sendMessages(topic, sendData)

        stream = KafkaUtils.createDirectStream(self.ssc, [topic], kafkaParams)

        offsetRanges = []

        def transformWithOffsetRanges(rdd):
            for o in rdd.offsetRanges():
                offsetRanges.append(o)
            return rdd

        stream.transform(transformWithOffsetRanges).foreachRDD(lambda rdd: rdd.count())
        self.ssc.start()
        self.wait_for(offsetRanges, 1)

        self.assertEqual(offsetRanges, [OffsetRange(topic, 0, long(0), long(6))])


class FlumeStreamTests(PySparkStreamingTestCase):
    timeout = 20  # seconds
    duration = 1

    def setUp(self):
        super(FlumeStreamTests, self).setUp()

        utilsClz = self.ssc._jvm.java.lang.Thread.currentThread().getContextClassLoader() \
            .loadClass("org.apache.spark.streaming.flume.FlumeTestUtils")
        self._utils = utilsClz.newInstance()

    def tearDown(self):
        if self._utils is not None:
            self._utils.close()
            self._utils = None

        super(FlumeStreamTests, self).tearDown()

    def _startContext(self, n, compressed):
        # Start the StreamingContext and also collect the result
        dstream = FlumeUtils.createStream(self.ssc, "localhost", self._utils.getTestPort(),
                                          enableDecompression=compressed)
        result = []

        def get_output(_, rdd):
            for event in rdd.collect():
                if len(result) < n:
                    result.append(event)
        dstream.foreachRDD(get_output)
        self.ssc.start()
        return result

    def _validateResult(self, input, result):
        # Validate both the header and the body
        header = {"test": "header"}
        self.assertEqual(len(input), len(result))
        for i in range(0, len(input)):
            self.assertEqual(header, result[i][0])
            self.assertEqual(input[i], result[i][1])

    def _writeInput(self, input, compressed):
        # Try to write input to the receiver until success or timeout
        start_time = time.time()
        while True:
            try:
                self._utils.writeInput(input, compressed)
                break
            except:
                if time.time() - start_time < self.timeout:
                    time.sleep(0.01)
                else:
                    raise

    def test_flume_stream(self):
        input = [str(i) for i in range(1, 101)]
        result = self._startContext(len(input), False)
        self._writeInput(input, False)
        self.wait_for(result, len(input))
        self._validateResult(input, result)

    def test_compressed_flume_stream(self):
        input = [str(i) for i in range(1, 101)]
        result = self._startContext(len(input), True)
        self._writeInput(input, True)
        self.wait_for(result, len(input))
        self._validateResult(input, result)


class FlumePollingStreamTests(PySparkStreamingTestCase):
    timeout = 20  # seconds
    duration = 1
    maxAttempts = 5

    def setUp(self):
        utilsClz = \
            self.sc._jvm.java.lang.Thread.currentThread().getContextClassLoader() \
                .loadClass("org.apache.spark.streaming.flume.PollingFlumeTestUtils")
        self._utils = utilsClz.newInstance()

    def tearDown(self):
        if self._utils is not None:
            self._utils.close()
            self._utils = None

    def _writeAndVerify(self, ports):
        # Set up the streaming context and input streams
        ssc = StreamingContext(self.sc, self.duration)
        try:
            addresses = [("localhost", port) for port in ports]
            dstream = FlumeUtils.createPollingStream(
                ssc,
                addresses,
                maxBatchSize=self._utils.eventsPerBatch(),
                parallelism=5)
            outputBuffer = []

            def get_output(_, rdd):
                for e in rdd.collect():
                    outputBuffer.append(e)

            dstream.foreachRDD(get_output)
            ssc.start()
            self._utils.sendDatAndEnsureAllDataHasBeenReceived()

            self.wait_for(outputBuffer, self._utils.getTotalEvents())
            outputHeaders = [event[0] for event in outputBuffer]
            outputBodies = [event[1] for event in outputBuffer]
            self._utils.assertOutput(outputHeaders, outputBodies)
        finally:
            ssc.stop(False)

    def _testMultipleTimes(self, f):
        attempt = 0
        while True:
            try:
                f()
                break
            except:
                attempt += 1
                if attempt >= self.maxAttempts:
                    raise
                else:
                    import traceback
                    traceback.print_exc()

    def _testFlumePolling(self):
        try:
            port = self._utils.startSingleSink()
            self._writeAndVerify([port])
            self._utils.assertChannelsAreEmpty()
        finally:
            self._utils.close()

    def _testFlumePollingMultipleHosts(self):
        try:
            port = self._utils.startSingleSink()
            self._writeAndVerify([port])
            self._utils.assertChannelsAreEmpty()
        finally:
            self._utils.close()

    def test_flume_polling(self):
        self._testMultipleTimes(self._testFlumePolling)

    def test_flume_polling_multiple_hosts(self):
        self._testMultipleTimes(self._testFlumePollingMultipleHosts)


class MQTTStreamTests(PySparkStreamingTestCase):
    timeout = 20  # seconds
    duration = 1

    def setUp(self):
        super(MQTTStreamTests, self).setUp()

        MQTTTestUtilsClz = self.ssc._jvm.java.lang.Thread.currentThread().getContextClassLoader() \
            .loadClass("org.apache.spark.streaming.mqtt.MQTTTestUtils")
        self._MQTTTestUtils = MQTTTestUtilsClz.newInstance()
        self._MQTTTestUtils.setup()

    def tearDown(self):
        if self._MQTTTestUtils is not None:
            self._MQTTTestUtils.teardown()
            self._MQTTTestUtils = None

        super(MQTTStreamTests, self).tearDown()

    def _randomTopic(self):
        return "topic-%d" % random.randint(0, 10000)

    def _startContext(self, topic):
        # Start the StreamingContext and also collect the result
        stream = MQTTUtils.createStream(self.ssc, "tcp://" + self._MQTTTestUtils.brokerUri(), topic)
        result = []

        def getOutput(_, rdd):
            for data in rdd.collect():
                result.append(data)

        stream.foreachRDD(getOutput)
        self.ssc.start()
        return result

    def test_mqtt_stream(self):
        """Test the Python MQTT stream API."""
        sendData = "MQTT demo for spark streaming"
        topic = self._randomTopic()
        result = self._startContext(topic)

        def retry():
            self._MQTTTestUtils.publishData(topic, sendData)
            # Because "publishData" sends duplicate messages, here we should use > 0
            self.assertTrue(len(result) > 0)
            self.assertEqual(sendData, result[0])

        # Retry it because we don't know when the receiver will start.
        self._retry_or_timeout(retry)

    def _retry_or_timeout(self, test_func):
        start_time = time.time()
        while True:
            try:
                test_func()
                break
            except:
                if time.time() - start_time > self.timeout:
                    raise
                time.sleep(0.01)


class KinesisStreamTests(PySparkStreamingTestCase):

    def test_kinesis_stream_api(self):
        # Don't start the StreamingContext because we cannot test it in Jenkins
        kinesisStream1 = KinesisUtils.createStream(
            self.ssc, "myAppNam", "mySparkStream",
            "https://kinesis.us-west-2.amazonaws.com", "us-west-2",
            InitialPositionInStream.LATEST, 2, StorageLevel.MEMORY_AND_DISK_2)
        kinesisStream2 = KinesisUtils.createStream(
            self.ssc, "myAppNam", "mySparkStream",
            "https://kinesis.us-west-2.amazonaws.com", "us-west-2",
            InitialPositionInStream.LATEST, 2, StorageLevel.MEMORY_AND_DISK_2,
            "awsAccessKey", "awsSecretKey")

    def test_kinesis_stream(self):
        if not are_kinesis_tests_enabled:
            sys.stderr.write(
                "Skipped test_kinesis_stream (enable by setting environment variable %s=1"
                % kinesis_test_environ_var)
            return

        import random
        kinesisAppName = ("KinesisStreamTests-%d" % abs(random.randint(0, 10000000)))
        kinesisTestUtilsClz = \
            self.sc._jvm.java.lang.Thread.currentThread().getContextClassLoader() \
                .loadClass("org.apache.spark.streaming.kinesis.KinesisTestUtils")
        kinesisTestUtils = kinesisTestUtilsClz.newInstance()
        try:
            kinesisTestUtils.createStream()
            aWSCredentials = kinesisTestUtils.getAWSCredentials()
            stream = KinesisUtils.createStream(
                self.ssc, kinesisAppName, kinesisTestUtils.streamName(),
                kinesisTestUtils.endpointUrl(), kinesisTestUtils.regionName(),
                InitialPositionInStream.LATEST, 10, StorageLevel.MEMORY_ONLY,
                aWSCredentials.getAWSAccessKeyId(), aWSCredentials.getAWSSecretKey())

            outputBuffer = []

            def get_output(_, rdd):
                for e in rdd.collect():
                    outputBuffer.append(e)

            stream.foreachRDD(get_output)
            self.ssc.start()

            testData = [i for i in range(1, 11)]
            expectedOutput = set([str(i) for i in testData])
            start_time = time.time()
            while time.time() - start_time < 120:
                kinesisTestUtils.pushData(testData)
                if expectedOutput == set(outputBuffer):
                    break
                time.sleep(10)
            self.assertEqual(expectedOutput, set(outputBuffer))
        except:
            import traceback
            traceback.print_exc()
            raise
        finally:
            self.ssc.stop(False)
            kinesisTestUtils.deleteStream()
            kinesisTestUtils.deleteDynamoDBTable(kinesisAppName)


def search_kafka_assembly_jar():
    SPARK_HOME = os.environ["SPARK_HOME"]
    kafka_assembly_dir = os.path.join(SPARK_HOME, "external/kafka-assembly")
    jars = glob.glob(
        os.path.join(kafka_assembly_dir, "target/scala-*/spark-streaming-kafka-assembly-*.jar"))
    if not jars:
        raise Exception(
            ("Failed to find Spark Streaming kafka assembly jar in %s. " % kafka_assembly_dir) +
            "You need to build Spark with "
            "'build/sbt assembly/assembly streaming-kafka-assembly/assembly' or "
            "'build/mvn package' before running this test.")
    elif len(jars) > 1:
        raise Exception(("Found multiple Spark Streaming Kafka assembly JARs in %s; please "
                         "remove all but one") % kafka_assembly_dir)
    else:
        return jars[0]


def search_flume_assembly_jar():
    SPARK_HOME = os.environ["SPARK_HOME"]
    flume_assembly_dir = os.path.join(SPARK_HOME, "external/flume-assembly")
    jars = glob.glob(
        os.path.join(flume_assembly_dir, "target/scala-*/spark-streaming-flume-assembly-*.jar"))
    if not jars:
        raise Exception(
            ("Failed to find Spark Streaming Flume assembly jar in %s. " % flume_assembly_dir) +
            "You need to build Spark with "
            "'build/sbt assembly/assembly streaming-flume-assembly/assembly' or "
            "'build/mvn package' before running this test.")
    elif len(jars) > 1:
        raise Exception(("Found multiple Spark Streaming Flume assembly JARs in %s; please "
                        "remove all but one") % flume_assembly_dir)
    else:
        return jars[0]


def search_mqtt_assembly_jar():
    SPARK_HOME = os.environ["SPARK_HOME"]
    mqtt_assembly_dir = os.path.join(SPARK_HOME, "external/mqtt-assembly")
    jars = glob.glob(
        os.path.join(mqtt_assembly_dir, "target/scala-*/spark-streaming-mqtt-assembly-*.jar"))
    if not jars:
        raise Exception(
            ("Failed to find Spark Streaming MQTT assembly jar in %s. " % mqtt_assembly_dir) +
            "You need to build Spark with "
            "'build/sbt assembly/assembly streaming-mqtt-assembly/assembly' or "
            "'build/mvn package' before running this test")
    elif len(jars) > 1:
        raise Exception(("Found multiple Spark Streaming MQTT assembly JARs in %s; please "
                         "remove all but one") % mqtt_assembly_dir)
    else:
        return jars[0]


def search_mqtt_test_jar():
    SPARK_HOME = os.environ["SPARK_HOME"]
    mqtt_test_dir = os.path.join(SPARK_HOME, "external/mqtt")
    jars = glob.glob(
        os.path.join(mqtt_test_dir, "target/scala-*/spark-streaming-mqtt-test-*.jar"))
    if not jars:
        raise Exception(
            ("Failed to find Spark Streaming MQTT test jar in %s. " % mqtt_test_dir) +
            "You need to build Spark with "
            "'build/sbt assembly/assembly streaming-mqtt/test:assembly'")
    elif len(jars) > 1:
        raise Exception(("Found multiple Spark Streaming MQTT test JARs in %s; please "
                         "remove all but one") % mqtt_test_dir)
    else:
        return jars[0]


def search_kinesis_asl_assembly_jar():
    SPARK_HOME = os.environ["SPARK_HOME"]
    kinesis_asl_assembly_dir = os.path.join(SPARK_HOME, "extras/kinesis-asl-assembly")
    jars = glob.glob(
        os.path.join(kinesis_asl_assembly_dir,
                     "target/scala-*/spark-streaming-kinesis-asl-assembly-*.jar"))
    if not jars:
        return None

    elif len(jars) > 1:
        raise Exception(("Found multiple Spark Streaming Kinesis ASL assembly JARs in %s; please "
                         "remove all but one") % kinesis_asl_assembly_dir)
    else:
        return jars[0]


# Must be same as the variable and condition defined in KinesisTestUtils.scala
kinesis_test_environ_var = "ENABLE_KINESIS_TESTS"
are_kinesis_tests_enabled = os.environ.get(kinesis_test_environ_var) == '1'


if __name__ == "__main__":
    kafka_assembly_jar = search_kafka_assembly_jar()
    flume_assembly_jar = search_flume_assembly_jar()
    mqtt_assembly_jar = search_mqtt_assembly_jar()
    mqtt_test_jar = search_mqtt_test_jar()
    kinesis_asl_assembly_jar = search_kinesis_asl_assembly_jar()
<<<<<<< HEAD
    if kinesis_asl_assembly_jar is None:
        kinesis_jar_present = False
        jars = "%s,%s" % (kafka_assembly_jar, flume_assembly_jar)
    else:
        kinesis_jar_present = True
        jars = "%s,%s,%s" % (kafka_assembly_jar, flume_assembly_jar, kinesis_asl_assembly_jar)
=======

    jars = "%s,%s,%s,%s,%s" % (kafka_assembly_jar, flume_assembly_jar, kinesis_asl_assembly_jar,
                               mqtt_assembly_jar, mqtt_test_jar)
>>>>>>> 853809e9

    os.environ["PYSPARK_SUBMIT_ARGS"] = "--jars %s pyspark-shell" % jars
    testcases = [BasicOperationTests, WindowFunctionTests, StreamingContextTests,
                 CheckpointTests, KafkaStreamTests, FlumeStreamTests, FlumePollingStreamTests]

    if kinesis_jar_present is True:
        testcases.append(KinesisStreamTests)
    elif are_kinesis_tests_enabled is False:
        sys.stderr.write("Skipping all Kinesis Python tests as the optional Kinesis project was "
                         "not compiled with -Pkinesis-asl profile. To run these tests, "
                         "you need to build Spark with 'build/sbt -Pkinesis-asl assembly/assembly "
                         "streaming-kinesis-asl-assembly/assembly' or "
                         "'build/mvn -Pkinesis-asl package' before running this test.")
    else:
        raise Exception(
            ("Failed to find Spark Streaming Kinesis assembly jar in %s. "
             % kinesis_asl_assembly_dir) +
            "You need to build Spark with 'build/sbt -Pkinesis-asl "
            "assembly/assembly streaming-kinesis-asl-assembly/assembly'"
            "or 'build/mvn -Pkinesis-asl package' before running this test.")

    sys.stderr.write("Running tests: %s \n" % (str(testcases)))
    for testcase in testcases:
        sys.stderr.write("[Running %s]\n" % (testcase))
        tests = unittest.TestLoader().loadTestsFromTestCase(testcase)
        unittest.TextTestRunner(verbosity=2).run(tests)<|MERGE_RESOLUTION|>--- conflicted
+++ resolved
@@ -1118,18 +1118,16 @@
     mqtt_assembly_jar = search_mqtt_assembly_jar()
     mqtt_test_jar = search_mqtt_test_jar()
     kinesis_asl_assembly_jar = search_kinesis_asl_assembly_jar()
-<<<<<<< HEAD
+
+
     if kinesis_asl_assembly_jar is None:
         kinesis_jar_present = False
-        jars = "%s,%s" % (kafka_assembly_jar, flume_assembly_jar)
+        jars = "%s,%s,%s,%s" % (kafka_assembly_jar, flume_assembly_jar, mqtt_assembly_jar,
+                                mqtt_test_jar)
     else:
         kinesis_jar_present = True
-        jars = "%s,%s,%s" % (kafka_assembly_jar, flume_assembly_jar, kinesis_asl_assembly_jar)
-=======
-
-    jars = "%s,%s,%s,%s,%s" % (kafka_assembly_jar, flume_assembly_jar, kinesis_asl_assembly_jar,
-                               mqtt_assembly_jar, mqtt_test_jar)
->>>>>>> 853809e9
+        jars = "%s,%s,%s,%s,%s" % (kafka_assembly_jar, flume_assembly_jar, mqtt_assembly_jar,
+                             mqtt_test_jar, kinesis_asl_assembly_jar)
 
     os.environ["PYSPARK_SUBMIT_ARGS"] = "--jars %s pyspark-shell" % jars
     testcases = [BasicOperationTests, WindowFunctionTests, StreamingContextTests,
