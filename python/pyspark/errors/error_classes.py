--- conflicted
+++ resolved
@@ -34,15 +34,14 @@
       "Attribute `<attr_name>` in provided object `<obj_name>` is not callable."
     ]
   },
-<<<<<<< HEAD
+  "ATTRIBUTE_NOT_SUPPORTED" : {
+    "message" : [
+      "Attribute `<attr_name>` is not supported."
+    ]
+  },
   "AXIS_LENGTH_MISMATCH" : {
     "message" : [
       "Length mismatch: Expected axis has <expected_length> element, new values have <actual_length> elements."
-=======
-  "ATTRIBUTE_NOT_SUPPORTED" : {
-    "message" : [
-      "Attribute `<attr_name>` is not supported."
->>>>>>> 699b9a5f
     ]
   },
   "BROADCAST_VARIABLE_NOT_LOADED": {
