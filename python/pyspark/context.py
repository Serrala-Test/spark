#
# Licensed to the Apache Software Foundation (ASF) under one or more
# contributor license agreements.  See the NOTICE file distributed with
# this work for additional information regarding copyright ownership.
# The ASF licenses this file to You under the Apache License, Version 2.0
# (the "License"); you may not use this file except in compliance with
# the License.  You may obtain a copy of the License at
#
#    http://www.apache.org/licenses/LICENSE-2.0
#
# Unless required by applicable law or agreed to in writing, software
# distributed under the License is distributed on an "AS IS" BASIS,
# WITHOUT WARRANTIES OR CONDITIONS OF ANY KIND, either express or implied.
# See the License for the specific language governing permissions and
# limitations under the License.
#

import os
import shutil
import sys
from threading import Lock
from tempfile import NamedTemporaryFile
import atexit

from pyspark import accumulators
from pyspark.accumulators import Accumulator
from pyspark.broadcast import Broadcast
from pyspark.conf import SparkConf
from pyspark.files import SparkFiles
from pyspark.java_gateway import launch_gateway
from pyspark.serializers import PickleSerializer, BatchedSerializer, UTF8Deserializer, \
    PairDeserializer, CompressedSerializer, AutoBatchedSerializer
from pyspark.storagelevel import StorageLevel
from pyspark.rdd import RDD
from pyspark.traceback_utils import CallSite, first_spark_call

from py4j.java_collections import ListConverter


__all__ = ['SparkContext']


# These are special default configs for PySpark, they will overwrite
# the default ones for Spark if they are not configured by user.
DEFAULT_CONFIGS = {
    "spark.serializer": "org.apache.spark.serializer.KryoSerializer",
    "spark.serializer.objectStreamReset": 100,
    "spark.rdd.compress": True,
}


class SparkContext(object):

    """
    Main entry point for Spark functionality. A SparkContext represents the
    connection to a Spark cluster, and can be used to create L{RDD} and
    broadcast variables on that cluster.
    """

    _gateway = None
    _jvm = None
    _writeToFile = None
    _next_accum_id = 0
    _active_spark_context = None
    _lock = Lock()
    _python_includes = None  # zip and egg files that need to be added to PYTHONPATH
    _default_batch_size_for_serialized_input = 10

    def __init__(self, master=None, appName=None, sparkHome=None, pyFiles=None,
                 environment=None, batchSize=0, serializer=PickleSerializer(), conf=None,
<<<<<<< HEAD
                 gateway=None):
=======
                 gateway=None, jsc=None):
>>>>>>> e678b9f0
        """
        Create a new SparkContext. At least the master and app name should be set,
        either through the named parameters here or through C{conf}.

        :param master: Cluster URL to connect to
               (e.g. mesos://host:port, spark://host:port, local[4]).
        :param appName: A name for your job, to display on the cluster web UI.
        :param sparkHome: Location where Spark is installed on cluster nodes.
        :param pyFiles: Collection of .zip or .py files to send to the cluster
               and add to PYTHONPATH.  These can be paths on the local file
               system or HDFS, HTTP, HTTPS, or FTP URLs.
        :param environment: A dictionary of environment variables to set on
               worker nodes.
        :param batchSize: The number of Python objects represented as a single
               Java object. Set 1 to disable batching, 0 to automatically choose
               the batch size based on object sizes, or -1 to use an unlimited
               batch size
        :param serializer: The serializer for RDDs.
        :param conf: A L{SparkConf} object setting Spark properties.
        :param gateway: Use an existing gateway and JVM, otherwise a new JVM
               will be instantiated.


        >>> from pyspark.context import SparkContext
        >>> sc = SparkContext('local', 'test')

        >>> sc2 = SparkContext('local', 'test2') # doctest: +IGNORE_EXCEPTION_DETAIL
        Traceback (most recent call last):
            ...
        ValueError:...
        """
        self._callsite = first_spark_call() or CallSite(None, None, None)
        SparkContext._ensure_initialized(self, gateway=gateway)
        try:
            self._do_init(master, appName, sparkHome, pyFiles, environment, batchSize, serializer,
                          conf, jsc)
        except:
            # If an error occurs, clean up in order to allow future SparkContext creation:
            self.stop()
            raise

    def _do_init(self, master, appName, sparkHome, pyFiles, environment, batchSize, serializer,
                 conf, jsc):
        self.environment = environment or {}
        self._conf = conf or SparkConf(_jvm=self._jvm)
        self._batchSize = batchSize  # -1 represents an unlimited batch size
        self._unbatched_serializer = serializer
        if batchSize == 1:
            self.serializer = self._unbatched_serializer
        elif batchSize == 0:
            self.serializer = AutoBatchedSerializer(self._unbatched_serializer)
        else:
            self.serializer = BatchedSerializer(self._unbatched_serializer,
                                                batchSize)

        # Set any parameters passed directly to us on the conf
        if master:
            self._conf.setMaster(master)
        if appName:
            self._conf.setAppName(appName)
        if sparkHome:
            self._conf.setSparkHome(sparkHome)
        if environment:
            for key, value in environment.iteritems():
                self._conf.setExecutorEnv(key, value)
        for key, value in DEFAULT_CONFIGS.items():
            self._conf.setIfMissing(key, value)

        # Check that we have at least the required parameters
        if not self._conf.contains("spark.master"):
            raise Exception("A master URL must be set in your configuration")
        if not self._conf.contains("spark.app.name"):
            raise Exception("An application name must be set in your configuration")

        # Read back our properties from the conf in case we loaded some of them from
        # the classpath or an external config file
        self.master = self._conf.get("spark.master")
        self.appName = self._conf.get("spark.app.name")
        self.sparkHome = self._conf.get("spark.home", None)
        for (k, v) in self._conf.getAll():
            if k.startswith("spark.executorEnv."):
                varName = k[len("spark.executorEnv."):]
                self.environment[varName] = v

        # Create the Java SparkContext through Py4J
        self._jsc = jsc or self._initialize_context(self._conf._jconf)

        # Create a single Accumulator in Java that we'll send all our updates through;
        # they will be passed back to us through a TCP server
        self._accumulatorServer = accumulators._start_update_server()
        (host, port) = self._accumulatorServer.server_address
        self._javaAccumulator = self._jsc.accumulator(
            self._jvm.java.util.ArrayList(),
            self._jvm.PythonAccumulatorParam(host, port))

        self.pythonExec = os.environ.get("PYSPARK_PYTHON", 'python')

        # Broadcast's __reduce__ method stores Broadcast instances here.
        # This allows other code to determine which Broadcast instances have
        # been pickled, so it can determine which Java broadcast objects to
        # send.
        self._pickled_broadcast_vars = set()

        SparkFiles._sc = self
        root_dir = SparkFiles.getRootDirectory()
        sys.path.insert(1, root_dir)

        # Deploy any code dependencies specified in the constructor
        self._python_includes = list()
        for path in (pyFiles or []):
            self.addPyFile(path)

        # Deploy code dependencies set by spark-submit; these will already have been added
        # with SparkContext.addFile, so we just need to add them to the PYTHONPATH
        for path in self._conf.get("spark.submit.pyFiles", "").split(","):
            if path != "":
                (dirname, filename) = os.path.split(path)
                if filename.lower().endswith("zip") or filename.lower().endswith("egg"):
                    self._python_includes.append(filename)
                    sys.path.insert(1, os.path.join(SparkFiles.getRootDirectory(), filename))

        # Create a temporary directory inside spark.local.dir:
        local_dir = self._jvm.org.apache.spark.util.Utils.getLocalDir(self._jsc.sc().conf())
        self._temp_dir = \
            self._jvm.org.apache.spark.util.Utils.createTempDir(local_dir).getAbsolutePath()

        # profiling stats collected for each PythonRDD
        self._profile_stats = []

    def _initialize_context(self, jconf):
        """
        Initialize SparkContext in function to allow subclass specific initialization
        """
        return self._jvm.JavaSparkContext(jconf)

    @classmethod
    def _ensure_initialized(cls, instance=None, gateway=None):
        """
        Checks whether a SparkContext is initialized or not.
        Throws error if a SparkContext is already running.
        """
        with SparkContext._lock:
            if not SparkContext._gateway:
                SparkContext._gateway = gateway or launch_gateway()
                SparkContext._jvm = SparkContext._gateway.jvm
                SparkContext._writeToFile = SparkContext._jvm.PythonRDD.writeToFile

            if instance:
                if (SparkContext._active_spark_context and
                        SparkContext._active_spark_context != instance):
                    currentMaster = SparkContext._active_spark_context.master
                    currentAppName = SparkContext._active_spark_context.appName
                    callsite = SparkContext._active_spark_context._callsite

                    # Raise error if there is already a running Spark context
                    raise ValueError(
                        "Cannot run multiple SparkContexts at once; "
                        "existing SparkContext(app=%s, master=%s)"
                        " created by %s at %s:%s "
                        % (currentAppName, currentMaster,
                            callsite.function, callsite.file, callsite.linenum))
                else:
                    SparkContext._active_spark_context = instance

    def __enter__(self):
        """
        Enable 'with SparkContext(...) as sc: app(sc)' syntax.
        """
        return self

    def __exit__(self, type, value, trace):
        """
        Enable 'with SparkContext(...) as sc: app' syntax.

        Specifically stop the context on exit of the with block.
        """
        self.stop()

    @classmethod
    def setSystemProperty(cls, key, value):
        """
        Set a Java system property, such as spark.executor.memory. This must
        must be invoked before instantiating SparkContext.
        """
        SparkContext._ensure_initialized()
        SparkContext._jvm.java.lang.System.setProperty(key, value)

    @property
    def version(self):
        """
        The version of Spark on which this application is running.
        """
        return self._jsc.version()

    @property
    def defaultParallelism(self):
        """
        Default level of parallelism to use when not given by user (e.g. for
        reduce tasks)
        """
        return self._jsc.sc().defaultParallelism()

    @property
    def defaultMinPartitions(self):
        """
        Default min number of partitions for Hadoop RDDs when not given by user
        """
        return self._jsc.sc().defaultMinPartitions()

    def stop(self):
        """
        Shut down the SparkContext.
        """
        if getattr(self, "_jsc", None):
            self._jsc.stop()
            self._jsc = None
        if getattr(self, "_accumulatorServer", None):
            self._accumulatorServer.shutdown()
            self._accumulatorServer = None
        with SparkContext._lock:
            SparkContext._active_spark_context = None

    def parallelize(self, c, numSlices=None):
        """
        Distribute a local Python collection to form an RDD.

        >>> sc.parallelize(range(5), 5).glom().collect()
        [[0], [1], [2], [3], [4]]
        """
        numSlices = numSlices or self.defaultParallelism
        # Calling the Java parallelize() method with an ArrayList is too slow,
        # because it sends O(n) Py4J commands.  As an alternative, serialized
        # objects are written to a file and loaded through textFile().
        tempFile = NamedTemporaryFile(delete=False, dir=self._temp_dir)
        # Make sure we distribute data evenly if it's smaller than self.batchSize
        if "__len__" not in dir(c):
            c = list(c)    # Make it a list so we can compute its length
        batchSize = min(len(c) // numSlices, self._batchSize)
        if batchSize > 1:
            serializer = BatchedSerializer(self._unbatched_serializer,
                                           batchSize)
        else:
            serializer = self._unbatched_serializer
        serializer.dump_stream(c, tempFile)
        tempFile.close()
        readRDDFromFile = self._jvm.PythonRDD.readRDDFromFile
        jrdd = readRDDFromFile(self._jsc, tempFile.name, numSlices)
        return RDD(jrdd, self, serializer)

    def pickleFile(self, name, minPartitions=None):
        """
        Load an RDD previously saved using L{RDD.saveAsPickleFile} method.

        >>> tmpFile = NamedTemporaryFile(delete=True)
        >>> tmpFile.close()
        >>> sc.parallelize(range(10)).saveAsPickleFile(tmpFile.name, 5)
        >>> sorted(sc.pickleFile(tmpFile.name, 3).collect())
        [0, 1, 2, 3, 4, 5, 6, 7, 8, 9]
        """
        minPartitions = minPartitions or self.defaultMinPartitions
        return RDD(self._jsc.objectFile(name, minPartitions), self,
                   BatchedSerializer(PickleSerializer()))

    def textFile(self, name, minPartitions=None, use_unicode=True):
        """
        Read a text file from HDFS, a local file system (available on all
        nodes), or any Hadoop-supported file system URI, and return it as an
        RDD of Strings.

        If use_unicode is False, the strings will be kept as `str` (encoding
        as `utf-8`), which is faster and smaller than unicode. (Added in
        Spark 1.2)

        >>> path = os.path.join(tempdir, "sample-text.txt")
        >>> with open(path, "w") as testFile:
        ...    testFile.write("Hello world!")
        >>> textFile = sc.textFile(path)
        >>> textFile.collect()
        [u'Hello world!']
        """
        minPartitions = minPartitions or min(self.defaultParallelism, 2)
        return RDD(self._jsc.textFile(name, minPartitions), self,
                   UTF8Deserializer(use_unicode))

    def wholeTextFiles(self, path, minPartitions=None, use_unicode=True):
        """
        Read a directory of text files from HDFS, a local file system
        (available on all nodes), or any  Hadoop-supported file system
        URI. Each file is read as a single record and returned in a
        key-value pair, where the key is the path of each file, the
        value is the content of each file.

        If use_unicode is False, the strings will be kept as `str` (encoding
        as `utf-8`), which is faster and smaller than unicode. (Added in
        Spark 1.2)

        For example, if you have the following files::

          hdfs://a-hdfs-path/part-00000
          hdfs://a-hdfs-path/part-00001
          ...
          hdfs://a-hdfs-path/part-nnnnn

        Do C{rdd = sparkContext.wholeTextFiles("hdfs://a-hdfs-path")},
        then C{rdd} contains::

          (a-hdfs-path/part-00000, its content)
          (a-hdfs-path/part-00001, its content)
          ...
          (a-hdfs-path/part-nnnnn, its content)

        NOTE: Small files are preferred, as each file will be loaded
        fully in memory.

        >>> dirPath = os.path.join(tempdir, "files")
        >>> os.mkdir(dirPath)
        >>> with open(os.path.join(dirPath, "1.txt"), "w") as file1:
        ...    file1.write("1")
        >>> with open(os.path.join(dirPath, "2.txt"), "w") as file2:
        ...    file2.write("2")
        >>> textFiles = sc.wholeTextFiles(dirPath)
        >>> sorted(textFiles.collect())
        [(u'.../1.txt', u'1'), (u'.../2.txt', u'2')]
        """
        minPartitions = minPartitions or self.defaultMinPartitions
        return RDD(self._jsc.wholeTextFiles(path, minPartitions), self,
                   PairDeserializer(UTF8Deserializer(use_unicode), UTF8Deserializer(use_unicode)))

    def _dictToJavaMap(self, d):
        jm = self._jvm.java.util.HashMap()
        if not d:
            d = {}
        for k, v in d.iteritems():
            jm[k] = v
        return jm

    def sequenceFile(self, path, keyClass=None, valueClass=None, keyConverter=None,
                     valueConverter=None, minSplits=None, batchSize=None):
        """
        Read a Hadoop SequenceFile with arbitrary key and value Writable class from HDFS,
        a local file system (available on all nodes), or any Hadoop-supported file system URI.
        The mechanism is as follows:

            1. A Java RDD is created from the SequenceFile or other InputFormat, and the key
               and value Writable classes
            2. Serialization is attempted via Pyrolite pickling
            3. If this fails, the fallback is to call 'toString' on each key and value
            4. C{PickleSerializer} is used to deserialize pickled objects on the Python side

        :param path: path to sequncefile
        :param keyClass: fully qualified classname of key Writable class
               (e.g. "org.apache.hadoop.io.Text")
        :param valueClass: fully qualified classname of value Writable class
               (e.g. "org.apache.hadoop.io.LongWritable")
        :param keyConverter:
        :param valueConverter:
        :param minSplits: minimum splits in dataset
               (default min(2, sc.defaultParallelism))
        :param batchSize: The number of Python objects represented as a single
               Java object. (default sc._default_batch_size_for_serialized_input)
        """
        minSplits = minSplits or min(self.defaultParallelism, 2)
        batchSize = max(1, batchSize or self._default_batch_size_for_serialized_input)
        ser = BatchedSerializer(PickleSerializer()) if (batchSize > 1) else PickleSerializer()
        jrdd = self._jvm.PythonRDD.sequenceFile(self._jsc, path, keyClass, valueClass,
                                                keyConverter, valueConverter, minSplits, batchSize)
        return RDD(jrdd, self, ser)

    def newAPIHadoopFile(self, path, inputFormatClass, keyClass, valueClass, keyConverter=None,
                         valueConverter=None, conf=None, batchSize=None):
        """
        Read a 'new API' Hadoop InputFormat with arbitrary key and value class from HDFS,
        a local file system (available on all nodes), or any Hadoop-supported file system URI.
        The mechanism is the same as for sc.sequenceFile.

        A Hadoop configuration can be passed in as a Python dict. This will be converted into a
        Configuration in Java

        :param path: path to Hadoop file
        :param inputFormatClass: fully qualified classname of Hadoop InputFormat
               (e.g. "org.apache.hadoop.mapreduce.lib.input.TextInputFormat")
        :param keyClass: fully qualified classname of key Writable class
               (e.g. "org.apache.hadoop.io.Text")
        :param valueClass: fully qualified classname of value Writable class
               (e.g. "org.apache.hadoop.io.LongWritable")
        :param keyConverter: (None by default)
        :param valueConverter: (None by default)
        :param conf: Hadoop configuration, passed in as a dict
               (None by default)
        :param batchSize: The number of Python objects represented as a single
               Java object. (default sc._default_batch_size_for_serialized_input)
        """
        jconf = self._dictToJavaMap(conf)
        batchSize = max(1, batchSize or self._default_batch_size_for_serialized_input)
        ser = BatchedSerializer(PickleSerializer()) if (batchSize > 1) else PickleSerializer()
        jrdd = self._jvm.PythonRDD.newAPIHadoopFile(self._jsc, path, inputFormatClass, keyClass,
                                                    valueClass, keyConverter, valueConverter,
                                                    jconf, batchSize)
        return RDD(jrdd, self, ser)

    def newAPIHadoopRDD(self, inputFormatClass, keyClass, valueClass, keyConverter=None,
                        valueConverter=None, conf=None, batchSize=None):
        """
        Read a 'new API' Hadoop InputFormat with arbitrary key and value class, from an arbitrary
        Hadoop configuration, which is passed in as a Python dict.
        This will be converted into a Configuration in Java.
        The mechanism is the same as for sc.sequenceFile.

        :param inputFormatClass: fully qualified classname of Hadoop InputFormat
               (e.g. "org.apache.hadoop.mapreduce.lib.input.TextInputFormat")
        :param keyClass: fully qualified classname of key Writable class
               (e.g. "org.apache.hadoop.io.Text")
        :param valueClass: fully qualified classname of value Writable class
               (e.g. "org.apache.hadoop.io.LongWritable")
        :param keyConverter: (None by default)
        :param valueConverter: (None by default)
        :param conf: Hadoop configuration, passed in as a dict
               (None by default)
        :param batchSize: The number of Python objects represented as a single
               Java object. (default sc._default_batch_size_for_serialized_input)
        """
        jconf = self._dictToJavaMap(conf)
        batchSize = max(1, batchSize or self._default_batch_size_for_serialized_input)
        ser = BatchedSerializer(PickleSerializer()) if (batchSize > 1) else PickleSerializer()
        jrdd = self._jvm.PythonRDD.newAPIHadoopRDD(self._jsc, inputFormatClass, keyClass,
                                                   valueClass, keyConverter, valueConverter,
                                                   jconf, batchSize)
        return RDD(jrdd, self, ser)

    def hadoopFile(self, path, inputFormatClass, keyClass, valueClass, keyConverter=None,
                   valueConverter=None, conf=None, batchSize=None):
        """
        Read an 'old' Hadoop InputFormat with arbitrary key and value class from HDFS,
        a local file system (available on all nodes), or any Hadoop-supported file system URI.
        The mechanism is the same as for sc.sequenceFile.

        A Hadoop configuration can be passed in as a Python dict. This will be converted into a
        Configuration in Java.

        :param path: path to Hadoop file
        :param inputFormatClass: fully qualified classname of Hadoop InputFormat
               (e.g. "org.apache.hadoop.mapred.TextInputFormat")
        :param keyClass: fully qualified classname of key Writable class
               (e.g. "org.apache.hadoop.io.Text")
        :param valueClass: fully qualified classname of value Writable class
               (e.g. "org.apache.hadoop.io.LongWritable")
        :param keyConverter: (None by default)
        :param valueConverter: (None by default)
        :param conf: Hadoop configuration, passed in as a dict
               (None by default)
        :param batchSize: The number of Python objects represented as a single
               Java object. (default sc._default_batch_size_for_serialized_input)
        """
        jconf = self._dictToJavaMap(conf)
        batchSize = max(1, batchSize or self._default_batch_size_for_serialized_input)
        ser = BatchedSerializer(PickleSerializer()) if (batchSize > 1) else PickleSerializer()
        jrdd = self._jvm.PythonRDD.hadoopFile(self._jsc, path, inputFormatClass, keyClass,
                                              valueClass, keyConverter, valueConverter,
                                              jconf, batchSize)
        return RDD(jrdd, self, ser)

    def hadoopRDD(self, inputFormatClass, keyClass, valueClass, keyConverter=None,
                  valueConverter=None, conf=None, batchSize=None):
        """
        Read an 'old' Hadoop InputFormat with arbitrary key and value class, from an arbitrary
        Hadoop configuration, which is passed in as a Python dict.
        This will be converted into a Configuration in Java.
        The mechanism is the same as for sc.sequenceFile.

        :param inputFormatClass: fully qualified classname of Hadoop InputFormat
               (e.g. "org.apache.hadoop.mapred.TextInputFormat")
        :param keyClass: fully qualified classname of key Writable class
               (e.g. "org.apache.hadoop.io.Text")
        :param valueClass: fully qualified classname of value Writable class
               (e.g. "org.apache.hadoop.io.LongWritable")
        :param keyConverter: (None by default)
        :param valueConverter: (None by default)
        :param conf: Hadoop configuration, passed in as a dict
               (None by default)
        :param batchSize: The number of Python objects represented as a single
               Java object. (default sc._default_batch_size_for_serialized_input)
        """
        jconf = self._dictToJavaMap(conf)
        batchSize = max(1, batchSize or self._default_batch_size_for_serialized_input)
        ser = BatchedSerializer(PickleSerializer()) if (batchSize > 1) else PickleSerializer()
        jrdd = self._jvm.PythonRDD.hadoopRDD(self._jsc, inputFormatClass, keyClass,
                                             valueClass, keyConverter, valueConverter,
                                             jconf, batchSize)
        return RDD(jrdd, self, ser)

    def _checkpointFile(self, name, input_deserializer):
        jrdd = self._jsc.checkpointFile(name)
        return RDD(jrdd, self, input_deserializer)

    def union(self, rdds):
        """
        Build the union of a list of RDDs.

        This supports unions() of RDDs with different serialized formats,
        although this forces them to be reserialized using the default
        serializer:

        >>> path = os.path.join(tempdir, "union-text.txt")
        >>> with open(path, "w") as testFile:
        ...    testFile.write("Hello")
        >>> textFile = sc.textFile(path)
        >>> textFile.collect()
        [u'Hello']
        >>> parallelized = sc.parallelize(["World!"])
        >>> sorted(sc.union([textFile, parallelized]).collect())
        [u'Hello', 'World!']
        """
        first_jrdd_deserializer = rdds[0]._jrdd_deserializer
        if any(x._jrdd_deserializer != first_jrdd_deserializer for x in rdds):
            rdds = [x._reserialize() for x in rdds]
        first = rdds[0]._jrdd
        rest = [x._jrdd for x in rdds[1:]]
        rest = ListConverter().convert(rest, self._gateway._gateway_client)
        return RDD(self._jsc.union(first, rest), self, rdds[0]._jrdd_deserializer)

    def broadcast(self, value):
        """
        Broadcast a read-only variable to the cluster, returning a
        L{Broadcast<pyspark.broadcast.Broadcast>}
        object for reading it in distributed functions. The variable will
        be sent to each cluster only once.
        """
        ser = CompressedSerializer(PickleSerializer())
        # pass large object by py4j is very slow and need much memory
        tempFile = NamedTemporaryFile(delete=False, dir=self._temp_dir)
        ser.dump_stream([value], tempFile)
        tempFile.close()
        jbroadcast = self._jvm.PythonRDD.readBroadcastFromFile(self._jsc, tempFile.name)
        return Broadcast(jbroadcast.id(), None, jbroadcast,
                         self._pickled_broadcast_vars, tempFile.name)

    def accumulator(self, value, accum_param=None):
        """
        Create an L{Accumulator} with the given initial value, using a given
        L{AccumulatorParam} helper object to define how to add values of the
        data type if provided. Default AccumulatorParams are used for integers
        and floating-point numbers if you do not provide one. For other types,
        a custom AccumulatorParam can be used.
        """
        if accum_param is None:
            if isinstance(value, int):
                accum_param = accumulators.INT_ACCUMULATOR_PARAM
            elif isinstance(value, float):
                accum_param = accumulators.FLOAT_ACCUMULATOR_PARAM
            elif isinstance(value, complex):
                accum_param = accumulators.COMPLEX_ACCUMULATOR_PARAM
            else:
                raise Exception("No default accumulator param for type %s" % type(value))
        SparkContext._next_accum_id += 1
        return Accumulator(SparkContext._next_accum_id - 1, value, accum_param)

    def addFile(self, path):
        """
        Add a file to be downloaded with this Spark job on every node.
        The C{path} passed can be either a local file, a file in HDFS
        (or other Hadoop-supported filesystems), or an HTTP, HTTPS or
        FTP URI.

        To access the file in Spark jobs, use
        L{SparkFiles.get(fileName)<pyspark.files.SparkFiles.get>} with the
        filename to find its download location.

        >>> from pyspark import SparkFiles
        >>> path = os.path.join(tempdir, "test.txt")
        >>> with open(path, "w") as testFile:
        ...    testFile.write("100")
        >>> sc.addFile(path)
        >>> def func(iterator):
        ...    with open(SparkFiles.get("test.txt")) as testFile:
        ...        fileVal = int(testFile.readline())
        ...        return [x * fileVal for x in iterator]
        >>> sc.parallelize([1, 2, 3, 4]).mapPartitions(func).collect()
        [100, 200, 300, 400]
        """
        self._jsc.sc().addFile(path)

    def clearFiles(self):
        """
        Clear the job's list of files added by L{addFile} or L{addPyFile} so
        that they do not get downloaded to any new nodes.
        """
        # TODO: remove added .py or .zip files from the PYTHONPATH?
        self._jsc.sc().clearFiles()

    def addPyFile(self, path):
        """
        Add a .py or .zip dependency for all tasks to be executed on this
        SparkContext in the future.  The C{path} passed can be either a local
        file, a file in HDFS (or other Hadoop-supported filesystems), or an
        HTTP, HTTPS or FTP URI.
        """
        self.addFile(path)
        (dirname, filename) = os.path.split(path)  # dirname may be directory or HDFS/S3 prefix

        if filename.endswith('.zip') or filename.endswith('.ZIP') or filename.endswith('.egg'):
            self._python_includes.append(filename)
            # for tests in local mode
            sys.path.insert(1, os.path.join(SparkFiles.getRootDirectory(), filename))

    def setCheckpointDir(self, dirName):
        """
        Set the directory under which RDDs are going to be checkpointed. The
        directory must be a HDFS path if running on a cluster.
        """
        self._jsc.sc().setCheckpointDir(dirName)

    def _getJavaStorageLevel(self, storageLevel):
        """
        Returns a Java StorageLevel based on a pyspark.StorageLevel.
        """
        if not isinstance(storageLevel, StorageLevel):
            raise Exception("storageLevel must be of type pyspark.StorageLevel")

        newStorageLevel = self._jvm.org.apache.spark.storage.StorageLevel
        return newStorageLevel(storageLevel.useDisk,
                               storageLevel.useMemory,
                               storageLevel.useOffHeap,
                               storageLevel.deserialized,
                               storageLevel.replication)

    def setJobGroup(self, groupId, description, interruptOnCancel=False):
        """
        Assigns a group ID to all the jobs started by this thread until the group ID is set to a
        different value or cleared.

        Often, a unit of execution in an application consists of multiple Spark actions or jobs.
        Application programmers can use this method to group all those jobs together and give a
        group description. Once set, the Spark web UI will associate such jobs with this group.

        The application can use L{SparkContext.cancelJobGroup} to cancel all
        running jobs in this group.

        >>> import thread, threading
        >>> from time import sleep
        >>> result = "Not Set"
        >>> lock = threading.Lock()
        >>> def map_func(x):
        ...     sleep(100)
        ...     raise Exception("Task should have been cancelled")
        >>> def start_job(x):
        ...     global result
        ...     try:
        ...         sc.setJobGroup("job_to_cancel", "some description")
        ...         result = sc.parallelize(range(x)).map(map_func).collect()
        ...     except Exception as e:
        ...         result = "Cancelled"
        ...     lock.release()
        >>> def stop_job():
        ...     sleep(5)
        ...     sc.cancelJobGroup("job_to_cancel")
        >>> supress = lock.acquire()
        >>> supress = thread.start_new_thread(start_job, (10,))
        >>> supress = thread.start_new_thread(stop_job, tuple())
        >>> supress = lock.acquire()
        >>> print result
        Cancelled

        If interruptOnCancel is set to true for the job group, then job cancellation will result
        in Thread.interrupt() being called on the job's executor threads. This is useful to help
        ensure that the tasks are actually stopped in a timely manner, but is off by default due
        to HDFS-1208, where HDFS may respond to Thread.interrupt() by marking nodes as dead.
        """
        self._jsc.setJobGroup(groupId, description, interruptOnCancel)

    def setLocalProperty(self, key, value):
        """
        Set a local property that affects jobs submitted from this thread, such as the
        Spark fair scheduler pool.
        """
        self._jsc.setLocalProperty(key, value)

    def getLocalProperty(self, key):
        """
        Get a local property set in this thread, or null if it is missing. See
        L{setLocalProperty}
        """
        return self._jsc.getLocalProperty(key)

    def sparkUser(self):
        """
        Get SPARK_USER for user who is running SparkContext.
        """
        return self._jsc.sc().sparkUser()

    def cancelJobGroup(self, groupId):
        """
        Cancel active jobs for the specified group. See L{SparkContext.setJobGroup}
        for more information.
        """
        self._jsc.sc().cancelJobGroup(groupId)

    def cancelAllJobs(self):
        """
        Cancel all jobs that have been scheduled or are running.
        """
        self._jsc.sc().cancelAllJobs()

    def runJob(self, rdd, partitionFunc, partitions=None, allowLocal=False):
        """
        Executes the given partitionFunc on the specified set of partitions,
        returning the result as an array of elements.

        If 'partitions' is not specified, this will run over all partitions.

        >>> myRDD = sc.parallelize(range(6), 3)
        >>> sc.runJob(myRDD, lambda part: [x * x for x in part])
        [0, 1, 4, 9, 16, 25]

        >>> myRDD = sc.parallelize(range(6), 3)
        >>> sc.runJob(myRDD, lambda part: [x * x for x in part], [0, 2], True)
        [0, 1, 16, 25]
        """
        if partitions is None:
            partitions = range(rdd._jrdd.partitions().size())
        javaPartitions = ListConverter().convert(partitions, self._gateway._gateway_client)

        # Implementation note: This is implemented as a mapPartitions followed
        # by runJob() in order to avoid having to pass a Python lambda into
        # SparkContext#runJob.
        mappedRDD = rdd.mapPartitions(partitionFunc)
        it = self._jvm.PythonRDD.runJob(self._jsc.sc(), mappedRDD._jrdd, javaPartitions, allowLocal)
        return list(mappedRDD._collect_iterator_through_file(it))

    def _add_profile(self, id, profileAcc):
        if not self._profile_stats:
            dump_path = self._conf.get("spark.python.profile.dump")
            if dump_path:
                atexit.register(self.dump_profiles, dump_path)
            else:
                atexit.register(self.show_profiles)

        self._profile_stats.append([id, profileAcc, False])

    def show_profiles(self):
        """ Print the profile stats to stdout """
        for i, (id, acc, showed) in enumerate(self._profile_stats):
            stats = acc.value
            if not showed and stats:
                print "=" * 60
                print "Profile of RDD<id=%d>" % id
                print "=" * 60
                stats.sort_stats("time", "cumulative").print_stats()
                # mark it as showed
                self._profile_stats[i][2] = True

    def dump_profiles(self, path):
        """ Dump the profile stats into directory `path`
        """
        if not os.path.exists(path):
            os.makedirs(path)
        for id, acc, _ in self._profile_stats:
            stats = acc.value
            if stats:
                p = os.path.join(path, "rdd_%d.pstats" % id)
                stats.dump_stats(p)
        self._profile_stats = []


def _test():
    import atexit
    import doctest
    import tempfile
    globs = globals().copy()
    globs['sc'] = SparkContext('local[4]', 'PythonTest', batchSize=2)
    globs['tempdir'] = tempfile.mkdtemp()
    atexit.register(lambda: shutil.rmtree(globs['tempdir']))
    (failure_count, test_count) = doctest.testmod(globs=globs, optionflags=doctest.ELLIPSIS)
    globs['sc'].stop()
    if failure_count:
        exit(-1)


if __name__ == "__main__":
    _test()<|MERGE_RESOLUTION|>--- conflicted
+++ resolved
@@ -68,11 +68,7 @@
 
     def __init__(self, master=None, appName=None, sparkHome=None, pyFiles=None,
                  environment=None, batchSize=0, serializer=PickleSerializer(), conf=None,
-<<<<<<< HEAD
-                 gateway=None):
-=======
                  gateway=None, jsc=None):
->>>>>>> e678b9f0
         """
         Create a new SparkContext. At least the master and app name should be set,
         either through the named parameters here or through C{conf}.
