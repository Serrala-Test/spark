--- conflicted
+++ resolved
@@ -21,14 +21,10 @@
 import shutil
 import signal
 import sys
-<<<<<<< HEAD
 import tarfile
 import tempfile
 import uuid
-from threading import Lock
-=======
 from threading import RLock
->>>>>>> 49ea0e9d
 from tempfile import NamedTemporaryFile
 
 from pyspark import accumulators
@@ -118,7 +114,7 @@
         SparkContext._ensure_initialized(self, gateway=gateway)
         try:
             self._do_init(master, appName, sparkHome, pyFiles, environment,
-                          batchSize, serializer, conf, jsc, profiler_cls, requirementsFile)
+                          batchSize, serializer, conf, jsc, profiler_cls)
         except:
             # If an error occurs, clean up in order to allow future SparkContext creation:
             self.stop()
