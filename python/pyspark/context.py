#
# Licensed to the Apache Software Foundation (ASF) under one or more
# contributor license agreements.  See the NOTICE file distributed with
# this work for additional information regarding copyright ownership.
# The ASF licenses this file to You under the Apache License, Version 2.0
# (the "License"); you may not use this file except in compliance with
# the License.  You may obtain a copy of the License at
#
#    http://www.apache.org/licenses/LICENSE-2.0
#
# Unless required by applicable law or agreed to in writing, software
# distributed under the License is distributed on an "AS IS" BASIS,
# WITHOUT WARRANTIES OR CONDITIONS OF ANY KIND, either express or implied.
# See the License for the specific language governing permissions and
# limitations under the License.
#

import os
import shutil
import sys
from threading import Lock
from tempfile import NamedTemporaryFile

from pyspark import accumulators
from pyspark.accumulators import Accumulator
from pyspark.broadcast import Broadcast
from pyspark.conf import SparkConf
from pyspark.files import SparkFiles
from pyspark.java_gateway import launch_gateway
from pyspark.serializers import PickleSerializer, BatchedSerializer, UTF8Deserializer, \
    PairDeserializer, CompressedSerializer
from pyspark.storagelevel import StorageLevel
from pyspark import rdd
from pyspark.rdd import RDD
from pyspark.traceback_utils import CallSite, first_spark_call

from py4j.java_collections import ListConverter


__all__ = ['SparkContext']


# These are special default configs for PySpark, they will overwrite
# the default ones for Spark if they are not configured by user.
DEFAULT_CONFIGS = {
    "spark.serializer": "org.apache.spark.serializer.KryoSerializer",
    "spark.serializer.objectStreamReset": 100,
    "spark.rdd.compress": True,
}


class SparkContext(object):

    """
    Main entry point for Spark functionality. A SparkContext represents the
    connection to a Spark cluster, and can be used to create L{RDD}s and
    broadcast variables on that cluster.
    """

    _gateway = None
    _jvm = None
    _writeToFile = None
    _next_accum_id = 0
    _active_spark_context = None
    _lock = Lock()
    _python_includes = None  # zip and egg files that need to be added to PYTHONPATH
    _default_batch_size_for_serialized_input = 10

    def __init__(self, master=None, appName=None, sparkHome=None, pyFiles=None,
                 environment=None, batchSize=1024, serializer=PickleSerializer(), conf=None,
                 gateway=None):
        """
        Create a new SparkContext. At least the master and app name should be set,
        either through the named parameters here or through C{conf}.

        @param master: Cluster URL to connect to
               (e.g. mesos://host:port, spark://host:port, local[4]).
        @param appName: A name for your job, to display on the cluster web UI.
        @param sparkHome: Location where Spark is installed on cluster nodes.
        @param pyFiles: Collection of .zip or .py files to send to the cluster
               and add to PYTHONPATH.  These can be paths on the local file
               system or HDFS, HTTP, HTTPS, or FTP URLs.
        @param environment: A dictionary of environment variables to set on
               worker nodes.
        @param batchSize: The number of Python objects represented as a single
               Java object.  Set 1 to disable batching or -1 to use an
               unlimited batch size.
        @param serializer: The serializer for RDDs.
        @param conf: A L{SparkConf} object setting Spark properties.
        @param gateway: Use an existing gateway and JVM, otherwise a new JVM
               will be instantiated.


        >>> from pyspark.context import SparkContext
        >>> sc = SparkContext('local', 'test')

        >>> sc2 = SparkContext('local', 'test2') # doctest: +IGNORE_EXCEPTION_DETAIL
        Traceback (most recent call last):
            ...
        ValueError:...
        """
        self._callsite = first_spark_call() or CallSite(None, None, None)
        SparkContext._ensure_initialized(self, gateway=gateway)
        try:
            self._do_init(master, appName, sparkHome, pyFiles, environment, batchSize, serializer,
                          conf)
        except:
            # If an error occurs, clean up in order to allow future SparkContext creation:
            self.stop()
            raise

    def _do_init(self, master, appName, sparkHome, pyFiles, environment, batchSize, serializer,
                 conf):
        self.environment = environment or {}
        self._conf = conf or SparkConf(_jvm=self._jvm)
        self._batchSize = batchSize  # -1 represents an unlimited batch size
        self._unbatched_serializer = serializer
        if batchSize == 1:
            self.serializer = self._unbatched_serializer
        else:
            self.serializer = BatchedSerializer(self._unbatched_serializer,
                                                batchSize)

        # Set any parameters passed directly to us on the conf
        if master:
            self._conf.setMaster(master)
        if appName:
            self._conf.setAppName(appName)
        if sparkHome:
            self._conf.setSparkHome(sparkHome)
        if environment:
            for key, value in environment.iteritems():
                self._conf.setExecutorEnv(key, value)
        for key, value in DEFAULT_CONFIGS.items():
            self._conf.setIfMissing(key, value)

        # Check that we have at least the required parameters
        if not self._conf.contains("spark.master"):
            raise Exception("A master URL must be set in your configuration")
        if not self._conf.contains("spark.app.name"):
            raise Exception("An application name must be set in your configuration")

        # Read back our properties from the conf in case we loaded some of them from
        # the classpath or an external config file
        self.master = self._conf.get("spark.master")
        self.appName = self._conf.get("spark.app.name")
        self.sparkHome = self._conf.get("spark.home", None)
        for (k, v) in self._conf.getAll():
            if k.startswith("spark.executorEnv."):
                varName = k[len("spark.executorEnv."):]
                self.environment[varName] = v

        # Create the Java SparkContext through Py4J
        self._jsc = self._initialize_context(self._conf._jconf)

        # Create a single Accumulator in Java that we'll send all our updates through;
        # they will be passed back to us through a TCP server
        self._accumulatorServer = accumulators._start_update_server()
        (host, port) = self._accumulatorServer.server_address
        self._javaAccumulator = self._jsc.accumulator(
            self._jvm.java.util.ArrayList(),
            self._jvm.PythonAccumulatorParam(host, port))

        self.pythonExec = os.environ.get("PYSPARK_PYTHON", 'python')

        # Broadcast's __reduce__ method stores Broadcast instances here.
        # This allows other code to determine which Broadcast instances have
        # been pickled, so it can determine which Java broadcast objects to
        # send.
        self._pickled_broadcast_vars = set()

        SparkFiles._sc = self
        root_dir = SparkFiles.getRootDirectory()
        sys.path.append(root_dir)

        # Deploy any code dependencies specified in the constructor
        self._python_includes = list()
        for path in (pyFiles or []):
            self.addPyFile(path)

        # Deploy code dependencies set by spark-submit; these will already have been added
        # with SparkContext.addFile, so we just need to add them to the PYTHONPATH
        for path in self._conf.get("spark.submit.pyFiles", "").split(","):
            if path != "":
                (dirname, filename) = os.path.split(path)
                self._python_includes.append(filename)
                sys.path.append(path)
                if dirname not in sys.path:
                    sys.path.append(dirname)

        # Create a temporary directory inside spark.local.dir:
        local_dir = self._jvm.org.apache.spark.util.Utils.getLocalDir(self._jsc.sc().conf())
        self._temp_dir = \
            self._jvm.org.apache.spark.util.Utils.createTempDir(local_dir).getAbsolutePath()

    def _initialize_context(self, jconf):
        """
        Initialize SparkContext in function to allow subclass specific initialization
        """
        return self._jvm.JavaSparkContext(jconf)

    @classmethod
    def _ensure_initialized(cls, instance=None, gateway=None):
        """
        Checks whether a SparkContext is initialized or not.
        Throws error if a SparkContext is already running.
        """
        with SparkContext._lock:
            if not SparkContext._gateway:
                SparkContext._gateway = gateway or launch_gateway()
                SparkContext._jvm = SparkContext._gateway.jvm
                SparkContext._writeToFile = SparkContext._jvm.PythonRDD.writeToFile
<<<<<<< HEAD
                SparkContext._jvm.SerDe.initialize()
=======
>>>>>>> febafefa
                SparkContext._jvm.SerDeUtil.initialize()

            if instance:
                if (SparkContext._active_spark_context and
                        SparkContext._active_spark_context != instance):
                    currentMaster = SparkContext._active_spark_context.master
                    currentAppName = SparkContext._active_spark_context.appName
                    callsite = SparkContext._active_spark_context._callsite

                    # Raise error if there is already a running Spark context
                    raise ValueError(
                        "Cannot run multiple SparkContexts at once; "
                        "existing SparkContext(app=%s, master=%s)"
                        " created by %s at %s:%s "
                        % (currentAppName, currentMaster,
                            callsite.function, callsite.file, callsite.linenum))
                else:
                    SparkContext._active_spark_context = instance

    def __enter__(self):
        """
        Enable 'with SparkContext(...) as sc: app(sc)' syntax.
        """
        return self

    def __exit__(self, type, value, trace):
        """
        Enable 'with SparkContext(...) as sc: app' syntax.

        Specifically stop the context on exit of the with block.
        """
        self.stop()

    @classmethod
    def setSystemProperty(cls, key, value):
        """
        Set a Java system property, such as spark.executor.memory. This must
        must be invoked before instantiating SparkContext.
        """
        SparkContext._ensure_initialized()
        SparkContext._jvm.java.lang.System.setProperty(key, value)

    @property
    def version(self):
        """
        The version of Spark on which this application is running.
        """
        return self._jsc.version()

    @property
    def defaultParallelism(self):
        """
        Default level of parallelism to use when not given by user (e.g. for
        reduce tasks)
        """
        return self._jsc.sc().defaultParallelism()

    @property
    def defaultMinPartitions(self):
        """
        Default min number of partitions for Hadoop RDDs when not given by user
        """
        return self._jsc.sc().defaultMinPartitions()

    def stop(self):
        """
        Shut down the SparkContext.
        """
        if getattr(self, "_jsc", None):
            self._jsc.stop()
            self._jsc = None
        if getattr(self, "_accumulatorServer", None):
            self._accumulatorServer.shutdown()
            self._accumulatorServer = None
        with SparkContext._lock:
            SparkContext._active_spark_context = None

    def parallelize(self, c, numSlices=None):
        """
        Distribute a local Python collection to form an RDD.

        >>> sc.parallelize(range(5), 5).glom().collect()
        [[0], [1], [2], [3], [4]]
        """
        numSlices = numSlices or self.defaultParallelism
        # Calling the Java parallelize() method with an ArrayList is too slow,
        # because it sends O(n) Py4J commands.  As an alternative, serialized
        # objects are written to a file and loaded through textFile().
        tempFile = NamedTemporaryFile(delete=False, dir=self._temp_dir)
        # Make sure we distribute data evenly if it's smaller than self.batchSize
        if "__len__" not in dir(c):
            c = list(c)    # Make it a list so we can compute its length
        batchSize = min(len(c) // numSlices, self._batchSize)
        if batchSize > 1:
            serializer = BatchedSerializer(self._unbatched_serializer,
                                           batchSize)
        else:
            serializer = self._unbatched_serializer
        serializer.dump_stream(c, tempFile)
        tempFile.close()
        readRDDFromFile = self._jvm.PythonRDD.readRDDFromFile
        jrdd = readRDDFromFile(self._jsc, tempFile.name, numSlices)
        return RDD(jrdd, self, serializer)

    def pickleFile(self, name, minPartitions=None):
        """
        Load an RDD previously saved using L{RDD.saveAsPickleFile} method.

        >>> tmpFile = NamedTemporaryFile(delete=True)
        >>> tmpFile.close()
        >>> sc.parallelize(range(10)).saveAsPickleFile(tmpFile.name, 5)
        >>> sorted(sc.pickleFile(tmpFile.name, 3).collect())
        [0, 1, 2, 3, 4, 5, 6, 7, 8, 9]
        """
        minPartitions = minPartitions or self.defaultMinPartitions
        return RDD(self._jsc.objectFile(name, minPartitions), self,
                   BatchedSerializer(PickleSerializer()))

    def textFile(self, name, minPartitions=None, use_unicode=True):
        """
        Read a text file from HDFS, a local file system (available on all
        nodes), or any Hadoop-supported file system URI, and return it as an
        RDD of Strings.

        If use_unicode is False, the strings will be kept as `str` (encoding
        as `utf-8`), which is faster and smaller than unicode. (Added in
        Spark 1.2)

        >>> path = os.path.join(tempdir, "sample-text.txt")
        >>> with open(path, "w") as testFile:
        ...    testFile.write("Hello world!")
        >>> textFile = sc.textFile(path)
        >>> textFile.collect()
        [u'Hello world!']
        """
        minPartitions = minPartitions or min(self.defaultParallelism, 2)
        return RDD(self._jsc.textFile(name, minPartitions), self,
                   UTF8Deserializer(use_unicode))

    def wholeTextFiles(self, path, minPartitions=None, use_unicode=True):
        """
        Read a directory of text files from HDFS, a local file system
        (available on all nodes), or any  Hadoop-supported file system
        URI. Each file is read as a single record and returned in a
        key-value pair, where the key is the path of each file, the
        value is the content of each file.

        If use_unicode is False, the strings will be kept as `str` (encoding
        as `utf-8`), which is faster and smaller than unicode. (Added in
        Spark 1.2)

        For example, if you have the following files::

          hdfs://a-hdfs-path/part-00000
          hdfs://a-hdfs-path/part-00001
          ...
          hdfs://a-hdfs-path/part-nnnnn

        Do C{rdd = sparkContext.wholeTextFiles("hdfs://a-hdfs-path")},
        then C{rdd} contains::

          (a-hdfs-path/part-00000, its content)
          (a-hdfs-path/part-00001, its content)
          ...
          (a-hdfs-path/part-nnnnn, its content)

        NOTE: Small files are preferred, as each file will be loaded
        fully in memory.

        >>> dirPath = os.path.join(tempdir, "files")
        >>> os.mkdir(dirPath)
        >>> with open(os.path.join(dirPath, "1.txt"), "w") as file1:
        ...    file1.write("1")
        >>> with open(os.path.join(dirPath, "2.txt"), "w") as file2:
        ...    file2.write("2")
        >>> textFiles = sc.wholeTextFiles(dirPath)
        >>> sorted(textFiles.collect())
        [(u'.../1.txt', u'1'), (u'.../2.txt', u'2')]
        """
        minPartitions = minPartitions or self.defaultMinPartitions
        return RDD(self._jsc.wholeTextFiles(path, minPartitions), self,
                   PairDeserializer(UTF8Deserializer(use_unicode), UTF8Deserializer(use_unicode)))

    def _dictToJavaMap(self, d):
        jm = self._jvm.java.util.HashMap()
        if not d:
            d = {}
        for k, v in d.iteritems():
            jm[k] = v
        return jm

    def sequenceFile(self, path, keyClass=None, valueClass=None, keyConverter=None,
                     valueConverter=None, minSplits=None, batchSize=None):
        """
        Read a Hadoop SequenceFile with arbitrary key and value Writable class from HDFS,
        a local file system (available on all nodes), or any Hadoop-supported file system URI.
        The mechanism is as follows:
            1. A Java RDD is created from the SequenceFile or other InputFormat, and the key
               and value Writable classes
            2. Serialization is attempted via Pyrolite pickling
            3. If this fails, the fallback is to call 'toString' on each key and value
            4. C{PickleSerializer} is used to deserialize pickled objects on the Python side

        @param path: path to sequncefile
        @param keyClass: fully qualified classname of key Writable class
               (e.g. "org.apache.hadoop.io.Text")
        @param valueClass: fully qualified classname of value Writable class
               (e.g. "org.apache.hadoop.io.LongWritable")
        @param keyConverter:
        @param valueConverter:
        @param minSplits: minimum splits in dataset
               (default min(2, sc.defaultParallelism))
        @param batchSize: The number of Python objects represented as a single
               Java object. (default sc._default_batch_size_for_serialized_input)
        """
        minSplits = minSplits or min(self.defaultParallelism, 2)
        batchSize = max(1, batchSize or self._default_batch_size_for_serialized_input)
        ser = BatchedSerializer(PickleSerializer()) if (batchSize > 1) else PickleSerializer()
        jrdd = self._jvm.PythonRDD.sequenceFile(self._jsc, path, keyClass, valueClass,
                                                keyConverter, valueConverter, minSplits, batchSize)
        return RDD(jrdd, self, ser)

    def newAPIHadoopFile(self, path, inputFormatClass, keyClass, valueClass, keyConverter=None,
                         valueConverter=None, conf=None, batchSize=None):
        """
        Read a 'new API' Hadoop InputFormat with arbitrary key and value class from HDFS,
        a local file system (available on all nodes), or any Hadoop-supported file system URI.
        The mechanism is the same as for sc.sequenceFile.

        A Hadoop configuration can be passed in as a Python dict. This will be converted into a
        Configuration in Java

        @param path: path to Hadoop file
        @param inputFormatClass: fully qualified classname of Hadoop InputFormat
               (e.g. "org.apache.hadoop.mapreduce.lib.input.TextInputFormat")
        @param keyClass: fully qualified classname of key Writable class
               (e.g. "org.apache.hadoop.io.Text")
        @param valueClass: fully qualified classname of value Writable class
               (e.g. "org.apache.hadoop.io.LongWritable")
        @param keyConverter: (None by default)
        @param valueConverter: (None by default)
        @param conf: Hadoop configuration, passed in as a dict
               (None by default)
        @param batchSize: The number of Python objects represented as a single
               Java object. (default sc._default_batch_size_for_serialized_input)
        """
        jconf = self._dictToJavaMap(conf)
        batchSize = max(1, batchSize or self._default_batch_size_for_serialized_input)
        ser = BatchedSerializer(PickleSerializer()) if (batchSize > 1) else PickleSerializer()
        jrdd = self._jvm.PythonRDD.newAPIHadoopFile(self._jsc, path, inputFormatClass, keyClass,
                                                    valueClass, keyConverter, valueConverter,
                                                    jconf, batchSize)
        return RDD(jrdd, self, ser)

    def newAPIHadoopRDD(self, inputFormatClass, keyClass, valueClass, keyConverter=None,
                        valueConverter=None, conf=None, batchSize=None):
        """
        Read a 'new API' Hadoop InputFormat with arbitrary key and value class, from an arbitrary
        Hadoop configuration, which is passed in as a Python dict.
        This will be converted into a Configuration in Java.
        The mechanism is the same as for sc.sequenceFile.

        @param inputFormatClass: fully qualified classname of Hadoop InputFormat
               (e.g. "org.apache.hadoop.mapreduce.lib.input.TextInputFormat")
        @param keyClass: fully qualified classname of key Writable class
               (e.g. "org.apache.hadoop.io.Text")
        @param valueClass: fully qualified classname of value Writable class
               (e.g. "org.apache.hadoop.io.LongWritable")
        @param keyConverter: (None by default)
        @param valueConverter: (None by default)
        @param conf: Hadoop configuration, passed in as a dict
               (None by default)
        @param batchSize: The number of Python objects represented as a single
               Java object. (default sc._default_batch_size_for_serialized_input)
        """
        jconf = self._dictToJavaMap(conf)
        batchSize = max(1, batchSize or self._default_batch_size_for_serialized_input)
        ser = BatchedSerializer(PickleSerializer()) if (batchSize > 1) else PickleSerializer()
        jrdd = self._jvm.PythonRDD.newAPIHadoopRDD(self._jsc, inputFormatClass, keyClass,
                                                   valueClass, keyConverter, valueConverter,
                                                   jconf, batchSize)
        return RDD(jrdd, self, ser)

    def hadoopFile(self, path, inputFormatClass, keyClass, valueClass, keyConverter=None,
                   valueConverter=None, conf=None, batchSize=None):
        """
        Read an 'old' Hadoop InputFormat with arbitrary key and value class from HDFS,
        a local file system (available on all nodes), or any Hadoop-supported file system URI.
        The mechanism is the same as for sc.sequenceFile.

        A Hadoop configuration can be passed in as a Python dict. This will be converted into a
        Configuration in Java.

        @param path: path to Hadoop file
        @param inputFormatClass: fully qualified classname of Hadoop InputFormat
               (e.g. "org.apache.hadoop.mapred.TextInputFormat")
        @param keyClass: fully qualified classname of key Writable class
               (e.g. "org.apache.hadoop.io.Text")
        @param valueClass: fully qualified classname of value Writable class
               (e.g. "org.apache.hadoop.io.LongWritable")
        @param keyConverter: (None by default)
        @param valueConverter: (None by default)
        @param conf: Hadoop configuration, passed in as a dict
               (None by default)
        @param batchSize: The number of Python objects represented as a single
               Java object. (default sc._default_batch_size_for_serialized_input)
        """
        jconf = self._dictToJavaMap(conf)
        batchSize = max(1, batchSize or self._default_batch_size_for_serialized_input)
        ser = BatchedSerializer(PickleSerializer()) if (batchSize > 1) else PickleSerializer()
        jrdd = self._jvm.PythonRDD.hadoopFile(self._jsc, path, inputFormatClass, keyClass,
                                              valueClass, keyConverter, valueConverter,
                                              jconf, batchSize)
        return RDD(jrdd, self, ser)

    def hadoopRDD(self, inputFormatClass, keyClass, valueClass, keyConverter=None,
                  valueConverter=None, conf=None, batchSize=None):
        """
        Read an 'old' Hadoop InputFormat with arbitrary key and value class, from an arbitrary
        Hadoop configuration, which is passed in as a Python dict.
        This will be converted into a Configuration in Java.
        The mechanism is the same as for sc.sequenceFile.

        @param inputFormatClass: fully qualified classname of Hadoop InputFormat
               (e.g. "org.apache.hadoop.mapred.TextInputFormat")
        @param keyClass: fully qualified classname of key Writable class
               (e.g. "org.apache.hadoop.io.Text")
        @param valueClass: fully qualified classname of value Writable class
               (e.g. "org.apache.hadoop.io.LongWritable")
        @param keyConverter: (None by default)
        @param valueConverter: (None by default)
        @param conf: Hadoop configuration, passed in as a dict
               (None by default)
        @param batchSize: The number of Python objects represented as a single
               Java object. (default sc._default_batch_size_for_serialized_input)
        """
        jconf = self._dictToJavaMap(conf)
        batchSize = max(1, batchSize or self._default_batch_size_for_serialized_input)
        ser = BatchedSerializer(PickleSerializer()) if (batchSize > 1) else PickleSerializer()
        jrdd = self._jvm.PythonRDD.hadoopRDD(self._jsc, inputFormatClass, keyClass,
                                             valueClass, keyConverter, valueConverter,
                                             jconf, batchSize)
        return RDD(jrdd, self, ser)

    def _checkpointFile(self, name, input_deserializer):
        jrdd = self._jsc.checkpointFile(name)
        return RDD(jrdd, self, input_deserializer)

    def union(self, rdds):
        """
        Build the union of a list of RDDs.

        This supports unions() of RDDs with different serialized formats,
        although this forces them to be reserialized using the default
        serializer:

        >>> path = os.path.join(tempdir, "union-text.txt")
        >>> with open(path, "w") as testFile:
        ...    testFile.write("Hello")
        >>> textFile = sc.textFile(path)
        >>> textFile.collect()
        [u'Hello']
        >>> parallelized = sc.parallelize(["World!"])
        >>> sorted(sc.union([textFile, parallelized]).collect())
        [u'Hello', 'World!']
        """
        first_jrdd_deserializer = rdds[0]._jrdd_deserializer
        if any(x._jrdd_deserializer != first_jrdd_deserializer for x in rdds):
            rdds = [x._reserialize() for x in rdds]
        first = rdds[0]._jrdd
        rest = [x._jrdd for x in rdds[1:]]
        rest = ListConverter().convert(rest, self._gateway._gateway_client)
        return RDD(self._jsc.union(first, rest), self, rdds[0]._jrdd_deserializer)

    def broadcast(self, value):
        """
        Broadcast a read-only variable to the cluster, returning a
        L{Broadcast<pyspark.broadcast.Broadcast>}
        object for reading it in distributed functions. The variable will
        be sent to each cluster only once.
        """
        ser = CompressedSerializer(PickleSerializer())
        # pass large object by py4j is very slow and need much memory
        tempFile = NamedTemporaryFile(delete=False, dir=self._temp_dir)
        ser.dump_stream([value], tempFile)
        tempFile.close()
        jbroadcast = self._jvm.PythonRDD.readBroadcastFromFile(self._jsc, tempFile.name)
        return Broadcast(jbroadcast.id(), None, jbroadcast,
                         self._pickled_broadcast_vars, tempFile.name)

    def accumulator(self, value, accum_param=None):
        """
        Create an L{Accumulator} with the given initial value, using a given
        L{AccumulatorParam} helper object to define how to add values of the
        data type if provided. Default AccumulatorParams are used for integers
        and floating-point numbers if you do not provide one. For other types,
        a custom AccumulatorParam can be used.
        """
        if accum_param is None:
            if isinstance(value, int):
                accum_param = accumulators.INT_ACCUMULATOR_PARAM
            elif isinstance(value, float):
                accum_param = accumulators.FLOAT_ACCUMULATOR_PARAM
            elif isinstance(value, complex):
                accum_param = accumulators.COMPLEX_ACCUMULATOR_PARAM
            else:
                raise Exception("No default accumulator param for type %s" % type(value))
        SparkContext._next_accum_id += 1
        return Accumulator(SparkContext._next_accum_id - 1, value, accum_param)

    def addFile(self, path):
        """
        Add a file to be downloaded with this Spark job on every node.
        The C{path} passed can be either a local file, a file in HDFS
        (or other Hadoop-supported filesystems), or an HTTP, HTTPS or
        FTP URI.

        To access the file in Spark jobs, use
        L{SparkFiles.get(fileName)<pyspark.files.SparkFiles.get>} with the
        filename to find its download location.

        >>> from pyspark import SparkFiles
        >>> path = os.path.join(tempdir, "test.txt")
        >>> with open(path, "w") as testFile:
        ...    testFile.write("100")
        >>> sc.addFile(path)
        >>> def func(iterator):
        ...    with open(SparkFiles.get("test.txt")) as testFile:
        ...        fileVal = int(testFile.readline())
        ...        return [x * fileVal for x in iterator]
        >>> sc.parallelize([1, 2, 3, 4]).mapPartitions(func).collect()
        [100, 200, 300, 400]
        """
        self._jsc.sc().addFile(path)

    def clearFiles(self):
        """
        Clear the job's list of files added by L{addFile} or L{addPyFile} so
        that they do not get downloaded to any new nodes.
        """
        # TODO: remove added .py or .zip files from the PYTHONPATH?
        self._jsc.sc().clearFiles()

    def addPyFile(self, path):
        """
        Add a .py or .zip dependency for all tasks to be executed on this
        SparkContext in the future.  The C{path} passed can be either a local
        file, a file in HDFS (or other Hadoop-supported filesystems), or an
        HTTP, HTTPS or FTP URI.
        """
        self.addFile(path)
        (dirname, filename) = os.path.split(path)  # dirname may be directory or HDFS/S3 prefix

        if filename.endswith('.zip') or filename.endswith('.ZIP') or filename.endswith('.egg'):
            self._python_includes.append(filename)
            # for tests in local mode
            sys.path.append(os.path.join(SparkFiles.getRootDirectory(), filename))

    def setCheckpointDir(self, dirName):
        """
        Set the directory under which RDDs are going to be checkpointed. The
        directory must be a HDFS path if running on a cluster.
        """
        self._jsc.sc().setCheckpointDir(dirName)

    def _getJavaStorageLevel(self, storageLevel):
        """
        Returns a Java StorageLevel based on a pyspark.StorageLevel.
        """
        if not isinstance(storageLevel, StorageLevel):
            raise Exception("storageLevel must be of type pyspark.StorageLevel")

        newStorageLevel = self._jvm.org.apache.spark.storage.StorageLevel
        return newStorageLevel(storageLevel.useDisk,
                               storageLevel.useMemory,
                               storageLevel.useOffHeap,
                               storageLevel.deserialized,
                               storageLevel.replication)

    def setJobGroup(self, groupId, description, interruptOnCancel=False):
        """
        Assigns a group ID to all the jobs started by this thread until the group ID is set to a
        different value or cleared.

        Often, a unit of execution in an application consists of multiple Spark actions or jobs.
        Application programmers can use this method to group all those jobs together and give a
        group description. Once set, the Spark web UI will associate such jobs with this group.

        The application can use L{SparkContext.cancelJobGroup} to cancel all
        running jobs in this group.

        >>> import thread, threading
        >>> from time import sleep
        >>> result = "Not Set"
        >>> lock = threading.Lock()
        >>> def map_func(x):
        ...     sleep(100)
        ...     raise Exception("Task should have been cancelled")
        >>> def start_job(x):
        ...     global result
        ...     try:
        ...         sc.setJobGroup("job_to_cancel", "some description")
        ...         result = sc.parallelize(range(x)).map(map_func).collect()
        ...     except Exception as e:
        ...         result = "Cancelled"
        ...     lock.release()
        >>> def stop_job():
        ...     sleep(5)
        ...     sc.cancelJobGroup("job_to_cancel")
        >>> supress = lock.acquire()
        >>> supress = thread.start_new_thread(start_job, (10,))
        >>> supress = thread.start_new_thread(stop_job, tuple())
        >>> supress = lock.acquire()
        >>> print result
        Cancelled

        If interruptOnCancel is set to true for the job group, then job cancellation will result
        in Thread.interrupt() being called on the job's executor threads. This is useful to help
        ensure that the tasks are actually stopped in a timely manner, but is off by default due
        to HDFS-1208, where HDFS may respond to Thread.interrupt() by marking nodes as dead.
        """
        self._jsc.setJobGroup(groupId, description, interruptOnCancel)

    def setLocalProperty(self, key, value):
        """
        Set a local property that affects jobs submitted from this thread, such as the
        Spark fair scheduler pool.
        """
        self._jsc.setLocalProperty(key, value)

    def getLocalProperty(self, key):
        """
        Get a local property set in this thread, or null if it is missing. See
        L{setLocalProperty}
        """
        return self._jsc.getLocalProperty(key)

    def sparkUser(self):
        """
        Get SPARK_USER for user who is running SparkContext.
        """
        return self._jsc.sc().sparkUser()

    def cancelJobGroup(self, groupId):
        """
        Cancel active jobs for the specified group. See L{SparkContext.setJobGroup}
        for more information.
        """
        self._jsc.sc().cancelJobGroup(groupId)

    def cancelAllJobs(self):
        """
        Cancel all jobs that have been scheduled or are running.
        """
        self._jsc.sc().cancelAllJobs()

    def runJob(self, rdd, partitionFunc, partitions=None, allowLocal=False):
        """
        Executes the given partitionFunc on the specified set of partitions,
        returning the result as an array of elements.

        If 'partitions' is not specified, this will run over all partitions.

        >>> myRDD = sc.parallelize(range(6), 3)
        >>> sc.runJob(myRDD, lambda part: [x * x for x in part])
        [0, 1, 4, 9, 16, 25]

        >>> myRDD = sc.parallelize(range(6), 3)
        >>> sc.runJob(myRDD, lambda part: [x * x for x in part], [0, 2], True)
        [0, 1, 16, 25]
        """
        if partitions is None:
            partitions = range(rdd._jrdd.partitions().size())
        javaPartitions = ListConverter().convert(partitions, self._gateway._gateway_client)

        # Implementation note: This is implemented as a mapPartitions followed
        # by runJob() in order to avoid having to pass a Python lambda into
        # SparkContext#runJob.
        mappedRDD = rdd.mapPartitions(partitionFunc)
        it = self._jvm.PythonRDD.runJob(self._jsc.sc(), mappedRDD._jrdd, javaPartitions, allowLocal)
        return list(mappedRDD._collect_iterator_through_file(it))


def _test():
    import atexit
    import doctest
    import tempfile
    globs = globals().copy()
    globs['sc'] = SparkContext('local[4]', 'PythonTest', batchSize=2)
    globs['tempdir'] = tempfile.mkdtemp()
    atexit.register(lambda: shutil.rmtree(globs['tempdir']))
    (failure_count, test_count) = doctest.testmod(globs=globs, optionflags=doctest.ELLIPSIS)
    globs['sc'].stop()
    if failure_count:
        exit(-1)


if __name__ == "__main__":
    _test()<|MERGE_RESOLUTION|>--- conflicted
+++ resolved
@@ -210,10 +210,7 @@
                 SparkContext._gateway = gateway or launch_gateway()
                 SparkContext._jvm = SparkContext._gateway.jvm
                 SparkContext._writeToFile = SparkContext._jvm.PythonRDD.writeToFile
-<<<<<<< HEAD
                 SparkContext._jvm.SerDe.initialize()
-=======
->>>>>>> febafefa
                 SparkContext._jvm.SerDeUtil.initialize()
 
             if instance:
