--- conflicted
+++ resolved
@@ -2345,7 +2345,26 @@
 
 
 @since(2.4)
-<<<<<<< HEAD
+def map_entries(col):
+    """
+    Collection function: Returns an unordered array of all entries in the given map.
+
+    :param col: name of column or expression
+
+    >>> from pyspark.sql.functions import map_entries
+    >>> df = spark.sql("SELECT map(1, 'a', 2, 'b') as data")
+    >>> df.select(map_entries("data").alias("entries")).show()
+    +----------------+
+    |         entries|
+    +----------------+
+    |[[1, a], [2, b]]|
+    +----------------+
+    """
+    sc = SparkContext._active_spark_context
+    return Column(sc._jvm.functions.map_entries(_to_java_column(col)))
+
+
+@since(2.4)
 def map_from_entries(col):
     """
     Collection function: Returns a map created from the given array of entries.
@@ -2363,25 +2382,6 @@
     """
     sc = SparkContext._active_spark_context
     return Column(sc._jvm.functions.map_from_entries(_to_java_column(col)))
-=======
-def map_entries(col):
-    """
-    Collection function: Returns an unordered array of all entries in the given map.
-
-    :param col: name of column or expression
-
-    >>> from pyspark.sql.functions import map_entries
-    >>> df = spark.sql("SELECT map(1, 'a', 2, 'b') as data")
-    >>> df.select(map_entries("data").alias("entries")).show()
-    +----------------+
-    |         entries|
-    +----------------+
-    |[[1, a], [2, b]]|
-    +----------------+
-    """
-    sc = SparkContext._active_spark_context
-    return Column(sc._jvm.functions.map_entries(_to_java_column(col)))
->>>>>>> fa2ae9d2
 
 
 @ignore_unicode_prefix
