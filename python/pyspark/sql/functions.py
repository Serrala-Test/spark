#
# Licensed to the Apache Software Foundation (ASF) under one or more
# contributor license agreements.  See the NOTICE file distributed with
# this work for additional information regarding copyright ownership.
# The ASF licenses this file to You under the Apache License, Version 2.0
# (the "License"); you may not use this file except in compliance with
# the License.  You may obtain a copy of the License at
#
#    http://www.apache.org/licenses/LICENSE-2.0
#
# Unless required by applicable law or agreed to in writing, software
# distributed under the License is distributed on an "AS IS" BASIS,
# WITHOUT WARRANTIES OR CONDITIONS OF ANY KIND, either express or implied.
# See the License for the specific language governing permissions and
# limitations under the License.
#

"""
A collections of builtin functions
"""
import inspect
import sys
import functools
import warnings
from typing import (
    Any,
    cast,
    Callable,
    Dict,
    List,
    Iterable,
    overload,
    Optional,
    Tuple,
    TYPE_CHECKING,
    Union,
    ValuesView,
)

from pyspark import SparkContext
from pyspark.rdd import PythonEvalType
from pyspark.sql.column import Column, _to_java_column, _to_seq, _create_column_from_literal
from pyspark.sql.dataframe import DataFrame
from pyspark.sql.types import ArrayType, DataType, StringType, StructType, _from_numpy_type

# Keep UserDefinedFunction import for backwards compatible import; moved in SPARK-22409
from pyspark.sql.udf import UserDefinedFunction, _create_udf  # noqa: F401

# Keep pandas_udf and PandasUDFType import for backwards compatible import; moved in SPARK-28264
from pyspark.sql.pandas.functions import pandas_udf, PandasUDFType  # noqa: F401
from pyspark.sql.utils import to_str, has_numpy, try_remote_functions

if TYPE_CHECKING:
    from pyspark.sql._typing import (
        ColumnOrName,
        ColumnOrName_,
        DataTypeOrString,
        UserDefinedFunctionLike,
    )

if has_numpy:
    import numpy as np

# Note to developers: all of PySpark functions here take string as column names whenever possible.
# Namely, if columns are referred as arguments, they can always be both Column or string,
# even though there might be few exceptions for legacy or inevitable reasons.
# If you are fixing other language APIs together, also please note that Scala side is not the case
# since it requires making every single overridden definition.


def _get_jvm_function(name: str, sc: SparkContext) -> Callable:
    """
    Retrieves JVM function identified by name from
    Java gateway associated with sc.
    """
    assert sc._jvm is not None
    return getattr(sc._jvm.functions, name)


def _invoke_function(name: str, *args: Any) -> Column:
    """
    Invokes JVM function identified by name with args
    and wraps the result with :class:`~pyspark.sql.Column`.
    """
    assert SparkContext._active_spark_context is not None
    jf = _get_jvm_function(name, SparkContext._active_spark_context)
    return Column(jf(*args))


def _invoke_function_over_columns(name: str, *cols: "ColumnOrName") -> Column:
    """
    Invokes n-ary JVM function identified by name
    and wraps the result with :class:`~pyspark.sql.Column`.
    """
    return _invoke_function(name, *(_to_java_column(col) for col in cols))


def _invoke_function_over_seq_of_columns(name: str, cols: "Iterable[ColumnOrName]") -> Column:
    """
    Invokes unary JVM function identified by name with
    and wraps the result with :class:`~pyspark.sql.Column`.
    """
    sc = SparkContext._active_spark_context
    assert sc is not None and sc._jvm is not None
    return _invoke_function(name, _to_seq(sc, cols, _to_java_column))


def _invoke_binary_math_function(name: str, col1: Any, col2: Any) -> Column:
    """
    Invokes binary JVM math function identified by name
    and wraps the result with :class:`~pyspark.sql.Column`.
    """

    # For legacy reasons, the arguments here can be implicitly converted into column
    cols = [
        _to_java_column(c) if isinstance(c, (str, Column)) else _create_column_from_literal(c)
        for c in (col1, col2)
    ]
    return _invoke_function(name, *cols)


def _options_to_str(options: Optional[Dict[str, Any]] = None) -> Dict[str, Optional[str]]:
    if options:
        return {key: to_str(value) for (key, value) in options.items()}
    return {}


@try_remote_functions
def lit(col: Any) -> Column:
    """
    Creates a :class:`~pyspark.sql.Column` of literal value.

    .. versionadded:: 1.3.0

    .. versionchanged:: 3.4.0
        Support Spark Connect.

    Parameters
    ----------
    col : :class:`~pyspark.sql.Column`, str, int, float, bool or list.
        the value to make it as a PySpark literal. If a column is passed,
        it returns the column as is.

        .. versionchanged:: 3.4.0
            Since 3.4.0, it supports the list type.

    Returns
    -------
    :class:`~pyspark.sql.Column`
        the literal instance.

    Examples
    --------
    >>> df = spark.range(1)
    >>> df.select(lit(5).alias('height'), df.id).show()
    +------+---+
    |height| id|
    +------+---+
    |     5|  0|
    +------+---+

    Create a literal from a list.

    >>> spark.range(1).select(lit([1, 2, 3])).show()
    +--------------+
    |array(1, 2, 3)|
    +--------------+
    |     [1, 2, 3]|
    +--------------+
    """
    if isinstance(col, Column):
        return col
    elif isinstance(col, list):
        if any(isinstance(c, Column) for c in col):
            raise ValueError("lit does not allow a column in a list")
        return array(*[lit(item) for item in col])
    else:
        if has_numpy and isinstance(col, np.generic):
            dt = _from_numpy_type(col.dtype)
            if dt is not None:
                return _invoke_function("lit", col).astype(dt)
        return _invoke_function("lit", col)


@try_remote_functions
def col(col: str) -> Column:
    """
    Returns a :class:`~pyspark.sql.Column` based on the given column name.

    .. versionadded:: 1.3.0

    .. versionchanged:: 3.4.0
        Support Spark Connect.

    Parameters
    ----------
    col : str
        the name for the column

    Returns
    -------
    :class:`~pyspark.sql.Column`
        the corresponding column instance.

    Examples
    --------
    >>> col('x')
    Column<'x'>
    >>> column('x')
    Column<'x'>
    """
    return _invoke_function("col", col)


column = col


@try_remote_functions
def asc(col: "ColumnOrName") -> Column:
    """
    Returns a sort expression based on the ascending order of the given column name.

    .. versionadded:: 1.3.0

    .. versionchanged:: 3.4.0
        Support Spark Connect.

    Parameters
    ----------
    col : :class:`~pyspark.sql.Column` or str
        target column to sort by in the ascending order.

    Returns
    -------
    :class:`~pyspark.sql.Column`
        the column specifying the order.

    Examples
    --------
    Sort by the column 'id' in the descending order.

    >>> df = spark.range(5)
    >>> df = df.sort(desc("id"))
    >>> df.show()
    +---+
    | id|
    +---+
    |  4|
    |  3|
    |  2|
    |  1|
    |  0|
    +---+

    Sort by the column 'id' in the ascending order.

    >>> df.orderBy(asc("id")).show()
    +---+
    | id|
    +---+
    |  0|
    |  1|
    |  2|
    |  3|
    |  4|
    +---+
    """
    return col.asc() if isinstance(col, Column) else _invoke_function("asc", col)


@try_remote_functions
def desc(col: "ColumnOrName") -> Column:
    """
    Returns a sort expression based on the descending order of the given column name.

    .. versionadded:: 1.3.0

    .. versionchanged:: 3.4.0
        Support Spark Connect.

    Parameters
    ----------
    col : :class:`~pyspark.sql.Column` or str
        target column to sort by in the descending order.

    Returns
    -------
    :class:`~pyspark.sql.Column`
        the column specifying the order.

    Examples
    --------
    Sort by the column 'id' in the descending order.

    >>> spark.range(5).orderBy(desc("id")).show()
    +---+
    | id|
    +---+
    |  4|
    |  3|
    |  2|
    |  1|
    |  0|
    +---+
    """
    return col.desc() if isinstance(col, Column) else _invoke_function("desc", col)


@try_remote_functions
def sqrt(col: "ColumnOrName") -> Column:
    """
    Computes the square root of the specified float value.

    .. versionadded:: 1.3.0

    .. versionchanged:: 3.4.0
        Support Spark Connect.

    Parameters
    ----------
    col : :class:`~pyspark.sql.Column` or str
        target column to compute on.

    Returns
    -------
    :class:`~pyspark.sql.Column`
        column for computed results.

    Examples
    --------
    >>> df = spark.range(1)
    >>> df.select(sqrt(lit(4))).show()
    +-------+
    |SQRT(4)|
    +-------+
    |    2.0|
    +-------+
    """
    return _invoke_function_over_columns("sqrt", col)


@try_remote_functions
def abs(col: "ColumnOrName") -> Column:
    """
    Computes the absolute value.

    .. versionadded:: 1.3.0

    .. versionchanged:: 3.4.0
        Support Spark Connect.

    Parameters
    ----------
    col : :class:`~pyspark.sql.Column` or str
        target column to compute on.

    Returns
    -------
    :class:`~pyspark.sql.Column`
        column for computed results.

    Examples
    --------
    >>> df = spark.range(1)
    >>> df.select(abs(lit(-1))).show()
    +-------+
    |abs(-1)|
    +-------+
    |      1|
    +-------+
    """
    return _invoke_function_over_columns("abs", col)


@try_remote_functions
def mode(col: "ColumnOrName") -> Column:
    """
    Returns the most frequent value in a group.

    .. versionadded:: 3.4.0

    .. versionchanged:: 3.4.0
        Support Spark Connect.

    Parameters
    ----------
    col : :class:`~pyspark.sql.Column` or str
        target column to compute on.

    Returns
    -------
    :class:`~pyspark.sql.Column`
        the most frequent value in a group.

    Examples
    --------
    >>> df = spark.createDataFrame([
    ...     ("Java", 2012, 20000), ("dotNET", 2012, 5000),
    ...     ("Java", 2012, 20000), ("dotNET", 2012, 5000),
    ...     ("dotNET", 2013, 48000), ("Java", 2013, 30000)],
    ...     schema=("course", "year", "earnings"))
    >>> df.groupby("course").agg(mode("year")).show()
    +------+----------+
    |course|mode(year)|
    +------+----------+
    |  Java|      2012|
    |dotNET|      2012|
    +------+----------+
    """
    return _invoke_function_over_columns("mode", col)


@try_remote_functions
def max(col: "ColumnOrName") -> Column:
    """
    Aggregate function: returns the maximum value of the expression in a group.

    .. versionadded:: 1.3.0

    .. versionchanged:: 3.4.0
        Support Spark Connect.

    Parameters
    ----------
    col : :class:`~pyspark.sql.Column` or str
        target column to compute on.

    Returns
    -------
    :class:`~pyspark.sql.Column`
        column for computed results.

    Examples
    --------
    >>> df = spark.range(10)
    >>> df.select(max(col("id"))).show()
    +-------+
    |max(id)|
    +-------+
    |      9|
    +-------+
    """
    return _invoke_function_over_columns("max", col)


@try_remote_functions
def min(col: "ColumnOrName") -> Column:
    """
    Aggregate function: returns the minimum value of the expression in a group.

    .. versionadded:: 1.3.0

    .. versionchanged:: 3.4.0
        Support Spark Connect.

    Parameters
    ----------
    col : :class:`~pyspark.sql.Column` or str
        target column to compute on.

    Returns
    -------
    :class:`~pyspark.sql.Column`
        column for computed results.

    Examples
    --------
    >>> df = spark.range(10)
    >>> df.select(min(df.id)).show()
    +-------+
    |min(id)|
    +-------+
    |      0|
    +-------+
    """
    return _invoke_function_over_columns("min", col)


@try_remote_functions
def max_by(col: "ColumnOrName", ord: "ColumnOrName") -> Column:
    """
    Returns the value associated with the maximum value of ord.

    .. versionadded:: 3.3.0

    .. versionchanged:: 3.4.0
        Support Spark Connect.

    Parameters
    ----------
    col : :class:`~pyspark.sql.Column` or str
        target column to compute on.
    ord : :class:`~pyspark.sql.Column` or str
        column to be maximized

    Returns
    -------
    :class:`~pyspark.sql.Column`
        value associated with the maximum value of ord.

    Examples
    --------
    >>> df = spark.createDataFrame([
    ...     ("Java", 2012, 20000), ("dotNET", 2012, 5000),
    ...     ("dotNET", 2013, 48000), ("Java", 2013, 30000)],
    ...     schema=("course", "year", "earnings"))
    >>> df.groupby("course").agg(max_by("year", "earnings")).show()
    +------+----------------------+
    |course|max_by(year, earnings)|
    +------+----------------------+
    |  Java|                  2013|
    |dotNET|                  2013|
    +------+----------------------+
    """
    return _invoke_function_over_columns("max_by", col, ord)


@try_remote_functions
def min_by(col: "ColumnOrName", ord: "ColumnOrName") -> Column:
    """
    Returns the value associated with the minimum value of ord.

    .. versionadded:: 3.3.0

    .. versionchanged:: 3.4.0
        Support Spark Connect.

    Parameters
    ----------
    col : :class:`~pyspark.sql.Column` or str
        target column to compute on.
    ord : :class:`~pyspark.sql.Column` or str
        column to be minimized

    Returns
    -------
    :class:`~pyspark.sql.Column`
        value associated with the minimum value of ord.

    Examples
    --------
    >>> df = spark.createDataFrame([
    ...     ("Java", 2012, 20000), ("dotNET", 2012, 5000),
    ...     ("dotNET", 2013, 48000), ("Java", 2013, 30000)],
    ...     schema=("course", "year", "earnings"))
    >>> df.groupby("course").agg(min_by("year", "earnings")).show()
    +------+----------------------+
    |course|min_by(year, earnings)|
    +------+----------------------+
    |  Java|                  2012|
    |dotNET|                  2012|
    +------+----------------------+
    """
    return _invoke_function_over_columns("min_by", col, ord)


@try_remote_functions
def count(col: "ColumnOrName") -> Column:
    """
    Aggregate function: returns the number of items in a group.

    .. versionadded:: 1.3.0

    .. versionchanged:: 3.4.0
        Support Spark Connect.

    Parameters
    ----------
    col : :class:`~pyspark.sql.Column` or str
        target column to compute on.

    Returns
    -------
    :class:`~pyspark.sql.Column`
        column for computed results.

    Examples
    --------
    Count by all columns (start), and by a column that does not count ``None``.

    >>> df = spark.createDataFrame([(None,), ("a",), ("b",), ("c",)], schema=["alphabets"])
    >>> df.select(count(expr("*")), count(df.alphabets)).show()
    +--------+----------------+
    |count(1)|count(alphabets)|
    +--------+----------------+
    |       4|               3|
    +--------+----------------+
    """
    return _invoke_function_over_columns("count", col)


@try_remote_functions
def sum(col: "ColumnOrName") -> Column:
    """
    Aggregate function: returns the sum of all values in the expression.

    .. versionadded:: 1.3.0

    .. versionchanged:: 3.4.0
        Support Spark Connect.

    Parameters
    ----------
    col : :class:`~pyspark.sql.Column` or str
        target column to compute on.

    Returns
    -------
    :class:`~pyspark.sql.Column`
        the column for computed results.

    Examples
    --------
    >>> df = spark.range(10)
    >>> df.select(sum(df["id"])).show()
    +-------+
    |sum(id)|
    +-------+
    |     45|
    +-------+
    """
    return _invoke_function_over_columns("sum", col)


@try_remote_functions
def avg(col: "ColumnOrName") -> Column:
    """
    Aggregate function: returns the average of the values in a group.

    .. versionadded:: 1.3.0

    .. versionchanged:: 3.4.0
        Support Spark Connect.

    Parameters
    ----------
    col : :class:`~pyspark.sql.Column` or str
        target column to compute on.

    Returns
    -------
    :class:`~pyspark.sql.Column`
        the column for computed results.

    Examples
    --------
    >>> df = spark.range(10)
    >>> df.select(avg(col("id"))).show()
    +-------+
    |avg(id)|
    +-------+
    |    4.5|
    +-------+
    """
    return _invoke_function_over_columns("avg", col)


@try_remote_functions
def mean(col: "ColumnOrName") -> Column:
    """
    Aggregate function: returns the average of the values in a group.
    An alias of :func:`avg`.

    .. versionadded:: 1.4.0

    .. versionchanged:: 3.4.0
        Support Spark Connect.

    Parameters
    ----------
    col : :class:`~pyspark.sql.Column` or str
        target column to compute on.

    Returns
    -------
    :class:`~pyspark.sql.Column`
        the column for computed results.

    Examples
    --------
    >>> df = spark.range(10)
    >>> df.select(mean(df.id)).show()
    +-------+
    |avg(id)|
    +-------+
    |    4.5|
    +-------+
    """
    return _invoke_function_over_columns("mean", col)


@try_remote_functions
def median(col: "ColumnOrName") -> Column:
    """
    Returns the median of the values in a group.

    .. versionadded:: 3.4.0

    .. versionchanged:: 3.4.0
        Support Spark Connect.

    Parameters
    ----------
    col : :class:`~pyspark.sql.Column` or str
        target column to compute on.

    Returns
    -------
    :class:`~pyspark.sql.Column`
        the median of the values in a group.

    Examples
    --------
    >>> df = spark.createDataFrame([
    ...     ("Java", 2012, 20000), ("dotNET", 2012, 5000),
    ...     ("Java", 2012, 22000), ("dotNET", 2012, 10000),
    ...     ("dotNET", 2013, 48000), ("Java", 2013, 30000)],
    ...     schema=("course", "year", "earnings"))
    >>> df.groupby("course").agg(median("earnings")).show()
    +------+----------------+
    |course|median(earnings)|
    +------+----------------+
    |  Java|         22000.0|
    |dotNET|         10000.0|
    +------+----------------+
    """
    return _invoke_function_over_columns("median", col)


@try_remote_functions
def sumDistinct(col: "ColumnOrName") -> Column:
    """
    Aggregate function: returns the sum of distinct values in the expression.

    .. versionadded:: 1.3.0

    .. versionchanged:: 3.4.0
        Support Spark Connect.

    .. deprecated:: 3.2.0
        Use :func:`sum_distinct` instead.
    """
    warnings.warn("Deprecated in 3.2, use sum_distinct instead.", FutureWarning)
    return sum_distinct(col)


@try_remote_functions
def sum_distinct(col: "ColumnOrName") -> Column:
    """
    Aggregate function: returns the sum of distinct values in the expression.

    .. versionadded:: 3.2.0

    .. versionchanged:: 3.4.0
        Support Spark Connect.

    Parameters
    ----------
    col : :class:`~pyspark.sql.Column` or str
        target column to compute on.

    Returns
    -------
    :class:`~pyspark.sql.Column`
        the column for computed results.

    Examples
    --------
    >>> df = spark.createDataFrame([(None,), (1,), (1,), (2,)], schema=["numbers"])
    >>> df.select(sum_distinct(col("numbers"))).show()
    +---------------------+
    |sum(DISTINCT numbers)|
    +---------------------+
    |                    3|
    +---------------------+
    """
    return _invoke_function_over_columns("sum_distinct", col)


@try_remote_functions
def product(col: "ColumnOrName") -> Column:
    """
    Aggregate function: returns the product of the values in a group.

    .. versionadded:: 3.2.0

    .. versionchanged:: 3.4.0
        Support Spark Connect.

    Parameters
    ----------
    col : str, :class:`Column`
        column containing values to be multiplied together

    Returns
    -------
    :class:`~pyspark.sql.Column`
        the column for computed results.

    Examples
    --------
    >>> df = spark.range(1, 10).toDF('x').withColumn('mod3', col('x') % 3)
    >>> prods = df.groupBy('mod3').agg(product('x').alias('product'))
    >>> prods.orderBy('mod3').show()
    +----+-------+
    |mod3|product|
    +----+-------+
    |   0|  162.0|
    |   1|   28.0|
    |   2|   80.0|
    +----+-------+
    """
    return _invoke_function_over_columns("product", col)


@try_remote_functions
def acos(col: "ColumnOrName") -> Column:
    """
    Computes inverse cosine of the input column.

    .. versionadded:: 1.4.0

    .. versionchanged:: 3.4.0
        Support Spark Connect.

    Parameters
    ----------
    col : :class:`~pyspark.sql.Column` or str
        target column to compute on.

    Returns
    -------
    :class:`~pyspark.sql.Column`
        inverse cosine of `col`, as if computed by `java.lang.Math.acos()`

    Examples
    --------
    >>> df = spark.range(1, 3)
    >>> df.select(acos(df.id)).show()
    +--------+
    |ACOS(id)|
    +--------+
    |     0.0|
    |     NaN|
    +--------+
    """
    return _invoke_function_over_columns("acos", col)


@try_remote_functions
def acosh(col: "ColumnOrName") -> Column:
    """
    Computes inverse hyperbolic cosine of the input column.

    .. versionadded:: 3.1.0

    .. versionchanged:: 3.4.0
        Support Spark Connect.

    Parameters
    ----------
    col : :class:`~pyspark.sql.Column` or str
        target column to compute on.

    Returns
    -------
    :class:`~pyspark.sql.Column`
        the column for computed results.

    Examples
    --------
    >>> df = spark.range(2)
    >>> df.select(acosh(col("id"))).show()
    +---------+
    |ACOSH(id)|
    +---------+
    |      NaN|
    |      0.0|
    +---------+
    """
    return _invoke_function_over_columns("acosh", col)


@try_remote_functions
def asin(col: "ColumnOrName") -> Column:
    """
    Computes inverse sine of the input column.

    .. versionadded:: 1.4.0

    .. versionchanged:: 3.4.0
        Support Spark Connect.

    Parameters
    ----------
    col : :class:`~pyspark.sql.Column` or str
        target column to compute on.

    Returns
    -------
    :class:`~pyspark.sql.Column`
        inverse sine of `col`, as if computed by `java.lang.Math.asin()`

    Examples
    --------
    >>> df = spark.createDataFrame([(0,), (2,)])
    >>> df.select(asin(df.schema.fieldNames()[0])).show()
    +--------+
    |ASIN(_1)|
    +--------+
    |     0.0|
    |     NaN|
    +--------+
    """
    return _invoke_function_over_columns("asin", col)


@try_remote_functions
def asinh(col: "ColumnOrName") -> Column:
    """
    Computes inverse hyperbolic sine of the input column.

    .. versionadded:: 3.1.0

    .. versionchanged:: 3.4.0
        Support Spark Connect.

    Parameters
    ----------
    col : :class:`~pyspark.sql.Column` or str
        target column to compute on.

    Returns
    -------
    :class:`~pyspark.sql.Column`
        the column for computed results.

    Examples
    --------
    >>> df = spark.range(1)
    >>> df.select(asinh(col("id"))).show()
    +---------+
    |ASINH(id)|
    +---------+
    |      0.0|
    +---------+
    """
    return _invoke_function_over_columns("asinh", col)


@try_remote_functions
def atan(col: "ColumnOrName") -> Column:
    """
    Compute inverse tangent of the input column.

    .. versionadded:: 1.4.0

    .. versionchanged:: 3.4.0
        Support Spark Connect.

    Parameters
    ----------
    col : :class:`~pyspark.sql.Column` or str
        target column to compute on.

    Returns
    -------
    :class:`~pyspark.sql.Column`
        inverse tangent of `col`, as if computed by `java.lang.Math.atan()`

    Examples
    --------
    >>> df = spark.range(1)
    >>> df.select(atan(df.id)).show()
    +--------+
    |ATAN(id)|
    +--------+
    |     0.0|
    +--------+
    """
    return _invoke_function_over_columns("atan", col)


@try_remote_functions
def atanh(col: "ColumnOrName") -> Column:
    """
    Computes inverse hyperbolic tangent of the input column.

    .. versionadded:: 3.1.0

    .. versionchanged:: 3.4.0
        Support Spark Connect.

    Parameters
    ----------
    col : :class:`~pyspark.sql.Column` or str
        target column to compute on.

    Returns
    -------
    :class:`~pyspark.sql.Column`
        the column for computed results.

    Examples
    --------
    >>> df = spark.createDataFrame([(0,), (2,)], schema=["numbers"])
    >>> df.select(atanh(df["numbers"])).show()
    +--------------+
    |ATANH(numbers)|
    +--------------+
    |           0.0|
    |           NaN|
    +--------------+
    """
    return _invoke_function_over_columns("atanh", col)


@try_remote_functions
def cbrt(col: "ColumnOrName") -> Column:
    """
    Computes the cube-root of the given value.

    .. versionadded:: 1.4.0

    .. versionchanged:: 3.4.0
        Support Spark Connect.

    Parameters
    ----------
    col : :class:`~pyspark.sql.Column` or str
        target column to compute on.

    Returns
    -------
    :class:`~pyspark.sql.Column`
        the column for computed results.

    Examples
    --------
    >>> df = spark.range(1)
    >>> df.select(cbrt(lit(27))).show()
    +--------+
    |CBRT(27)|
    +--------+
    |     3.0|
    +--------+
    """
    return _invoke_function_over_columns("cbrt", col)


@try_remote_functions
def ceil(col: "ColumnOrName") -> Column:
    """
    Computes the ceiling of the given value.

    .. versionadded:: 1.4.0

    .. versionchanged:: 3.4.0
        Support Spark Connect.

    Parameters
    ----------
    col : :class:`~pyspark.sql.Column` or str
        target column to compute on.

    Returns
    -------
    :class:`~pyspark.sql.Column`
        the column for computed results.

    Examples
    --------
    >>> df = spark.range(1)
    >>> df.select(ceil(lit(-0.1))).show()
    +----------+
    |CEIL(-0.1)|
    +----------+
    |         0|
    +----------+
    """
    return _invoke_function_over_columns("ceil", col)


@try_remote_functions
def cos(col: "ColumnOrName") -> Column:
    """
    Computes cosine of the input column.

    .. versionadded:: 1.4.0

    .. versionchanged:: 3.4.0
        Support Spark Connect.

    Parameters
    ----------
    col : :class:`~pyspark.sql.Column` or str
        angle in radians

    Returns
    -------
    :class:`~pyspark.sql.Column`
        cosine of the angle, as if computed by `java.lang.Math.cos()`.

    Examples
    --------
    >>> import math
    >>> df = spark.range(1)
    >>> df.select(cos(lit(math.pi))).first()
    Row(COS(3.14159...)=-1.0)
    """
    return _invoke_function_over_columns("cos", col)


@try_remote_functions
def cosh(col: "ColumnOrName") -> Column:
    """
    Computes hyperbolic cosine of the input column.

    .. versionadded:: 1.4.0

    .. versionchanged:: 3.4.0
        Support Spark Connect.

    Parameters
    ----------
    col : :class:`~pyspark.sql.Column` or str
        hyperbolic angle

    Returns
    -------
    :class:`~pyspark.sql.Column`
        hyperbolic cosine of the angle, as if computed by `java.lang.Math.cosh()`

    Examples
    --------
    >>> df = spark.range(1)
    >>> df.select(cosh(lit(1))).first()
    Row(COSH(1)=1.54308...)
    """
    return _invoke_function_over_columns("cosh", col)


@try_remote_functions
def cot(col: "ColumnOrName") -> Column:
    """
    Computes cotangent of the input column.

    .. versionadded:: 3.3.0

    .. versionchanged:: 3.4.0
        Support Spark Connect.

    Parameters
    ----------
    col : :class:`~pyspark.sql.Column` or str
        angle in radians.

    Returns
    -------
    :class:`~pyspark.sql.Column`
        cotangent of the angle.

    Examples
    --------
    >>> import math
    >>> df = spark.range(1)
    >>> df.select(cot(lit(math.radians(45)))).first()
    Row(COT(0.78539...)=1.00000...)
    """
    return _invoke_function_over_columns("cot", col)


@try_remote_functions
def csc(col: "ColumnOrName") -> Column:
    """
    Computes cosecant of the input column.

    .. versionadded:: 3.3.0

    .. versionchanged:: 3.4.0
        Support Spark Connect.

    Parameters
    ----------
    col : :class:`~pyspark.sql.Column` or str
        angle in radians.

    Returns
    -------
    :class:`~pyspark.sql.Column`
        cosecant of the angle.

    Examples
    --------
    >>> import math
    >>> df = spark.range(1)
    >>> df.select(csc(lit(math.radians(90)))).first()
    Row(CSC(1.57079...)=1.0)
    """
    return _invoke_function_over_columns("csc", col)


@try_remote_functions
def exp(col: "ColumnOrName") -> Column:
    """
    Computes the exponential of the given value.

    .. versionadded:: 1.4.0

    .. versionchanged:: 3.4.0
        Support Spark Connect.

    Parameters
    ----------
    col : :class:`~pyspark.sql.Column` or str
        column to calculate exponential for.

    Returns
    -------
    :class:`~pyspark.sql.Column`
        exponential of the given value.

    Examples
    --------
    >>> df = spark.range(1)
    >>> df.select(exp(lit(0))).show()
    +------+
    |EXP(0)|
    +------+
    |   1.0|
    +------+
    """
    return _invoke_function_over_columns("exp", col)


@try_remote_functions
def expm1(col: "ColumnOrName") -> Column:
    """
    Computes the exponential of the given value minus one.

    .. versionadded:: 1.4.0

    .. versionchanged:: 3.4.0
        Support Spark Connect.

    Parameters
    ----------
    col : :class:`~pyspark.sql.Column` or str
        column to calculate exponential for.

    Returns
    -------
    :class:`~pyspark.sql.Column`
        exponential less one.

    Examples
    --------
    >>> df = spark.range(1)
    >>> df.select(expm1(lit(1))).first()
    Row(EXPM1(1)=1.71828...)
    """
    return _invoke_function_over_columns("expm1", col)


@try_remote_functions
def floor(col: "ColumnOrName") -> Column:
    """
    Computes the floor of the given value.

    .. versionadded:: 1.4.0

    .. versionchanged:: 3.4.0
        Support Spark Connect.

    Parameters
    ----------
    col : :class:`~pyspark.sql.Column` or str
        column to find floor for.

    Returns
    -------
    :class:`~pyspark.sql.Column`
        nearest integer that is less than or equal to given value.

    Examples
    --------
    >>> df = spark.range(1)
    >>> df.select(floor(lit(2.5))).show()
    +----------+
    |FLOOR(2.5)|
    +----------+
    |         2|
    +----------+
    """
    return _invoke_function_over_columns("floor", col)


@try_remote_functions
def log(col: "ColumnOrName") -> Column:
    """
    Computes the natural logarithm of the given value.

    .. versionadded:: 1.4.0

    .. versionchanged:: 3.4.0
        Support Spark Connect.

    Parameters
    ----------
    col : :class:`~pyspark.sql.Column` or str
        column to calculate natural logarithm for.

    Returns
    -------
    :class:`~pyspark.sql.Column`
        natural logarithm of the given value.

    Examples
    --------
    >>> import math
    >>> df = spark.range(1)
    >>> df.select(log(lit(math.e))).first()
    Row(ln(2.71828...)=1.0)
    """
    return _invoke_function_over_columns("log", col)


@try_remote_functions
def log10(col: "ColumnOrName") -> Column:
    """
    Computes the logarithm of the given value in Base 10.

    .. versionadded:: 1.4.0

    .. versionchanged:: 3.4.0
        Support Spark Connect.

    Parameters
    ----------
    col : :class:`~pyspark.sql.Column` or str
        column to calculate logarithm for.

    Returns
    -------
    :class:`~pyspark.sql.Column`
        logarithm of the given value in Base 10.

    Examples
    --------
    >>> df = spark.range(1)
    >>> df.select(log10(lit(100))).show()
    +----------+
    |LOG10(100)|
    +----------+
    |       2.0|
    +----------+
    """
    return _invoke_function_over_columns("log10", col)


@try_remote_functions
def log1p(col: "ColumnOrName") -> Column:
    """
    Computes the natural logarithm of the "given value plus one".

    .. versionadded:: 1.4.0

    .. versionchanged:: 3.4.0
        Support Spark Connect.

    Parameters
    ----------
    col : :class:`~pyspark.sql.Column` or str
        column to calculate natural logarithm for.

    Returns
    -------
    :class:`~pyspark.sql.Column`
        natural logarithm of the "given value plus one".

    Examples
    --------
    >>> import math
    >>> df = spark.range(1)
    >>> df.select(log1p(lit(math.e))).first()
    Row(LOG1P(2.71828...)=1.31326...)

    Same as:

    >>> df.select(log(lit(math.e+1))).first()
    Row(ln(3.71828...)=1.31326...)
    """
    return _invoke_function_over_columns("log1p", col)


@try_remote_functions
def rint(col: "ColumnOrName") -> Column:
    """
    Returns the double value that is closest in value to the argument and
    is equal to a mathematical integer.

    .. versionadded:: 1.4.0

    .. versionchanged:: 3.4.0
        Support Spark Connect.

    Parameters
    ----------
    col : :class:`~pyspark.sql.Column` or str
        target column to compute on.

    Returns
    -------
    :class:`~pyspark.sql.Column`
        the column for computed results.

    Examples
    --------
    >>> df = spark.range(1)
    >>> df.select(rint(lit(10.6))).show()
    +----------+
    |rint(10.6)|
    +----------+
    |      11.0|
    +----------+

    >>> df.select(rint(lit(10.3))).show()
    +----------+
    |rint(10.3)|
    +----------+
    |      10.0|
    +----------+
    """
    return _invoke_function_over_columns("rint", col)


@try_remote_functions
def sec(col: "ColumnOrName") -> Column:
    """
    Computes secant of the input column.

    .. versionadded:: 3.3.0

    .. versionchanged:: 3.4.0
        Support Spark Connect.

    Parameters
    ----------
    col : :class:`~pyspark.sql.Column` or str
        Angle in radians

    Returns
    -------
    :class:`~pyspark.sql.Column`
        Secant of the angle.

    Examples
    --------
    >>> df = spark.range(1)
    >>> df.select(sec(lit(1.5))).first()
    Row(SEC(1.5)=14.13683...)
    """
    return _invoke_function_over_columns("sec", col)


@try_remote_functions
def signum(col: "ColumnOrName") -> Column:
    """
    Computes the signum of the given value.

    .. versionadded:: 1.4.0

    .. versionchanged:: 3.4.0
        Support Spark Connect.

    Parameters
    ----------
    col : :class:`~pyspark.sql.Column` or str
        target column to compute on.

    Returns
    -------
    :class:`~pyspark.sql.Column`
        the column for computed results.

    Examples
    --------
    >>> df = spark.range(1)
    >>> df.select(signum(lit(-5))).show()
    +----------+
    |SIGNUM(-5)|
    +----------+
    |      -1.0|
    +----------+

    >>> df.select(signum(lit(6))).show()
    +---------+
    |SIGNUM(6)|
    +---------+
    |      1.0|
    +---------+
    """
    return _invoke_function_over_columns("signum", col)


@try_remote_functions
def sin(col: "ColumnOrName") -> Column:
    """
    Computes sine of the input column.

    .. versionadded:: 1.4.0

    .. versionchanged:: 3.4.0
        Support Spark Connect.

    Parameters
    ----------
    col : :class:`~pyspark.sql.Column` or str
        target column to compute on.

    Returns
    -------
    :class:`~pyspark.sql.Column`
        sine of the angle, as if computed by `java.lang.Math.sin()`

    Examples
    --------
    >>> import math
    >>> df = spark.range(1)
    >>> df.select(sin(lit(math.radians(90)))).first()
    Row(SIN(1.57079...)=1.0)
    """
    return _invoke_function_over_columns("sin", col)


@try_remote_functions
def sinh(col: "ColumnOrName") -> Column:
    """
    Computes hyperbolic sine of the input column.

    .. versionadded:: 1.4.0

    .. versionchanged:: 3.4.0
        Support Spark Connect.

    Parameters
    ----------
    col : :class:`~pyspark.sql.Column` or str
        hyperbolic angle.

    Returns
    -------
    :class:`~pyspark.sql.Column`
        hyperbolic sine of the given value,
        as if computed by `java.lang.Math.sinh()`

    Examples
    --------
    >>> df = spark.range(1)
    >>> df.select(sinh(lit(1.1))).first()
    Row(SINH(1.1)=1.33564...)
    """
    return _invoke_function_over_columns("sinh", col)


@try_remote_functions
def tan(col: "ColumnOrName") -> Column:
    """
    Computes tangent of the input column.

    .. versionadded:: 1.4.0

    .. versionchanged:: 3.4.0
        Support Spark Connect.

    Parameters
    ----------
    col : :class:`~pyspark.sql.Column` or str
        angle in radians

    Returns
    -------
    :class:`~pyspark.sql.Column`
        tangent of the given value, as if computed by `java.lang.Math.tan()`

    Examples
    --------
    >>> import math
    >>> df = spark.range(1)
    >>> df.select(tan(lit(math.radians(45)))).first()
    Row(TAN(0.78539...)=0.99999...)
    """
    return _invoke_function_over_columns("tan", col)


@try_remote_functions
def tanh(col: "ColumnOrName") -> Column:
    """
    Computes hyperbolic tangent of the input column.

    .. versionadded:: 1.4.0

    .. versionchanged:: 3.4.0
        Support Spark Connect.

    Parameters
    ----------
    col : :class:`~pyspark.sql.Column` or str
        hyperbolic angle

    Returns
    -------
    :class:`~pyspark.sql.Column`
        hyperbolic tangent of the given value
        as if computed by `java.lang.Math.tanh()`

    Examples
    --------
    >>> import math
    >>> df = spark.range(1)
    >>> df.select(tanh(lit(math.radians(90)))).first()
    Row(TANH(1.57079...)=0.91715...)
    """
    return _invoke_function_over_columns("tanh", col)


@try_remote_functions
def toDegrees(col: "ColumnOrName") -> Column:
    """
    .. versionadded:: 1.4.0

    .. versionchanged:: 3.4.0
        Support Spark Connect.

    .. deprecated:: 2.1.0
        Use :func:`degrees` instead.
    """
    warnings.warn("Deprecated in 2.1, use degrees instead.", FutureWarning)
    return degrees(col)


@try_remote_functions
def toRadians(col: "ColumnOrName") -> Column:
    """
    .. versionadded:: 1.4.0

    .. versionchanged:: 3.4.0
        Support Spark Connect.

    .. deprecated:: 2.1.0
        Use :func:`radians` instead.
    """
    warnings.warn("Deprecated in 2.1, use radians instead.", FutureWarning)
    return radians(col)


@try_remote_functions
def bitwiseNOT(col: "ColumnOrName") -> Column:
    """
    Computes bitwise not.

    .. versionadded:: 1.4.0

    .. versionchanged:: 3.4.0
        Support Spark Connect.

    .. deprecated:: 3.2.0
        Use :func:`bitwise_not` instead.
    """
    warnings.warn("Deprecated in 3.2, use bitwise_not instead.", FutureWarning)
    return bitwise_not(col)


@try_remote_functions
def bitwise_not(col: "ColumnOrName") -> Column:
    """
    Computes bitwise not.

    .. versionadded:: 3.2.0

    .. versionchanged:: 3.4.0
        Support Spark Connect.

    Parameters
    ----------
    col : :class:`~pyspark.sql.Column` or str
        target column to compute on.

    Returns
    -------
    :class:`~pyspark.sql.Column`
        the column for computed results.

    Examples
    --------
    >>> df = spark.range(1)
    >>> df.select(bitwise_not(lit(0))).show()
    +---+
    | ~0|
    +---+
    | -1|
    +---+
    >>> df.select(bitwise_not(lit(1))).show()
    +---+
    | ~1|
    +---+
    | -2|
    +---+
    """
    return _invoke_function_over_columns("bitwise_not", col)


@try_remote_functions
def asc_nulls_first(col: "ColumnOrName") -> Column:
    """
    Returns a sort expression based on the ascending order of the given
    column name, and null values return before non-null values.

    .. versionadded:: 2.4.0

    .. versionchanged:: 3.4.0
        Support Spark Connect.

    Parameters
    ----------
    col : :class:`~pyspark.sql.Column` or str
        target column to sort by in the ascending order.

    Returns
    -------
    :class:`~pyspark.sql.Column`
        the column specifying the order.

    Examples
    --------
    >>> df1 = spark.createDataFrame([(1, "Bob"),
    ...                              (0, None),
    ...                              (2, "Alice")], ["age", "name"])
    >>> df1.sort(asc_nulls_first(df1.name)).show()
    +---+-----+
    |age| name|
    +---+-----+
    |  0| null|
    |  2|Alice|
    |  1|  Bob|
    +---+-----+

    """
    return (
        col.asc_nulls_first()
        if isinstance(col, Column)
        else _invoke_function("asc_nulls_first", col)
    )


@try_remote_functions
def asc_nulls_last(col: "ColumnOrName") -> Column:
    """
    Returns a sort expression based on the ascending order of the given
    column name, and null values appear after non-null values.

    .. versionadded:: 2.4.0

    .. versionchanged:: 3.4.0
        Support Spark Connect.

    Parameters
    ----------
    col : :class:`~pyspark.sql.Column` or str
        target column to sort by in the ascending order.

    Returns
    -------
    :class:`~pyspark.sql.Column`
        the column specifying the order.

    Examples
    --------
    >>> df1 = spark.createDataFrame([(0, None),
    ...                              (1, "Bob"),
    ...                              (2, "Alice")], ["age", "name"])
    >>> df1.sort(asc_nulls_last(df1.name)).show()
    +---+-----+
    |age| name|
    +---+-----+
    |  2|Alice|
    |  1|  Bob|
    |  0| null|
    +---+-----+

    """
    return (
        col.asc_nulls_last() if isinstance(col, Column) else _invoke_function("asc_nulls_last", col)
    )


@try_remote_functions
def desc_nulls_first(col: "ColumnOrName") -> Column:
    """
    Returns a sort expression based on the descending order of the given
    column name, and null values appear before non-null values.

    .. versionadded:: 2.4.0

    .. versionchanged:: 3.4.0
        Support Spark Connect.

    Parameters
    ----------
    col : :class:`~pyspark.sql.Column` or str
        target column to sort by in the descending order.

    Returns
    -------
    :class:`~pyspark.sql.Column`
        the column specifying the order.

    Examples
    --------
    >>> df1 = spark.createDataFrame([(0, None),
    ...                              (1, "Bob"),
    ...                              (2, "Alice")], ["age", "name"])
    >>> df1.sort(desc_nulls_first(df1.name)).show()
    +---+-----+
    |age| name|
    +---+-----+
    |  0| null|
    |  1|  Bob|
    |  2|Alice|
    +---+-----+

    """
    return (
        col.desc_nulls_first()
        if isinstance(col, Column)
        else _invoke_function("desc_nulls_first", col)
    )


@try_remote_functions
def desc_nulls_last(col: "ColumnOrName") -> Column:
    """
    Returns a sort expression based on the descending order of the given
    column name, and null values appear after non-null values.

    .. versionadded:: 2.4.0

    .. versionchanged:: 3.4.0
        Support Spark Connect.

    Parameters
    ----------
    col : :class:`~pyspark.sql.Column` or str
        target column to sort by in the descending order.

    Returns
    -------
    :class:`~pyspark.sql.Column`
        the column specifying the order.

    Examples
    --------
    >>> df1 = spark.createDataFrame([(0, None),
    ...                              (1, "Bob"),
    ...                              (2, "Alice")], ["age", "name"])
    >>> df1.sort(desc_nulls_last(df1.name)).show()
    +---+-----+
    |age| name|
    +---+-----+
    |  1|  Bob|
    |  2|Alice|
    |  0| null|
    +---+-----+

    """
    return (
        col.desc_nulls_last()
        if isinstance(col, Column)
        else _invoke_function("desc_nulls_last", col)
    )


@try_remote_functions
def stddev(col: "ColumnOrName") -> Column:
    """
    Aggregate function: alias for stddev_samp.

    .. versionadded:: 1.6.0

    .. versionchanged:: 3.4.0
        Support Spark Connect.

    Parameters
    ----------
    col : :class:`~pyspark.sql.Column` or str
        target column to compute on.

    Returns
    -------
    :class:`~pyspark.sql.Column`
        standard deviation of given column.

    Examples
    --------
    >>> df = spark.range(6)
    >>> df.select(stddev(df.id)).first()
    Row(stddev_samp(id)=1.87082...)
    """
    return _invoke_function_over_columns("stddev", col)


@try_remote_functions
def stddev_samp(col: "ColumnOrName") -> Column:
    """
    Aggregate function: returns the unbiased sample standard deviation of
    the expression in a group.

    .. versionadded:: 1.6.0

    .. versionchanged:: 3.4.0
        Support Spark Connect.

    Parameters
    ----------
    col : :class:`~pyspark.sql.Column` or str
        target column to compute on.

    Returns
    -------
    :class:`~pyspark.sql.Column`
        standard deviation of given column.

    Examples
    --------
    >>> df = spark.range(6)
    >>> df.select(stddev_samp(df.id)).first()
    Row(stddev_samp(id)=1.87082...)
    """
    return _invoke_function_over_columns("stddev_samp", col)


@try_remote_functions
def stddev_pop(col: "ColumnOrName") -> Column:
    """
    Aggregate function: returns population standard deviation of
    the expression in a group.

    .. versionadded:: 1.6.0

    .. versionchanged:: 3.4.0
        Support Spark Connect.

    Parameters
    ----------
    col : :class:`~pyspark.sql.Column` or str
        target column to compute on.

    Returns
    -------
    :class:`~pyspark.sql.Column`
        standard deviation of given column.

    Examples
    --------
    >>> df = spark.range(6)
    >>> df.select(stddev_pop(df.id)).first()
    Row(stddev_pop(id)=1.70782...)
    """
    return _invoke_function_over_columns("stddev_pop", col)


@try_remote_functions
def variance(col: "ColumnOrName") -> Column:
    """
    Aggregate function: alias for var_samp

    .. versionadded:: 1.6.0

    .. versionchanged:: 3.4.0
        Support Spark Connect.

    Parameters
    ----------
    col : :class:`~pyspark.sql.Column` or str
        target column to compute on.

    Returns
    -------
    :class:`~pyspark.sql.Column`
        variance of given column.

    Examples
    --------
    >>> df = spark.range(6)
    >>> df.select(variance(df.id)).show()
    +------------+
    |var_samp(id)|
    +------------+
    |         3.5|
    +------------+
    """
    return _invoke_function_over_columns("variance", col)


@try_remote_functions
def var_samp(col: "ColumnOrName") -> Column:
    """
    Aggregate function: returns the unbiased sample variance of
    the values in a group.

    .. versionadded:: 1.6.0

    .. versionchanged:: 3.4.0
        Support Spark Connect.

    Parameters
    ----------
    col : :class:`~pyspark.sql.Column` or str
        target column to compute on.

    Returns
    -------
    :class:`~pyspark.sql.Column`
        variance of given column.

    Examples
    --------
    >>> df = spark.range(6)
    >>> df.select(var_samp(df.id)).show()
    +------------+
    |var_samp(id)|
    +------------+
    |         3.5|
    +------------+
    """
    return _invoke_function_over_columns("var_samp", col)


@try_remote_functions
def var_pop(col: "ColumnOrName") -> Column:
    """
    Aggregate function: returns the population variance of the values in a group.

    .. versionadded:: 1.6.0

    .. versionchanged:: 3.4.0
        Support Spark Connect.

    Parameters
    ----------
    col : :class:`~pyspark.sql.Column` or str
        target column to compute on.

    Returns
    -------
    :class:`~pyspark.sql.Column`
        variance of given column.

    Examples
    --------
    >>> df = spark.range(6)
    >>> df.select(var_pop(df.id)).first()
    Row(var_pop(id)=2.91666...)
    """
    return _invoke_function_over_columns("var_pop", col)


@try_remote_functions
def skewness(col: "ColumnOrName") -> Column:
    """
    Aggregate function: returns the skewness of the values in a group.

    .. versionadded:: 1.6.0

    .. versionchanged:: 3.4.0
        Support Spark Connect.

    Parameters
    ----------
    col : :class:`~pyspark.sql.Column` or str
        target column to compute on.

    Returns
    -------
    :class:`~pyspark.sql.Column`
        skewness of given column.

    Examples
    --------
    >>> df = spark.createDataFrame([[1],[1],[2]], ["c"])
    >>> df.select(skewness(df.c)).first()
    Row(skewness(c)=0.70710...)
    """
    return _invoke_function_over_columns("skewness", col)


@try_remote_functions
def kurtosis(col: "ColumnOrName") -> Column:
    """
    Aggregate function: returns the kurtosis of the values in a group.

    .. versionadded:: 1.6.0

    .. versionchanged:: 3.4.0
        Support Spark Connect.

    Parameters
    ----------
    col : :class:`~pyspark.sql.Column` or str
        target column to compute on.

    Returns
    -------
    :class:`~pyspark.sql.Column`
        kurtosis of given column.

    Examples
    --------
    >>> df = spark.createDataFrame([[1],[1],[2]], ["c"])
    >>> df.select(kurtosis(df.c)).show()
    +-----------+
    |kurtosis(c)|
    +-----------+
    |       -1.5|
    +-----------+
    """
    return _invoke_function_over_columns("kurtosis", col)


@try_remote_functions
def collect_list(col: "ColumnOrName") -> Column:
    """
    Aggregate function: returns a list of objects with duplicates.

    .. versionadded:: 1.6.0

    .. versionchanged:: 3.4.0
        Support Spark Connect.

    Notes
    -----
    The function is non-deterministic because the order of collected results depends
    on the order of the rows which may be non-deterministic after a shuffle.

    Parameters
    ----------
    col : :class:`~pyspark.sql.Column` or str
        target column to compute on.

    Returns
    -------
    :class:`~pyspark.sql.Column`
        list of objects with duplicates.

    Examples
    --------
    >>> df2 = spark.createDataFrame([(2,), (5,), (5,)], ('age',))
    >>> df2.agg(collect_list('age')).collect()
    [Row(collect_list(age)=[2, 5, 5])]
    """
    return _invoke_function_over_columns("collect_list", col)


@try_remote_functions
def collect_set(col: "ColumnOrName") -> Column:
    """
    Aggregate function: returns a set of objects with duplicate elements eliminated.

    .. versionadded:: 1.6.0

    .. versionchanged:: 3.4.0
        Support Spark Connect.

    Notes
    -----
    The function is non-deterministic because the order of collected results depends
    on the order of the rows which may be non-deterministic after a shuffle.

    Parameters
    ----------
    col : :class:`~pyspark.sql.Column` or str
        target column to compute on.

    Returns
    -------
    :class:`~pyspark.sql.Column`
        list of objects with no duplicates.

    Examples
    --------
    >>> df2 = spark.createDataFrame([(2,), (5,), (5,)], ('age',))
    >>> df2.agg(array_sort(collect_set('age')).alias('c')).collect()
    [Row(c=[2, 5])]
    """
    return _invoke_function_over_columns("collect_set", col)


@try_remote_functions
def degrees(col: "ColumnOrName") -> Column:
    """
    Converts an angle measured in radians to an approximately equivalent angle
    measured in degrees.

    .. versionadded:: 2.1.0

    .. versionchanged:: 3.4.0
        Support Spark Connect.

    Parameters
    ----------
    col : :class:`~pyspark.sql.Column` or str
        angle in radians

    Returns
    -------
    :class:`~pyspark.sql.Column`
        angle in degrees, as if computed by `java.lang.Math.toDegrees()`

    Examples
    --------
    >>> import math
    >>> df = spark.range(1)
    >>> df.select(degrees(lit(math.pi))).first()
    Row(DEGREES(3.14159...)=180.0)
    """
    return _invoke_function_over_columns("degrees", col)


@try_remote_functions
def radians(col: "ColumnOrName") -> Column:
    """
    Converts an angle measured in degrees to an approximately equivalent angle
    measured in radians.

    .. versionadded:: 2.1.0

    .. versionchanged:: 3.4.0
        Support Spark Connect.

    Parameters
    ----------
    col : :class:`~pyspark.sql.Column` or str
        angle in degrees

    Returns
    -------
    :class:`~pyspark.sql.Column`
        angle in radians, as if computed by `java.lang.Math.toRadians()`

    Examples
    --------
    >>> df = spark.range(1)
    >>> df.select(radians(lit(180))).first()
    Row(RADIANS(180)=3.14159...)
    """
    return _invoke_function_over_columns("radians", col)


@try_remote_functions
def atan2(col1: Union["ColumnOrName", float], col2: Union["ColumnOrName", float]) -> Column:
    """
    .. versionadded:: 1.4.0

    .. versionchanged:: 3.4.0
        Support Spark Connect.

    Parameters
    ----------
    col1 : str, :class:`~pyspark.sql.Column` or float
        coordinate on y-axis
    col2 : str, :class:`~pyspark.sql.Column` or float
        coordinate on x-axis

    Returns
    -------
    :class:`~pyspark.sql.Column`
        the `theta` component of the point
        (`r`, `theta`)
        in polar coordinates that corresponds to the point
        (`x`, `y`) in Cartesian coordinates,
        as if computed by `java.lang.Math.atan2()`

    Examples
    --------
    >>> df = spark.range(1)
    >>> df.select(atan2(lit(1), lit(2))).first()
    Row(ATAN2(1, 2)=0.46364...)
    """
    return _invoke_binary_math_function("atan2", col1, col2)


@try_remote_functions
def hypot(col1: Union["ColumnOrName", float], col2: Union["ColumnOrName", float]) -> Column:
    """
    Computes ``sqrt(a^2 + b^2)`` without intermediate overflow or underflow.

    .. versionadded:: 1.4.0

    .. versionchanged:: 3.4.0
        Support Spark Connect.

    Parameters
    ----------
    col1 : str, :class:`~pyspark.sql.Column` or float
        a leg.
    col2 : str, :class:`~pyspark.sql.Column` or float
        b leg.

    Returns
    -------
    :class:`~pyspark.sql.Column`
        length of the hypotenuse.

    Examples
    --------
    >>> df = spark.range(1)
    >>> df.select(hypot(lit(1), lit(2))).first()
    Row(HYPOT(1, 2)=2.23606...)
    """
    return _invoke_binary_math_function("hypot", col1, col2)


@try_remote_functions
def pow(col1: Union["ColumnOrName", float], col2: Union["ColumnOrName", float]) -> Column:
    """
    Returns the value of the first argument raised to the power of the second argument.

    .. versionadded:: 1.4.0

    .. versionchanged:: 3.4.0
        Support Spark Connect.

    Parameters
    ----------
    col1 : str, :class:`~pyspark.sql.Column` or float
        the base number.
    col2 : str, :class:`~pyspark.sql.Column` or float
        the exponent number.

    Returns
    -------
    :class:`~pyspark.sql.Column`
        the base rased to the power the argument.

    Examples
    --------
    >>> df = spark.range(1)
    >>> df.select(pow(lit(3), lit(2))).first()
    Row(POWER(3, 2)=9.0)
    """
    return _invoke_binary_math_function("pow", col1, col2)


@try_remote_functions
def pmod(dividend: Union["ColumnOrName", float], divisor: Union["ColumnOrName", float]) -> Column:
    """
    Returns the positive value of dividend mod divisor.

    .. versionadded:: 3.4.0

    .. versionchanged:: 3.4.0
        Support Spark Connect.

    Parameters
    ----------
    dividend : str, :class:`~pyspark.sql.Column` or float
        the column that contains dividend, or the specified dividend value
    divisor : str, :class:`~pyspark.sql.Column` or float
        the column that contains divisor, or the specified divisor value

    Returns
    -------
    :class:`~pyspark.sql.Column`
        positive value of dividend mod divisor.

    Examples
    --------
    >>> from pyspark.sql.functions import pmod
    >>> df = spark.createDataFrame([
    ...     (1.0, float('nan')), (float('nan'), 2.0), (10.0, 3.0),
    ...     (float('nan'), float('nan')), (-3.0, 4.0), (-10.0, 3.0),
    ...     (-5.0, -6.0), (7.0, -8.0), (1.0, 2.0)],
    ...     ("a", "b"))
    >>> df.select(pmod("a", "b")).show()
    +----------+
    |pmod(a, b)|
    +----------+
    |       NaN|
    |       NaN|
    |       1.0|
    |       NaN|
    |       1.0|
    |       2.0|
    |      -5.0|
    |       7.0|
    |       1.0|
    +----------+
    """
    return _invoke_binary_math_function("pmod", dividend, divisor)


@try_remote_functions
def row_number() -> Column:
    """
    Window function: returns a sequential number starting at 1 within a window partition.

    .. versionadded:: 1.6.0

    .. versionchanged:: 3.4.0
        Support Spark Connect.

    Returns
    -------
    :class:`~pyspark.sql.Column`
        the column for calculating row numbers.

    Examples
    --------
    >>> from pyspark.sql import Window
    >>> df = spark.range(3)
    >>> w = Window.orderBy(df.id.desc())
    >>> df.withColumn("desc_order", row_number().over(w)).show()
    +---+----------+
    | id|desc_order|
    +---+----------+
    |  2|         1|
    |  1|         2|
    |  0|         3|
    +---+----------+
    """
    return _invoke_function("row_number")


@try_remote_functions
def dense_rank() -> Column:
    """
    Window function: returns the rank of rows within a window partition, without any gaps.

    The difference between rank and dense_rank is that dense_rank leaves no gaps in ranking
    sequence when there are ties. That is, if you were ranking a competition using dense_rank
    and had three people tie for second place, you would say that all three were in second
    place and that the next person came in third. Rank would give me sequential numbers, making
    the person that came in third place (after the ties) would register as coming in fifth.

    This is equivalent to the DENSE_RANK function in SQL.

    .. versionadded:: 1.6.0

    .. versionchanged:: 3.4.0
        Support Spark Connect.

    Returns
    -------
    :class:`~pyspark.sql.Column`
        the column for calculating ranks.

    Examples
    --------
    >>> from pyspark.sql import Window, types
    >>> df = spark.createDataFrame([1, 1, 2, 3, 3, 4], types.IntegerType())
    >>> w = Window.orderBy("value")
    >>> df.withColumn("drank", dense_rank().over(w)).show()
    +-----+-----+
    |value|drank|
    +-----+-----+
    |    1|    1|
    |    1|    1|
    |    2|    2|
    |    3|    3|
    |    3|    3|
    |    4|    4|
    +-----+-----+
    """
    return _invoke_function("dense_rank")


@try_remote_functions
def rank() -> Column:
    """
    Window function: returns the rank of rows within a window partition.

    The difference between rank and dense_rank is that dense_rank leaves no gaps in ranking
    sequence when there are ties. That is, if you were ranking a competition using dense_rank
    and had three people tie for second place, you would say that all three were in second
    place and that the next person came in third. Rank would give me sequential numbers, making
    the person that came in third place (after the ties) would register as coming in fifth.

    This is equivalent to the RANK function in SQL.

    .. versionadded:: 1.6.0

    .. versionchanged:: 3.4.0
        Support Spark Connect.

    Returns
    -------
    :class:`~pyspark.sql.Column`
        the column for calculating ranks.

    Examples
    --------
    >>> from pyspark.sql import Window, types
    >>> df = spark.createDataFrame([1, 1, 2, 3, 3, 4], types.IntegerType())
    >>> w = Window.orderBy("value")
    >>> df.withColumn("drank", rank().over(w)).show()
    +-----+-----+
    |value|drank|
    +-----+-----+
    |    1|    1|
    |    1|    1|
    |    2|    3|
    |    3|    4|
    |    3|    4|
    |    4|    6|
    +-----+-----+
    """
    return _invoke_function("rank")


@try_remote_functions
def cume_dist() -> Column:
    """
    Window function: returns the cumulative distribution of values within a window partition,
    i.e. the fraction of rows that are below the current row.

    .. versionadded:: 1.6.0

    .. versionchanged:: 3.4.0
        Support Spark Connect.

    Returns
    -------
    :class:`~pyspark.sql.Column`
        the column for calculating cumulative distribution.

    Examples
    --------
    >>> from pyspark.sql import Window, types
    >>> df = spark.createDataFrame([1, 2, 3, 3, 4], types.IntegerType())
    >>> w = Window.orderBy("value")
    >>> df.withColumn("cd", cume_dist().over(w)).show()
    +-----+---+
    |value| cd|
    +-----+---+
    |    1|0.2|
    |    2|0.4|
    |    3|0.8|
    |    3|0.8|
    |    4|1.0|
    +-----+---+
    """
    return _invoke_function("cume_dist")


@try_remote_functions
def percent_rank() -> Column:
    """
    Window function: returns the relative rank (i.e. percentile) of rows within a window partition.

    .. versionadded:: 1.6.0

    .. versionchanged:: 3.4.0
        Support Spark Connect.

    Returns
    -------
    :class:`~pyspark.sql.Column`
        the column for calculating relative rank.

    Examples
    --------
    >>> from pyspark.sql import Window, types
    >>> df = spark.createDataFrame([1, 1, 2, 3, 3, 4], types.IntegerType())
    >>> w = Window.orderBy("value")
    >>> df.withColumn("pr", percent_rank().over(w)).show()
    +-----+---+
    |value| pr|
    +-----+---+
    |    1|0.0|
    |    1|0.0|
    |    2|0.4|
    |    3|0.6|
    |    3|0.6|
    |    4|1.0|
    +-----+---+
    """
    return _invoke_function("percent_rank")


@try_remote_functions
def approxCountDistinct(col: "ColumnOrName", rsd: Optional[float] = None) -> Column:
    """
    .. versionadded:: 1.3.0

    .. versionchanged:: 3.4.0
        Support Spark Connect.

    .. deprecated:: 2.1.0
        Use :func:`approx_count_distinct` instead.
    """
    warnings.warn("Deprecated in 2.1, use approx_count_distinct instead.", FutureWarning)
    return approx_count_distinct(col, rsd)


@try_remote_functions
def approx_count_distinct(col: "ColumnOrName", rsd: Optional[float] = None) -> Column:
    """Aggregate function: returns a new :class:`~pyspark.sql.Column` for approximate distinct count
    of column `col`.

    .. versionadded:: 2.1.0

    .. versionchanged:: 3.4.0
        Support Spark Connect.

    .. versionchanged:: 3.4.0
        Support Spark Connect.

    Parameters
    ----------
    col : :class:`~pyspark.sql.Column` or str
    rsd : float, optional
        maximum relative standard deviation allowed (default = 0.05).
        For rsd < 0.01, it is more efficient to use :func:`count_distinct`

    Returns
    -------
    :class:`~pyspark.sql.Column`
        the column of computed results.

    Examples
    --------
    >>> df = spark.createDataFrame([1,2,2,3], "INT")
    >>> df.agg(approx_count_distinct("value").alias('distinct_values')).show()
    +---------------+
    |distinct_values|
    +---------------+
    |              3|
    +---------------+
    """
    if rsd is None:
        return _invoke_function_over_columns("approx_count_distinct", col)
    else:
        return _invoke_function("approx_count_distinct", _to_java_column(col), rsd)


@try_remote_functions
def broadcast(df: DataFrame) -> DataFrame:
    """
    Marks a DataFrame as small enough for use in broadcast joins.

    .. versionadded:: 1.6.0

    .. versionchanged:: 3.4.0
        Support Spark Connect.

    Returns
    -------
    :class:`~pyspark.sql.DataFrame`
        DataFrame marked as ready for broadcast join.

    Examples
    --------
    >>> from pyspark.sql import types
    >>> df = spark.createDataFrame([1, 2, 3, 3, 4], types.IntegerType())
    >>> df_small = spark.range(3)
    >>> df_b = broadcast(df_small)
    >>> df.join(df_b, df.value == df_small.id).show()
    +-----+---+
    |value| id|
    +-----+---+
    |    1|  1|
    |    2|  2|
    +-----+---+
    """

    sc = SparkContext._active_spark_context
    assert sc is not None and sc._jvm is not None
    return DataFrame(sc._jvm.functions.broadcast(df._jdf), df.sparkSession)


@try_remote_functions
def coalesce(*cols: "ColumnOrName") -> Column:
    """Returns the first column that is not null.

    .. versionadded:: 1.4.0

    .. versionchanged:: 3.4.0
        Support Spark Connect.

    Parameters
    ----------
    cols : :class:`~pyspark.sql.Column` or str
        list of columns to work on.

    Returns
    -------
    :class:`~pyspark.sql.Column`
        value of the first column that is not null.

    Examples
    --------
    >>> cDf = spark.createDataFrame([(None, None), (1, None), (None, 2)], ("a", "b"))
    >>> cDf.show()
    +----+----+
    |   a|   b|
    +----+----+
    |null|null|
    |   1|null|
    |null|   2|
    +----+----+

    >>> cDf.select(coalesce(cDf["a"], cDf["b"])).show()
    +--------------+
    |coalesce(a, b)|
    +--------------+
    |          null|
    |             1|
    |             2|
    +--------------+

    >>> cDf.select('*', coalesce(cDf["a"], lit(0.0))).show()
    +----+----+----------------+
    |   a|   b|coalesce(a, 0.0)|
    +----+----+----------------+
    |null|null|             0.0|
    |   1|null|             1.0|
    |null|   2|             0.0|
    +----+----+----------------+
    """
    return _invoke_function_over_seq_of_columns("coalesce", cols)


@try_remote_functions
def corr(col1: "ColumnOrName", col2: "ColumnOrName") -> Column:
    """Returns a new :class:`~pyspark.sql.Column` for the Pearson Correlation Coefficient for
    ``col1`` and ``col2``.

    .. versionadded:: 1.6.0

    .. versionchanged:: 3.4.0
        Support Spark Connect.

    Parameters
    ----------
    col1 : :class:`~pyspark.sql.Column` or str
        first column to calculate correlation.
    col1 : :class:`~pyspark.sql.Column` or str
        second column to calculate correlation.

    Returns
    -------
    :class:`~pyspark.sql.Column`
        Pearson Correlation Coefficient of these two column values.

    Examples
    --------
    >>> a = range(20)
    >>> b = [2 * x for x in range(20)]
    >>> df = spark.createDataFrame(zip(a, b), ["a", "b"])
    >>> df.agg(corr("a", "b").alias('c')).collect()
    [Row(c=1.0)]
    """
    return _invoke_function_over_columns("corr", col1, col2)


@try_remote_functions
def covar_pop(col1: "ColumnOrName", col2: "ColumnOrName") -> Column:
    """Returns a new :class:`~pyspark.sql.Column` for the population covariance of ``col1`` and
    ``col2``.

    .. versionadded:: 2.0.0

    .. versionchanged:: 3.4.0
        Support Spark Connect.

    Parameters
    ----------
    col1 : :class:`~pyspark.sql.Column` or str
        first column to calculate covariance.
    col1 : :class:`~pyspark.sql.Column` or str
        second column to calculate covariance.

    Returns
    -------
    :class:`~pyspark.sql.Column`
        covariance of these two column values.

    Examples
    --------
    >>> a = [1] * 10
    >>> b = [1] * 10
    >>> df = spark.createDataFrame(zip(a, b), ["a", "b"])
    >>> df.agg(covar_pop("a", "b").alias('c')).collect()
    [Row(c=0.0)]
    """
    return _invoke_function_over_columns("covar_pop", col1, col2)


@try_remote_functions
def covar_samp(col1: "ColumnOrName", col2: "ColumnOrName") -> Column:
    """Returns a new :class:`~pyspark.sql.Column` for the sample covariance of ``col1`` and
    ``col2``.

    .. versionadded:: 2.0.0

    .. versionchanged:: 3.4.0
        Support Spark Connect.

    Parameters
    ----------
    col1 : :class:`~pyspark.sql.Column` or str
        first column to calculate covariance.
    col1 : :class:`~pyspark.sql.Column` or str
        second column to calculate covariance.

    Returns
    -------
    :class:`~pyspark.sql.Column`
        sample covariance of these two column values.

    Examples
    --------
    >>> a = [1] * 10
    >>> b = [1] * 10
    >>> df = spark.createDataFrame(zip(a, b), ["a", "b"])
    >>> df.agg(covar_samp("a", "b").alias('c')).collect()
    [Row(c=0.0)]
    """
    return _invoke_function_over_columns("covar_samp", col1, col2)


@try_remote_functions
def countDistinct(col: "ColumnOrName", *cols: "ColumnOrName") -> Column:
    """Returns a new :class:`~pyspark.sql.Column` for distinct count of ``col`` or ``cols``.

    An alias of :func:`count_distinct`, and it is encouraged to use :func:`count_distinct`
    directly.

    .. versionadded:: 1.3.0

    .. versionchanged:: 3.4.0
        Support Spark Connect.
    """
    return count_distinct(col, *cols)


@try_remote_functions
def count_distinct(col: "ColumnOrName", *cols: "ColumnOrName") -> Column:
    """Returns a new :class:`Column` for distinct count of ``col`` or ``cols``.

    .. versionadded:: 3.2.0

    .. versionchanged:: 3.4.0
        Support Spark Connect.

    Parameters
    ----------
    col : :class:`~pyspark.sql.Column` or str
        first column to compute on.
    cols : :class:`~pyspark.sql.Column` or str
        other columns to compute on.

    Returns
    -------
    :class:`~pyspark.sql.Column`
        distinct values of these two column values.

    Examples
    --------
    >>> from pyspark.sql import types
    >>> df1 = spark.createDataFrame([1, 1, 3], types.IntegerType())
    >>> df2 = spark.createDataFrame([1, 2], types.IntegerType())
    >>> df1.join(df2).show()
    +-----+-----+
    |value|value|
    +-----+-----+
    |    1|    1|
    |    1|    2|
    |    1|    1|
    |    1|    2|
    |    3|    1|
    |    3|    2|
    +-----+-----+
    >>> df1.join(df2).select(count_distinct(df1.value, df2.value)).show()
    +----------------------------+
    |count(DISTINCT value, value)|
    +----------------------------+
    |                           4|
    +----------------------------+
    """
    sc = SparkContext._active_spark_context
    assert sc is not None and sc._jvm is not None
    return _invoke_function(
        "count_distinct", _to_java_column(col), _to_seq(sc, cols, _to_java_column)
    )


@try_remote_functions
def first(col: "ColumnOrName", ignorenulls: bool = False) -> Column:
    """Aggregate function: returns the first value in a group.

    The function by default returns the first values it sees. It will return the first non-null
    value it sees when ignoreNulls is set to true. If all values are null, then null is returned.

    .. versionadded:: 1.3.0

    .. versionchanged:: 3.4.0
        Support Spark Connect.

    Notes
    -----
    The function is non-deterministic because its results depends on the order of the
    rows which may be non-deterministic after a shuffle.

    Parameters
    ----------
    col : :class:`~pyspark.sql.Column` or str
        column to fetch first value for.
    ignorenulls : :class:`~pyspark.sql.Column` or str
        if first value is null then look for first non-null value.

    Returns
    -------
    :class:`~pyspark.sql.Column`
        first value of the group.

    Examples
    --------
    >>> df = spark.createDataFrame([("Alice", 2), ("Bob", 5), ("Alice", None)], ("name", "age"))
    >>> df = df.orderBy(df.age)
    >>> df.groupby("name").agg(first("age")).orderBy("name").show()
    +-----+----------+
    | name|first(age)|
    +-----+----------+
    |Alice|      null|
    |  Bob|         5|
    +-----+----------+

    Now, to ignore any nulls we needs to set ``ignorenulls`` to `True`

    >>> df.groupby("name").agg(first("age", ignorenulls=True)).orderBy("name").show()
    +-----+----------+
    | name|first(age)|
    +-----+----------+
    |Alice|         2|
    |  Bob|         5|
    +-----+----------+
    """
    return _invoke_function("first", _to_java_column(col), ignorenulls)


@try_remote_functions
def grouping(col: "ColumnOrName") -> Column:
    """
    Aggregate function: indicates whether a specified column in a GROUP BY list is aggregated
    or not, returns 1 for aggregated or 0 for not aggregated in the result set.

    .. versionadded:: 2.0.0

    .. versionchanged:: 3.4.0
        Support Spark Connect.

    Parameters
    ----------
    col : :class:`~pyspark.sql.Column` or str
        column to check if it's aggregated.

    Returns
    -------
    :class:`~pyspark.sql.Column`
        returns 1 for aggregated or 0 for not aggregated in the result set.

    Examples
    --------
    >>> df = spark.createDataFrame([("Alice", 2), ("Bob", 5)], ("name", "age"))
    >>> df.cube("name").agg(grouping("name"), sum("age")).orderBy("name").show()
    +-----+--------------+--------+
    | name|grouping(name)|sum(age)|
    +-----+--------------+--------+
    | null|             1|       7|
    |Alice|             0|       2|
    |  Bob|             0|       5|
    +-----+--------------+--------+
    """
    return _invoke_function_over_columns("grouping", col)


@try_remote_functions
def grouping_id(*cols: "ColumnOrName") -> Column:
    """
    Aggregate function: returns the level of grouping, equals to

       (grouping(c1) << (n-1)) + (grouping(c2) << (n-2)) + ... + grouping(cn)

    .. versionadded:: 2.0.0

    .. versionchanged:: 3.4.0
        Support Spark Connect.

    Notes
    -----
    The list of columns should match with grouping columns exactly, or empty (means all
    the grouping columns).

    Parameters
    ----------
    cols : :class:`~pyspark.sql.Column` or str
        columns to check for.

    Returns
    -------
    :class:`~pyspark.sql.Column`
        returns level of the grouping it relates to.

    Examples
    --------
    >>> df = spark.createDataFrame([(1, "a", "a"),
    ...                             (3, "a", "a"),
    ...                             (4, "b", "c")], ["c1", "c2", "c3"])
    >>> df.cube("c2", "c3").agg(grouping_id(), sum("c1")).orderBy("c2", "c3").show()
    +----+----+-------------+-------+
    |  c2|  c3|grouping_id()|sum(c1)|
    +----+----+-------------+-------+
    |null|null|            3|      8|
    |null|   a|            2|      4|
    |null|   c|            2|      4|
    |   a|null|            1|      4|
    |   a|   a|            0|      4|
    |   b|null|            1|      4|
    |   b|   c|            0|      4|
    +----+----+-------------+-------+
    """
    return _invoke_function_over_seq_of_columns("grouping_id", cols)


@try_remote_functions
def input_file_name() -> Column:
    """
    Creates a string column for the file name of the current Spark task.

    .. versionadded:: 1.6.0

    .. versionchanged:: 3.4.0
        Support Spark Connect.

    Returns
    -------
    :class:`~pyspark.sql.Column`
        file names.

    Examples
    --------
    >>> import os
    >>> path = os.path.abspath(__file__)
    >>> df = spark.read.text(path)
    >>> df.select(input_file_name()).first()
    Row(input_file_name()='file:///...')
    """
    return _invoke_function("input_file_name")


@try_remote_functions
def isnan(col: "ColumnOrName") -> Column:
    """An expression that returns true if the column is NaN.

    .. versionadded:: 1.6.0

    .. versionchanged:: 3.4.0
        Support Spark Connect.

    Parameters
    ----------
    col : :class:`~pyspark.sql.Column` or str
        target column to compute on.

    Returns
    -------
    :class:`~pyspark.sql.Column`
        True if value is NaN and False otherwise.

    Examples
    --------
    >>> df = spark.createDataFrame([(1.0, float('nan')), (float('nan'), 2.0)], ("a", "b"))
    >>> df.select("a", "b", isnan("a").alias("r1"), isnan(df.b).alias("r2")).show()
    +---+---+-----+-----+
    |  a|  b|   r1|   r2|
    +---+---+-----+-----+
    |1.0|NaN|false| true|
    |NaN|2.0| true|false|
    +---+---+-----+-----+
    """
    return _invoke_function_over_columns("isnan", col)


@try_remote_functions
def isnull(col: "ColumnOrName") -> Column:
    """An expression that returns true if the column is null.

    .. versionadded:: 1.6.0

    .. versionchanged:: 3.4.0
        Support Spark Connect.

    Parameters
    ----------
    col : :class:`~pyspark.sql.Column` or str
        target column to compute on.

    Returns
    -------
    :class:`~pyspark.sql.Column`
        True if value is null and False otherwise.

    Examples
    --------
    >>> df = spark.createDataFrame([(1, None), (None, 2)], ("a", "b"))
    >>> df.select("a", "b", isnull("a").alias("r1"), isnull(df.b).alias("r2")).show()
    +----+----+-----+-----+
    |   a|   b|   r1|   r2|
    +----+----+-----+-----+
    |   1|null|false| true|
    |null|   2| true|false|
    +----+----+-----+-----+
    """
    return _invoke_function_over_columns("isnull", col)


@try_remote_functions
def last(col: "ColumnOrName", ignorenulls: bool = False) -> Column:
    """Aggregate function: returns the last value in a group.

    The function by default returns the last values it sees. It will return the last non-null
    value it sees when ignoreNulls is set to true. If all values are null, then null is returned.

    .. versionadded:: 1.3.0

    .. versionchanged:: 3.4.0
        Support Spark Connect.

    Notes
    -----
    The function is non-deterministic because its results depends on the order of the
    rows which may be non-deterministic after a shuffle.

    Parameters
    ----------
    col : :class:`~pyspark.sql.Column` or str
        column to fetch last value for.
    ignorenulls : :class:`~pyspark.sql.Column` or str
        if last value is null then look for non-null value.

    Returns
    -------
    :class:`~pyspark.sql.Column`
        last value of the group.

    Examples
    --------
    >>> df = spark.createDataFrame([("Alice", 2), ("Bob", 5), ("Alice", None)], ("name", "age"))
    >>> df = df.orderBy(df.age.desc())
    >>> df.groupby("name").agg(last("age")).orderBy("name").show()
    +-----+---------+
    | name|last(age)|
    +-----+---------+
    |Alice|     null|
    |  Bob|        5|
    +-----+---------+

    Now, to ignore any nulls we needs to set ``ignorenulls`` to `True`

    >>> df.groupby("name").agg(last("age", ignorenulls=True)).orderBy("name").show()
    +-----+---------+
    | name|last(age)|
    +-----+---------+
    |Alice|        2|
    |  Bob|        5|
    +-----+---------+
    """
    return _invoke_function("last", _to_java_column(col), ignorenulls)


@try_remote_functions
def monotonically_increasing_id() -> Column:
    """A column that generates monotonically increasing 64-bit integers.

    The generated ID is guaranteed to be monotonically increasing and unique, but not consecutive.
    The current implementation puts the partition ID in the upper 31 bits, and the record number
    within each partition in the lower 33 bits. The assumption is that the data frame has
    less than 1 billion partitions, and each partition has less than 8 billion records.

    .. versionadded:: 1.6.0

    .. versionchanged:: 3.4.0
        Support Spark Connect.

    Notes
    -----
    The function is non-deterministic because its result depends on partition IDs.

    As an example, consider a :class:`DataFrame` with two partitions, each with 3 records.
    This expression would return the following IDs:
    0, 1, 2, 8589934592 (1L << 33), 8589934593, 8589934594.

    Returns
    -------
    :class:`~pyspark.sql.Column`
        last value of the group.

    Examples
    --------
    >>> df0 = sc.parallelize(range(2), 2).mapPartitions(lambda x: [(1,), (2,), (3,)]).toDF(['col1'])
    >>> df0.select(monotonically_increasing_id().alias('id')).collect()
    [Row(id=0), Row(id=1), Row(id=2), Row(id=8589934592), Row(id=8589934593), Row(id=8589934594)]
    """
    return _invoke_function("monotonically_increasing_id")


@try_remote_functions
def nanvl(col1: "ColumnOrName", col2: "ColumnOrName") -> Column:
    """Returns col1 if it is not NaN, or col2 if col1 is NaN.

    Both inputs should be floating point columns (:class:`DoubleType` or :class:`FloatType`).

    .. versionadded:: 1.6.0

    .. versionchanged:: 3.4.0
        Support Spark Connect.

    Parameters
    ----------
    col1 : :class:`~pyspark.sql.Column` or str
        first column to check.
    col2 : :class:`~pyspark.sql.Column` or str
        second column to return if first is NaN.

    Returns
    -------
    :class:`~pyspark.sql.Column`
        value from first column or second if first is NaN .

    Examples
    --------
    >>> df = spark.createDataFrame([(1.0, float('nan')), (float('nan'), 2.0)], ("a", "b"))
    >>> df.select(nanvl("a", "b").alias("r1"), nanvl(df.a, df.b).alias("r2")).collect()
    [Row(r1=1.0, r2=1.0), Row(r1=2.0, r2=2.0)]
    """
    return _invoke_function_over_columns("nanvl", col1, col2)


@try_remote_functions
def percentile_approx(
    col: "ColumnOrName",
    percentage: Union[Column, float, List[float], Tuple[float]],
    accuracy: Union[Column, float] = 10000,
) -> Column:
    """Returns the approximate `percentile` of the numeric column `col` which is the smallest value
    in the ordered `col` values (sorted from least to greatest) such that no more than `percentage`
    of `col` values is less than the value or equal to that value.


    .. versionadded:: 3.1.0

    .. versionchanged:: 3.4.0
        Support Spark Connect.

    Parameters
    ----------
    col : :class:`~pyspark.sql.Column` or str
        input column.
    percentage : :class:`~pyspark.sql.Column`, float, list of floats or tuple of floats
        percentage in decimal (must be between 0.0 and 1.0).
        When percentage is an array, each value of the percentage array must be between 0.0 and 1.0.
        In this case, returns the approximate percentile array of column col
        at the given percentage array.
    accuracy : :class:`~pyspark.sql.Column` or float
        is a positive numeric literal which controls approximation accuracy
        at the cost of memory. Higher value of accuracy yields better accuracy,
        1.0/accuracy is the relative error of the approximation. (default: 10000).

    Returns
    -------
    :class:`~pyspark.sql.Column`
        approximate `percentile` of the numeric column.

    Examples
    --------
    >>> key = (col("id") % 3).alias("key")
    >>> value = (randn(42) + key * 10).alias("value")
    >>> df = spark.range(0, 1000, 1, 1).select(key, value)
    >>> df.select(
    ...     percentile_approx("value", [0.25, 0.5, 0.75], 1000000).alias("quantiles")
    ... ).printSchema()
    root
     |-- quantiles: array (nullable = true)
     |    |-- element: double (containsNull = false)

    >>> df.groupBy("key").agg(
    ...     percentile_approx("value", 0.5, lit(1000000)).alias("median")
    ... ).printSchema()
    root
     |-- key: long (nullable = true)
     |-- median: double (nullable = true)
    """
    sc = SparkContext._active_spark_context
    assert sc is not None and sc._jvm is not None

    if isinstance(percentage, (list, tuple)):
        # A local list
        percentage = _invoke_function(
            "array", _to_seq(sc, [_create_column_from_literal(x) for x in percentage])
        )._jc
    elif isinstance(percentage, Column):
        # Already a Column
        percentage = _to_java_column(percentage)
    else:
        # Probably scalar
        percentage = _create_column_from_literal(percentage)

    accuracy = (
        _to_java_column(accuracy)
        if isinstance(accuracy, Column)
        else _create_column_from_literal(accuracy)
    )

    return _invoke_function("percentile_approx", _to_java_column(col), percentage, accuracy)


@try_remote_functions
def rand(seed: Optional[int] = None) -> Column:
    """Generates a random column with independent and identically distributed (i.i.d.) samples
    uniformly distributed in [0.0, 1.0).

    .. versionadded:: 1.4.0

    .. versionchanged:: 3.4.0
        Support Spark Connect.

    Notes
    -----
    The function is non-deterministic in general case.

    Parameters
    ----------
    seed : int (default: None)
        seed value for random generator.

    Returns
    -------
    :class:`~pyspark.sql.Column`
        random values.

    Examples
    --------
    >>> df = spark.range(2)
    >>> df.withColumn('rand', rand(seed=42) * 3).show() # doctest: +SKIP
    +---+------------------+
    | id|              rand|
    +---+------------------+
    |  0|1.4385751892400076|
    |  1|1.7082186019706387|
    +---+------------------+
    """
    if seed is not None:
        return _invoke_function("rand", seed)
    else:
        return _invoke_function("rand")


@try_remote_functions
def randn(seed: Optional[int] = None) -> Column:
    """Generates a column with independent and identically distributed (i.i.d.) samples from
    the standard normal distribution.

    .. versionadded:: 1.4.0

    .. versionchanged:: 3.4.0
        Support Spark Connect.

    Notes
    -----
    The function is non-deterministic in general case.

    Parameters
    ----------
    seed : int (default: None)
        seed value for random generator.

    Returns
    -------
    :class:`~pyspark.sql.Column`
        random values.

    Examples
    --------
    >>> df = spark.range(2)
    >>> df.withColumn('randn', randn(seed=42)).show() # doctest: +SKIP
    +---+--------------------+
    | id|               randn|
    +---+--------------------+
    |  0|-0.04167221574820542|
    |  1| 0.15241403986452778|
    +---+--------------------+
    """
    if seed is not None:
        return _invoke_function("randn", seed)
    else:
        return _invoke_function("randn")


@try_remote_functions
def round(col: "ColumnOrName", scale: int = 0) -> Column:
    """
    Round the given value to `scale` decimal places using HALF_UP rounding mode if `scale` >= 0
    or at integral part when `scale` < 0.

    .. versionadded:: 1.5.0

    .. versionchanged:: 3.4.0
        Support Spark Connect.

    Parameters
    ----------
    col : :class:`~pyspark.sql.Column` or str
        input column to round.
    scale : int optional default 0
        scale value.

    Returns
    -------
    :class:`~pyspark.sql.Column`
        rounded values.

    Examples
    --------
    >>> spark.createDataFrame([(2.5,)], ['a']).select(round('a', 0).alias('r')).collect()
    [Row(r=3.0)]
    """
    return _invoke_function("round", _to_java_column(col), scale)


@try_remote_functions
def bround(col: "ColumnOrName", scale: int = 0) -> Column:
    """
    Round the given value to `scale` decimal places using HALF_EVEN rounding mode if `scale` >= 0
    or at integral part when `scale` < 0.

    .. versionadded:: 2.0.0

    .. versionchanged:: 3.4.0
        Support Spark Connect.

    Parameters
    ----------
    col : :class:`~pyspark.sql.Column` or str
        input column to round.
    scale : int optional default 0
        scale value.

    Returns
    -------
    :class:`~pyspark.sql.Column`
        rounded values.

    Examples
    --------
    >>> spark.createDataFrame([(2.5,)], ['a']).select(bround('a', 0).alias('r')).collect()
    [Row(r=2.0)]
    """
    return _invoke_function("bround", _to_java_column(col), scale)


@try_remote_functions
def shiftLeft(col: "ColumnOrName", numBits: int) -> Column:
    """Shift the given value numBits left.

    .. versionadded:: 1.5.0

    .. versionchanged:: 3.4.0
        Support Spark Connect.

    .. deprecated:: 3.2.0
        Use :func:`shiftleft` instead.
    """
    warnings.warn("Deprecated in 3.2, use shiftleft instead.", FutureWarning)
    return shiftleft(col, numBits)


@try_remote_functions
def shiftleft(col: "ColumnOrName", numBits: int) -> Column:
    """Shift the given value numBits left.

    .. versionadded:: 3.2.0

    .. versionchanged:: 3.4.0
        Support Spark Connect.

    Parameters
    ----------
    col : :class:`~pyspark.sql.Column` or str
        input column of values to shift.
    numBits : int
        number of bits to shift.

    Returns
    -------
    :class:`~pyspark.sql.Column`
        shifted value.

    Examples
    --------
    >>> spark.createDataFrame([(21,)], ['a']).select(shiftleft('a', 1).alias('r')).collect()
    [Row(r=42)]
    """
    return _invoke_function("shiftleft", _to_java_column(col), numBits)


@try_remote_functions
def shiftRight(col: "ColumnOrName", numBits: int) -> Column:
    """(Signed) shift the given value numBits right.

    .. versionadded:: 1.5.0

    .. versionchanged:: 3.4.0
        Support Spark Connect.

    .. deprecated:: 3.2.0
        Use :func:`shiftright` instead.
    """
    warnings.warn("Deprecated in 3.2, use shiftright instead.", FutureWarning)
    return shiftright(col, numBits)


@try_remote_functions
def shiftright(col: "ColumnOrName", numBits: int) -> Column:
    """(Signed) shift the given value numBits right.

    .. versionadded:: 3.2.0

    .. versionchanged:: 3.4.0
        Support Spark Connect.

    Parameters
    ----------
    col : :class:`~pyspark.sql.Column` or str
        input column of values to shift.
    numBits : int
        number of bits to shift.

    Returns
    -------
    :class:`~pyspark.sql.Column`
        shifted values.

    Examples
    --------
    >>> spark.createDataFrame([(42,)], ['a']).select(shiftright('a', 1).alias('r')).collect()
    [Row(r=21)]
    """
    return _invoke_function("shiftright", _to_java_column(col), numBits)


@try_remote_functions
def shiftRightUnsigned(col: "ColumnOrName", numBits: int) -> Column:
    """Unsigned shift the given value numBits right.

    .. versionadded:: 1.5.0

    .. versionchanged:: 3.4.0
        Support Spark Connect.

    .. deprecated:: 3.2.0
        Use :func:`shiftrightunsigned` instead.
    """
    warnings.warn("Deprecated in 3.2, use shiftrightunsigned instead.", FutureWarning)
    return shiftrightunsigned(col, numBits)


@try_remote_functions
def shiftrightunsigned(col: "ColumnOrName", numBits: int) -> Column:
    """Unsigned shift the given value numBits right.

    .. versionadded:: 3.2.0

    .. versionchanged:: 3.4.0
        Support Spark Connect.

    Parameters
    ----------
    col : :class:`~pyspark.sql.Column` or str
        input column of values to shift.
    numBits : int
        number of bits to shift.

    Returns
    -------
    :class:`~pyspark.sql.Column`
        shifted value.

    Examples
    --------
    >>> df = spark.createDataFrame([(-42,)], ['a'])
    >>> df.select(shiftrightunsigned('a', 1).alias('r')).collect()
    [Row(r=9223372036854775787)]
    """
    return _invoke_function("shiftrightunsigned", _to_java_column(col), numBits)


@try_remote_functions
def spark_partition_id() -> Column:
    """A column for partition ID.

    .. versionadded:: 1.6.0

    .. versionchanged:: 3.4.0
        Support Spark Connect.

    Notes
    -----
    This is non deterministic because it depends on data partitioning and task scheduling.

    Returns
    -------
    :class:`~pyspark.sql.Column`
        partition id the record belongs to.

    Examples
    --------
    >>> df = spark.range(2)
    >>> df.repartition(1).select(spark_partition_id().alias("pid")).collect()
    [Row(pid=0), Row(pid=0)]
    """
    return _invoke_function("spark_partition_id")


@try_remote_functions
def expr(str: str) -> Column:
    """Parses the expression string into the column that it represents

    .. versionadded:: 1.5.0

    .. versionchanged:: 3.4.0
        Support Spark Connect.

    Parameters
    ----------
    str : str
        expression defined in string.

    Returns
    -------
    :class:`~pyspark.sql.Column`
        column representing the expression.

    Examples
    --------
    >>> df = spark.createDataFrame([["Alice"], ["Bob"]], ["name"])
    >>> df.select("name", expr("length(name)")).show()
    +-----+------------+
    | name|length(name)|
    +-----+------------+
    |Alice|           5|
    |  Bob|           3|
    +-----+------------+
    """
    return _invoke_function("expr", str)


@overload
def struct(*cols: "ColumnOrName") -> Column:
    ...


@overload
def struct(__cols: Union[List["ColumnOrName_"], Tuple["ColumnOrName_", ...]]) -> Column:
    ...


@try_remote_functions
def struct(
    *cols: Union["ColumnOrName", Union[List["ColumnOrName_"], Tuple["ColumnOrName_", ...]]]
) -> Column:
    """Creates a new struct column.

    .. versionadded:: 1.4.0

    .. versionchanged:: 3.4.0
        Support Spark Connect.

    Parameters
    ----------
    cols : list, set, str or :class:`~pyspark.sql.Column`
        column names or :class:`~pyspark.sql.Column`\\s to contain in the output struct.

    Returns
    -------
    :class:`~pyspark.sql.Column`
        a struct type column of given columns.

    Examples
    --------
    >>> df = spark.createDataFrame([("Alice", 2), ("Bob", 5)], ("name", "age"))
    >>> df.select(struct('age', 'name').alias("struct")).collect()
    [Row(struct=Row(age=2, name='Alice')), Row(struct=Row(age=5, name='Bob'))]
    >>> df.select(struct([df.age, df.name]).alias("struct")).collect()
    [Row(struct=Row(age=2, name='Alice')), Row(struct=Row(age=5, name='Bob'))]
    """
    if len(cols) == 1 and isinstance(cols[0], (list, set)):
        cols = cols[0]  # type: ignore[assignment]
    return _invoke_function_over_seq_of_columns("struct", cols)  # type: ignore[arg-type]


@try_remote_functions
def greatest(*cols: "ColumnOrName") -> Column:
    """
    Returns the greatest value of the list of column names, skipping null values.
    This function takes at least 2 parameters. It will return null if all parameters are null.

    .. versionadded:: 1.5.0

    .. versionchanged:: 3.4.0
        Support Spark Connect.

    Parameters
    ----------
    col : :class:`~pyspark.sql.Column` or str
        columns to check for gratest value.

    Returns
    -------
    :class:`~pyspark.sql.Column`
        gratest value.

    Examples
    --------
    >>> df = spark.createDataFrame([(1, 4, 3)], ['a', 'b', 'c'])
    >>> df.select(greatest(df.a, df.b, df.c).alias("greatest")).collect()
    [Row(greatest=4)]
    """
    if len(cols) < 2:
        raise ValueError("greatest should take at least two columns")
    return _invoke_function_over_seq_of_columns("greatest", cols)


@try_remote_functions
def least(*cols: "ColumnOrName") -> Column:
    """
    Returns the least value of the list of column names, skipping null values.
    This function takes at least 2 parameters. It will return null if all parameters are null.

    .. versionadded:: 1.5.0

    .. versionchanged:: 3.4.0
        Support Spark Connect.

    Parameters
    ----------
    cols : :class:`~pyspark.sql.Column` or str
        column names or columns to be compared

    Returns
    -------
    :class:`~pyspark.sql.Column`
        least value.

    Examples
    --------
    >>> df = spark.createDataFrame([(1, 4, 3)], ['a', 'b', 'c'])
    >>> df.select(least(df.a, df.b, df.c).alias("least")).collect()
    [Row(least=1)]
    """
    if len(cols) < 2:
        raise ValueError("least should take at least two columns")
    return _invoke_function_over_seq_of_columns("least", cols)


@try_remote_functions
def when(condition: Column, value: Any) -> Column:
    """Evaluates a list of conditions and returns one of multiple possible result expressions.
    If :func:`pyspark.sql.Column.otherwise` is not invoked, None is returned for unmatched
    conditions.

    .. versionadded:: 1.4.0

    .. versionchanged:: 3.4.0
        Support Spark Connect.

    Parameters
    ----------
    condition : :class:`~pyspark.sql.Column`
        a boolean :class:`~pyspark.sql.Column` expression.
    value :
        a literal value, or a :class:`~pyspark.sql.Column` expression.

    Returns
    -------
    :class:`~pyspark.sql.Column`
        column representing when expression.

    Examples
    --------
    >>> df = spark.range(3)
    >>> df.select(when(df['id'] == 2, 3).otherwise(4).alias("age")).show()
    +---+
    |age|
    +---+
    |  4|
    |  4|
    |  3|
    +---+

    >>> df.select(when(df.id == 2, df.id + 1).alias("age")).show()
    +----+
    | age|
    +----+
    |null|
    |null|
    |   3|
    +----+
    """
    # Explicitly not using ColumnOrName type here to make reading condition less opaque
    if not isinstance(condition, Column):
        raise TypeError("condition should be a Column")
    v = value._jc if isinstance(value, Column) else value

    return _invoke_function("when", condition._jc, v)


@overload  # type: ignore[no-redef]
def log(arg1: "ColumnOrName") -> Column:
    ...


@overload
def log(arg1: float, arg2: "ColumnOrName") -> Column:
    ...


@try_remote_functions
def log(arg1: Union["ColumnOrName", float], arg2: Optional["ColumnOrName"] = None) -> Column:
    """Returns the first argument-based logarithm of the second argument.

    If there is only one argument, then this takes the natural logarithm of the argument.

    .. versionadded:: 1.5.0

    .. versionchanged:: 3.4.0
        Support Spark Connect.

    Parameters
    ----------
    arg1 : :class:`~pyspark.sql.Column`, str or float
        base number or actual number (in this case base is `e`)
    arg2 : :class:`~pyspark.sql.Column`, str or float
        number to calculate logariphm for.

    Returns
    -------
    :class:`~pyspark.sql.Column`
        logariphm of given value.

    Examples
    --------
    >>> df = spark.createDataFrame([10, 100, 1000], "INT")
    >>> df.select(log(10.0, df.value).alias('ten')).show() # doctest: +SKIP
    +---+
    |ten|
    +---+
    |1.0|
    |2.0|
    |3.0|
    +---+

    And Natural logarithm

    >>> df.select(log(df.value)).show() # doctest: +SKIP
    +-----------------+
    |        ln(value)|
    +-----------------+
    |2.302585092994046|
    |4.605170185988092|
    |4.605170185988092|
    +-----------------+
    """
    if arg2 is None:
        return _invoke_function_over_columns("log", cast("ColumnOrName", arg1))
    else:
        return _invoke_function("log", arg1, _to_java_column(arg2))


@try_remote_functions
def log2(col: "ColumnOrName") -> Column:
    """Returns the base-2 logarithm of the argument.

    .. versionadded:: 1.5.0

    .. versionchanged:: 3.4.0
        Support Spark Connect.

    Parameters
    ----------
    col : :class:`~pyspark.sql.Column` or str
        a column to calculate logariphm for.

    Returns
    -------
    :class:`~pyspark.sql.Column`
        logariphm of given value.

    Examples
    --------
    >>> df = spark.createDataFrame([(4,)], ['a'])
    >>> df.select(log2('a').alias('log2')).show()
    +----+
    |log2|
    +----+
    | 2.0|
    +----+
    """
    return _invoke_function_over_columns("log2", col)


@try_remote_functions
def conv(col: "ColumnOrName", fromBase: int, toBase: int) -> Column:
    """
    Convert a number in a string column from one base to another.

    .. versionadded:: 1.5.0

    .. versionchanged:: 3.4.0
        Support Spark Connect.

    Parameters
    ----------
    col : :class:`~pyspark.sql.Column` or str
        a column to convert base for.
    fromBase: int
        from base number.
    toBase: int
        to base number.

    Returns
    -------
    :class:`~pyspark.sql.Column`
        logariphm of given value.

    Examples
    --------
    >>> df = spark.createDataFrame([("010101",)], ['n'])
    >>> df.select(conv(df.n, 2, 16).alias('hex')).collect()
    [Row(hex='15')]
    """
    return _invoke_function("conv", _to_java_column(col), fromBase, toBase)


@try_remote_functions
def factorial(col: "ColumnOrName") -> Column:
    """
    Computes the factorial of the given value.

    .. versionadded:: 1.5.0

    .. versionchanged:: 3.4.0
        Support Spark Connect.

    Parameters
    ----------
    col : :class:`~pyspark.sql.Column` or str
        a column to calculate factorial for.

    Returns
    -------
    :class:`~pyspark.sql.Column`
        factorial of given value.

    Examples
    --------
    >>> df = spark.createDataFrame([(5,)], ['n'])
    >>> df.select(factorial(df.n).alias('f')).collect()
    [Row(f=120)]
    """
    return _invoke_function_over_columns("factorial", col)


# ---------------  Window functions ------------------------


@try_remote_functions
def lag(col: "ColumnOrName", offset: int = 1, default: Optional[Any] = None) -> Column:
    """
    Window function: returns the value that is `offset` rows before the current row, and
    `default` if there is less than `offset` rows before the current row. For example,
    an `offset` of one will return the previous row at any given point in the window partition.

    This is equivalent to the LAG function in SQL.

    .. versionadded:: 1.4.0

    .. versionchanged:: 3.4.0
        Support Spark Connect.

    Parameters
    ----------
    col : :class:`~pyspark.sql.Column` or str
        name of column or expression
    offset : int, optional default 1
        number of row to extend
    default : optional
        default value

    Returns
    -------
    :class:`~pyspark.sql.Column`
        value before current row based on `offset`.

    Examples
    --------
    >>> from pyspark.sql import Window
    >>> df = spark.createDataFrame([("a", 1),
    ...                             ("a", 2),
    ...                             ("a", 3),
    ...                             ("b", 8),
    ...                             ("b", 2)], ["c1", "c2"])
    >>> df.show()
    +---+---+
    | c1| c2|
    +---+---+
    |  a|  1|
    |  a|  2|
    |  a|  3|
    |  b|  8|
    |  b|  2|
    +---+---+
    >>> w = Window.partitionBy("c1").orderBy("c2")
    >>> df.withColumn("previos_value", lag("c2").over(w)).show()
    +---+---+-------------+
    | c1| c2|previos_value|
    +---+---+-------------+
    |  a|  1|         null|
    |  a|  2|            1|
    |  a|  3|            2|
    |  b|  2|         null|
    |  b|  8|            2|
    +---+---+-------------+
    >>> df.withColumn("previos_value", lag("c2", 1, 0).over(w)).show()
    +---+---+-------------+
    | c1| c2|previos_value|
    +---+---+-------------+
    |  a|  1|            0|
    |  a|  2|            1|
    |  a|  3|            2|
    |  b|  2|            0|
    |  b|  8|            2|
    +---+---+-------------+
    >>> df.withColumn("previos_value", lag("c2", 2, -1).over(w)).show()
    +---+---+-------------+
    | c1| c2|previos_value|
    +---+---+-------------+
    |  a|  1|           -1|
    |  a|  2|           -1|
    |  a|  3|            1|
    |  b|  2|           -1|
    |  b|  8|           -1|
    +---+---+-------------+
    """
    return _invoke_function("lag", _to_java_column(col), offset, default)


@try_remote_functions
def lead(col: "ColumnOrName", offset: int = 1, default: Optional[Any] = None) -> Column:
    """
    Window function: returns the value that is `offset` rows after the current row, and
    `default` if there is less than `offset` rows after the current row. For example,
    an `offset` of one will return the next row at any given point in the window partition.

    This is equivalent to the LEAD function in SQL.

    .. versionadded:: 1.4.0

    .. versionchanged:: 3.4.0
        Support Spark Connect.

    Parameters
    ----------
    col : :class:`~pyspark.sql.Column` or str
        name of column or expression
    offset : int, optional default 1
        number of row to extend
    default : optional
        default value

    Returns
    -------
    :class:`~pyspark.sql.Column`
        value after current row based on `offset`.

    Examples
    --------
    >>> from pyspark.sql import Window
    >>> df = spark.createDataFrame([("a", 1),
    ...                             ("a", 2),
    ...                             ("a", 3),
    ...                             ("b", 8),
    ...                             ("b", 2)], ["c1", "c2"])
    >>> df.show()
    +---+---+
    | c1| c2|
    +---+---+
    |  a|  1|
    |  a|  2|
    |  a|  3|
    |  b|  8|
    |  b|  2|
    +---+---+
    >>> w = Window.partitionBy("c1").orderBy("c2")
    >>> df.withColumn("next_value", lead("c2").over(w)).show()
    +---+---+----------+
    | c1| c2|next_value|
    +---+---+----------+
    |  a|  1|         2|
    |  a|  2|         3|
    |  a|  3|      null|
    |  b|  2|         8|
    |  b|  8|      null|
    +---+---+----------+
    >>> df.withColumn("next_value", lead("c2", 1, 0).over(w)).show()
    +---+---+----------+
    | c1| c2|next_value|
    +---+---+----------+
    |  a|  1|         2|
    |  a|  2|         3|
    |  a|  3|         0|
    |  b|  2|         8|
    |  b|  8|         0|
    +---+---+----------+
    >>> df.withColumn("next_value", lead("c2", 2, -1).over(w)).show()
    +---+---+----------+
    | c1| c2|next_value|
    +---+---+----------+
    |  a|  1|         3|
    |  a|  2|        -1|
    |  a|  3|        -1|
    |  b|  2|        -1|
    |  b|  8|        -1|
    +---+---+----------+
    """
    return _invoke_function("lead", _to_java_column(col), offset, default)


@try_remote_functions
def nth_value(col: "ColumnOrName", offset: int, ignoreNulls: Optional[bool] = False) -> Column:
    """
    Window function: returns the value that is the `offset`\\th row of the window frame
    (counting from 1), and `null` if the size of window frame is less than `offset` rows.

    It will return the `offset`\\th non-null value it sees when `ignoreNulls` is set to
    true. If all values are null, then null is returned.

    This is equivalent to the nth_value function in SQL.

    .. versionadded:: 3.1.0

    .. versionchanged:: 3.4.0
        Support Spark Connect.

    Parameters
    ----------
    col : :class:`~pyspark.sql.Column` or str
        name of column or expression
    offset : int
        number of row to use as the value
    ignoreNulls : bool, optional
        indicates the Nth value should skip null in the
        determination of which row to use

    Returns
    -------
    :class:`~pyspark.sql.Column`
        value of nth row.

    Examples
    --------
    >>> from pyspark.sql import Window
    >>> df = spark.createDataFrame([("a", 1),
    ...                             ("a", 2),
    ...                             ("a", 3),
    ...                             ("b", 8),
    ...                             ("b", 2)], ["c1", "c2"])
    >>> df.show()
    +---+---+
    | c1| c2|
    +---+---+
    |  a|  1|
    |  a|  2|
    |  a|  3|
    |  b|  8|
    |  b|  2|
    +---+---+
    >>> w = Window.partitionBy("c1").orderBy("c2")
    >>> df.withColumn("nth_value", nth_value("c2", 1).over(w)).show()
    +---+---+---------+
    | c1| c2|nth_value|
    +---+---+---------+
    |  a|  1|        1|
    |  a|  2|        1|
    |  a|  3|        1|
    |  b|  2|        2|
    |  b|  8|        2|
    +---+---+---------+
    >>> df.withColumn("nth_value", nth_value("c2", 2).over(w)).show()
    +---+---+---------+
    | c1| c2|nth_value|
    +---+---+---------+
    |  a|  1|     null|
    |  a|  2|        2|
    |  a|  3|        2|
    |  b|  2|     null|
    |  b|  8|        8|
    +---+---+---------+
    """
    return _invoke_function("nth_value", _to_java_column(col), offset, ignoreNulls)


@try_remote_functions
def ntile(n: int) -> Column:
    """
    Window function: returns the ntile group id (from 1 to `n` inclusive)
    in an ordered window partition. For example, if `n` is 4, the first
    quarter of the rows will get value 1, the second quarter will get 2,
    the third quarter will get 3, and the last quarter will get 4.

    This is equivalent to the NTILE function in SQL.

    .. versionadded:: 1.4.0

    .. versionchanged:: 3.4.0
        Support Spark Connect.

    Parameters
    ----------
    n : int
        an integer

    Returns
    -------
    :class:`~pyspark.sql.Column`
        portioned group id.

    Examples
    --------
    >>> from pyspark.sql import Window
    >>> df = spark.createDataFrame([("a", 1),
    ...                             ("a", 2),
    ...                             ("a", 3),
    ...                             ("b", 8),
    ...                             ("b", 2)], ["c1", "c2"])
    >>> df.show()
    +---+---+
    | c1| c2|
    +---+---+
    |  a|  1|
    |  a|  2|
    |  a|  3|
    |  b|  8|
    |  b|  2|
    +---+---+
    >>> w = Window.partitionBy("c1").orderBy("c2")
    >>> df.withColumn("ntile", ntile(2).over(w)).show()
    +---+---+-----+
    | c1| c2|ntile|
    +---+---+-----+
    |  a|  1|    1|
    |  a|  2|    1|
    |  a|  3|    2|
    |  b|  2|    1|
    |  b|  8|    2|
    +---+---+-----+
    """
    return _invoke_function("ntile", int(n))


# ---------------------- Date/Timestamp functions ------------------------------


@try_remote_functions
def current_date() -> Column:
    """
    Returns the current date at the start of query evaluation as a :class:`DateType` column.
    All calls of current_date within the same query return the same value.

    .. versionadded:: 1.5.0

    .. versionchanged:: 3.4.0
        Support Spark Connect.

    Returns
    -------
    :class:`~pyspark.sql.Column`
        current date.

    Examples
    --------
    >>> df = spark.range(1)
    >>> df.select(current_date()).show() # doctest: +SKIP
    +--------------+
    |current_date()|
    +--------------+
    |    2022-08-26|
    +--------------+
    """
    return _invoke_function("current_date")


@try_remote_functions
def current_timestamp() -> Column:
    """
    Returns the current timestamp at the start of query evaluation as a :class:`TimestampType`
    column. All calls of current_timestamp within the same query return the same value.

    .. versionadded:: 1.5.0

    .. versionchanged:: 3.4.0
        Support Spark Connect.

    Returns
    -------
    :class:`~pyspark.sql.Column`
        current date and time.

    Examples
    --------
    >>> df = spark.range(1)
    >>> df.select(current_timestamp()).show(truncate=False) # doctest: +SKIP
    +-----------------------+
    |current_timestamp()    |
    +-----------------------+
    |2022-08-26 21:23:22.716|
    +-----------------------+
    """
    return _invoke_function("current_timestamp")


@try_remote_functions
def localtimestamp() -> Column:
    """
    Returns the current timestamp without time zone at the start of query evaluation
    as a timestamp without time zone column. All calls of localtimestamp within the
    same query return the same value.

    .. versionadded:: 3.4.0

    .. versionchanged:: 3.4.0
        Support Spark Connect.

    Returns
    -------
    :class:`~pyspark.sql.Column`
        current local date and time.

    Examples
    --------
    >>> df = spark.range(1)
    >>> df.select(localtimestamp()).show(truncate=False) # doctest: +SKIP
    +-----------------------+
    |localtimestamp()       |
    +-----------------------+
    |2022-08-26 21:28:34.639|
    +-----------------------+
    """
    return _invoke_function("localtimestamp")


@try_remote_functions
def date_format(date: "ColumnOrName", format: str) -> Column:
    """
    Converts a date/timestamp/string to a value of string in the format specified by the date
    format given by the second argument.

    A pattern could be for instance `dd.MM.yyyy` and could return a string like '18.03.1993'. All
    pattern letters of `datetime pattern`_. can be used.

    .. _datetime pattern: https://spark.apache.org/docs/latest/sql-ref-datetime-pattern.html

    .. versionadded:: 1.5.0

    .. versionchanged:: 3.4.0
        Support Spark Connect.

    Notes
    -----
    Whenever possible, use specialized functions like `year`.

    Parameters
    ----------
    date : :class:`~pyspark.sql.Column` or str
        input column of values to format.
    format: str
        format to use to represent datetime values.

    Returns
    -------
    :class:`~pyspark.sql.Column`
        string value representing formatted datetime.

    Examples
    --------
    >>> df = spark.createDataFrame([('2015-04-08',)], ['dt'])
    >>> df.select(date_format('dt', 'MM/dd/yyy').alias('date')).collect()
    [Row(date='04/08/2015')]
    """
    return _invoke_function("date_format", _to_java_column(date), format)


@try_remote_functions
def year(col: "ColumnOrName") -> Column:
    """
    Extract the year of a given date/timestamp as integer.

    .. versionadded:: 1.5.0

    .. versionchanged:: 3.4.0
        Support Spark Connect.

    Parameters
    ----------
    col : :class:`~pyspark.sql.Column` or str
        target date/timestamp column to work on.

    Returns
    -------
    :class:`~pyspark.sql.Column`
        year part of the date/timestamp as integer.

    Examples
    --------
    >>> df = spark.createDataFrame([('2015-04-08',)], ['dt'])
    >>> df.select(year('dt').alias('year')).collect()
    [Row(year=2015)]
    """
    return _invoke_function_over_columns("year", col)


@try_remote_functions
def quarter(col: "ColumnOrName") -> Column:
    """
    Extract the quarter of a given date/timestamp as integer.

    .. versionadded:: 1.5.0

    .. versionchanged:: 3.4.0
        Support Spark Connect.

    Parameters
    ----------
    col : :class:`~pyspark.sql.Column` or str
        target date/timestamp column to work on.

    Returns
    -------
    :class:`~pyspark.sql.Column`
        quarter of the date/timestamp as integer.

    Examples
    --------
    >>> df = spark.createDataFrame([('2015-04-08',)], ['dt'])
    >>> df.select(quarter('dt').alias('quarter')).collect()
    [Row(quarter=2)]
    """
    return _invoke_function_over_columns("quarter", col)


@try_remote_functions
def month(col: "ColumnOrName") -> Column:
    """
    Extract the month of a given date/timestamp as integer.

    .. versionadded:: 1.5.0

    .. versionchanged:: 3.4.0
        Support Spark Connect.

    Parameters
    ----------
    col : :class:`~pyspark.sql.Column` or str
        target date/timestamp column to work on.

    Returns
    -------
    :class:`~pyspark.sql.Column`
        month part of the date/timestamp as integer.

    Examples
    --------
    >>> df = spark.createDataFrame([('2015-04-08',)], ['dt'])
    >>> df.select(month('dt').alias('month')).collect()
    [Row(month=4)]
    """
    return _invoke_function_over_columns("month", col)


@try_remote_functions
def dayofweek(col: "ColumnOrName") -> Column:
    """
    Extract the day of the week of a given date/timestamp as integer.
    Ranges from 1 for a Sunday through to 7 for a Saturday

    .. versionadded:: 2.3.0

    .. versionchanged:: 3.4.0
        Support Spark Connect.

    Parameters
    ----------
    col : :class:`~pyspark.sql.Column` or str
        target date/timestamp column to work on.

    Returns
    -------
    :class:`~pyspark.sql.Column`
        day of the week for given date/timestamp as integer.

    Examples
    --------
    >>> df = spark.createDataFrame([('2015-04-08',)], ['dt'])
    >>> df.select(dayofweek('dt').alias('day')).collect()
    [Row(day=4)]
    """
    return _invoke_function_over_columns("dayofweek", col)


@try_remote_functions
def dayofmonth(col: "ColumnOrName") -> Column:
    """
    Extract the day of the month of a given date/timestamp as integer.

    .. versionadded:: 1.5.0

    .. versionchanged:: 3.4.0
        Support Spark Connect.

    Parameters
    ----------
    col : :class:`~pyspark.sql.Column` or str
        target date/timestamp column to work on.

    Returns
    -------
    :class:`~pyspark.sql.Column`
        day of the month for given date/timestamp as integer.

    Examples
    --------
    >>> df = spark.createDataFrame([('2015-04-08',)], ['dt'])
    >>> df.select(dayofmonth('dt').alias('day')).collect()
    [Row(day=8)]
    """
    return _invoke_function_over_columns("dayofmonth", col)


@try_remote_functions
def dayofyear(col: "ColumnOrName") -> Column:
    """
    Extract the day of the year of a given date/timestamp as integer.

    .. versionadded:: 1.5.0

    .. versionchanged:: 3.4.0
        Support Spark Connect.

    Parameters
    ----------
    col : :class:`~pyspark.sql.Column` or str
        target date/timestamp column to work on.

    Returns
    -------
    :class:`~pyspark.sql.Column`
        day of the year for given date/timestamp as integer.

    Examples
    --------
    >>> df = spark.createDataFrame([('2015-04-08',)], ['dt'])
    >>> df.select(dayofyear('dt').alias('day')).collect()
    [Row(day=98)]
    """
    return _invoke_function_over_columns("dayofyear", col)


@try_remote_functions
def hour(col: "ColumnOrName") -> Column:
    """
    Extract the hours of a given timestamp as integer.

    .. versionadded:: 1.5.0

    .. versionchanged:: 3.4.0
        Support Spark Connect.

    Parameters
    ----------
    col : :class:`~pyspark.sql.Column` or str
        target date/timestamp column to work on.

    Returns
    -------
    :class:`~pyspark.sql.Column`
        hour part of the timestamp as integer.

    Examples
    --------
    >>> import datetime
    >>> df = spark.createDataFrame([(datetime.datetime(2015, 4, 8, 13, 8, 15),)], ['ts'])
    >>> df.select(hour('ts').alias('hour')).collect()
    [Row(hour=13)]
    """
    return _invoke_function_over_columns("hour", col)


@try_remote_functions
def minute(col: "ColumnOrName") -> Column:
    """
    Extract the minutes of a given timestamp as integer.

    .. versionadded:: 1.5.0

    .. versionchanged:: 3.4.0
        Support Spark Connect.

    Parameters
    ----------
    col : :class:`~pyspark.sql.Column` or str
        target date/timestamp column to work on.

    Returns
    -------
    :class:`~pyspark.sql.Column`
        minutes part of the timestamp as integer.

    Examples
    --------
    >>> import datetime
    >>> df = spark.createDataFrame([(datetime.datetime(2015, 4, 8, 13, 8, 15),)], ['ts'])
    >>> df.select(minute('ts').alias('minute')).collect()
    [Row(minute=8)]
    """
    return _invoke_function_over_columns("minute", col)


@try_remote_functions
def second(col: "ColumnOrName") -> Column:
    """
    Extract the seconds of a given date as integer.

    .. versionadded:: 1.5.0

    .. versionchanged:: 3.4.0
        Support Spark Connect.

    Parameters
    ----------
    col : :class:`~pyspark.sql.Column` or str
        target date/timestamp column to work on.

    Returns
    -------
    :class:`~pyspark.sql.Column`
        `seconds` part of the timestamp as integer.

    Examples
    --------
    >>> import datetime
    >>> df = spark.createDataFrame([(datetime.datetime(2015, 4, 8, 13, 8, 15),)], ['ts'])
    >>> df.select(second('ts').alias('second')).collect()
    [Row(second=15)]
    """
    return _invoke_function_over_columns("second", col)


@try_remote_functions
def weekofyear(col: "ColumnOrName") -> Column:
    """
    Extract the week number of a given date as integer.
    A week is considered to start on a Monday and week 1 is the first week with more than 3 days,
    as defined by ISO 8601

    .. versionadded:: 1.5.0

    .. versionchanged:: 3.4.0
        Support Spark Connect.

    Parameters
    ----------
    col : :class:`~pyspark.sql.Column` or str
        target timestamp column to work on.

    Returns
    -------
    :class:`~pyspark.sql.Column`
        `week` of the year for given date as integer.

    Examples
    --------
    >>> df = spark.createDataFrame([('2015-04-08',)], ['dt'])
    >>> df.select(weekofyear(df.dt).alias('week')).collect()
    [Row(week=15)]
    """
    return _invoke_function_over_columns("weekofyear", col)


@try_remote_functions
def make_date(year: "ColumnOrName", month: "ColumnOrName", day: "ColumnOrName") -> Column:
    """
    Returns a column with a date built from the year, month and day columns.

    .. versionadded:: 3.3.0

    .. versionchanged:: 3.4.0
        Support Spark Connect.

    Parameters
    ----------
    year : :class:`~pyspark.sql.Column` or str
        The year to build the date
    month : :class:`~pyspark.sql.Column` or str
        The month to build the date
    day : :class:`~pyspark.sql.Column` or str
        The day to build the date

    Returns
    -------
    :class:`~pyspark.sql.Column`
        a date built from given parts.

    Examples
    --------
    >>> df = spark.createDataFrame([(2020, 6, 26)], ['Y', 'M', 'D'])
    >>> df.select(make_date(df.Y, df.M, df.D).alias("datefield")).collect()
    [Row(datefield=datetime.date(2020, 6, 26))]
    """
    return _invoke_function_over_columns("make_date", year, month, day)


@try_remote_functions
def date_add(start: "ColumnOrName", days: Union["ColumnOrName", int]) -> Column:
    """
    Returns the date that is `days` days after `start`. If `days` is a negative value
    then these amount of days will be deducted from `start`.

    .. versionadded:: 1.5.0

    .. versionchanged:: 3.4.0
        Support Spark Connect.

    Parameters
    ----------
    start : :class:`~pyspark.sql.Column` or str
        date column to work on.
    days : :class:`~pyspark.sql.Column` or str or int
        how many days after the given date to calculate.
        Accepts negative value as well to calculate backwards in time.

    Returns
    -------
    :class:`~pyspark.sql.Column`
        a date after/before given number of days.

    Examples
    --------
    >>> df = spark.createDataFrame([('2015-04-08', 2,)], ['dt', 'add'])
    >>> df.select(date_add(df.dt, 1).alias('next_date')).collect()
    [Row(next_date=datetime.date(2015, 4, 9))]
    >>> df.select(date_add(df.dt, df.add.cast('integer')).alias('next_date')).collect()
    [Row(next_date=datetime.date(2015, 4, 10))]
    >>> df.select(date_add('dt', -1).alias('prev_date')).collect()
    [Row(prev_date=datetime.date(2015, 4, 7))]
    """
    days = lit(days) if isinstance(days, int) else days
    return _invoke_function_over_columns("date_add", start, days)


@try_remote_functions
def date_sub(start: "ColumnOrName", days: Union["ColumnOrName", int]) -> Column:
    """
    Returns the date that is `days` days before `start`. If `days` is a negative value
    then these amount of days will be added to `start`.

    .. versionadded:: 1.5.0

    .. versionchanged:: 3.4.0
        Support Spark Connect.

    Parameters
    ----------
    start : :class:`~pyspark.sql.Column` or str
        date column to work on.
    days : :class:`~pyspark.sql.Column` or str or int
        how many days before the given date to calculate.
        Accepts negative value as well to calculate forward in time.

    Returns
    -------
    :class:`~pyspark.sql.Column`
        a date before/after given number of days.

    Examples
    --------
    >>> df = spark.createDataFrame([('2015-04-08', 2,)], ['dt', 'sub'])
    >>> df.select(date_sub(df.dt, 1).alias('prev_date')).collect()
    [Row(prev_date=datetime.date(2015, 4, 7))]
    >>> df.select(date_sub(df.dt, df.sub.cast('integer')).alias('prev_date')).collect()
    [Row(prev_date=datetime.date(2015, 4, 6))]
    >>> df.select(date_sub('dt', -1).alias('next_date')).collect()
    [Row(next_date=datetime.date(2015, 4, 9))]
    """
    days = lit(days) if isinstance(days, int) else days
    return _invoke_function_over_columns("date_sub", start, days)


@try_remote_functions
def datediff(end: "ColumnOrName", start: "ColumnOrName") -> Column:
    """
    Returns the number of days from `start` to `end`.

    .. versionadded:: 1.5.0

    .. versionchanged:: 3.4.0
        Support Spark Connect.

    Parameters
    ----------
    end : :class:`~pyspark.sql.Column` or str
        to date column to work on.
    start : :class:`~pyspark.sql.Column` or str
        from date column to work on.

    Returns
    -------
    :class:`~pyspark.sql.Column`
        difference in days between two dates.

    Examples
    --------
    >>> df = spark.createDataFrame([('2015-04-08','2015-05-10')], ['d1', 'd2'])
    >>> df.select(datediff(df.d2, df.d1).alias('diff')).collect()
    [Row(diff=32)]
    """
    return _invoke_function_over_columns("datediff", end, start)


@try_remote_functions
def add_months(start: "ColumnOrName", months: Union["ColumnOrName", int]) -> Column:
    """
    Returns the date that is `months` months after `start`. If `months` is a negative value
    then these amount of months will be deducted from the `start`.

    .. versionadded:: 1.5.0

    .. versionchanged:: 3.4.0
        Support Spark Connect.

    Parameters
    ----------
    start : :class:`~pyspark.sql.Column` or str
        date column to work on.
    months : :class:`~pyspark.sql.Column` or str or int
        how many months after the given date to calculate.
        Accepts negative value as well to calculate backwards.

    Returns
    -------
    :class:`~pyspark.sql.Column`
        a date after/before given number of months.

    Examples
    --------
    >>> df = spark.createDataFrame([('2015-04-08', 2)], ['dt', 'add'])
    >>> df.select(add_months(df.dt, 1).alias('next_month')).collect()
    [Row(next_month=datetime.date(2015, 5, 8))]
    >>> df.select(add_months(df.dt, df.add.cast('integer')).alias('next_month')).collect()
    [Row(next_month=datetime.date(2015, 6, 8))]
    >>> df.select(add_months('dt', -2).alias('prev_month')).collect()
    [Row(prev_month=datetime.date(2015, 2, 8))]
    """
    months = lit(months) if isinstance(months, int) else months
    return _invoke_function_over_columns("add_months", start, months)


@try_remote_functions
def months_between(date1: "ColumnOrName", date2: "ColumnOrName", roundOff: bool = True) -> Column:
    """
    Returns number of months between dates date1 and date2.
    If date1 is later than date2, then the result is positive.
    A whole number is returned if both inputs have the same day of month or both are the last day
    of their respective months. Otherwise, the difference is calculated assuming 31 days per month.
    The result is rounded off to 8 digits unless `roundOff` is set to `False`.

    .. versionadded:: 1.5.0

    Parameters
    ----------
    date1 : :class:`~pyspark.sql.Column` or str
        first date column.
    date2 : :class:`~pyspark.sql.Column` or str
        second date column.
    roundOff : bool, optional
        whether to round (to 8 digits) the final value or not (default: True).

    Returns
    -------
    :class:`~pyspark.sql.Column`
        number of months between two dates.

    Examples
    --------
    >>> df = spark.createDataFrame([('1997-02-28 10:30:00', '1996-10-30')], ['date1', 'date2'])
    >>> df.select(months_between(df.date1, df.date2).alias('months')).collect()
    [Row(months=3.94959677)]
    >>> df.select(months_between(df.date1, df.date2, False).alias('months')).collect()
    [Row(months=3.9495967741935485)]
    """
    return _invoke_function(
        "months_between", _to_java_column(date1), _to_java_column(date2), roundOff
    )


@try_remote_functions
def to_date(col: "ColumnOrName", format: Optional[str] = None) -> Column:
    """Converts a :class:`~pyspark.sql.Column` into :class:`pyspark.sql.types.DateType`
    using the optionally specified format. Specify formats according to `datetime pattern`_.
    By default, it follows casting rules to :class:`pyspark.sql.types.DateType` if the format
    is omitted. Equivalent to ``col.cast("date")``.

    .. _datetime pattern: https://spark.apache.org/docs/latest/sql-ref-datetime-pattern.html

    .. versionadded:: 2.2.0

    .. versionchanged:: 3.4.0
        Support Spark Connect.

    Parameters
    ----------
    col : :class:`~pyspark.sql.Column` or str
        input column of values to convert.
    format: str, optional
        format to use to convert date values.

    Returns
    -------
    :class:`~pyspark.sql.Column`
        date value as :class:`pyspark.sql.types.DateType` type.

    Examples
    --------
    >>> df = spark.createDataFrame([('1997-02-28 10:30:00',)], ['t'])
    >>> df.select(to_date(df.t).alias('date')).collect()
    [Row(date=datetime.date(1997, 2, 28))]

    >>> df = spark.createDataFrame([('1997-02-28 10:30:00',)], ['t'])
    >>> df.select(to_date(df.t, 'yyyy-MM-dd HH:mm:ss').alias('date')).collect()
    [Row(date=datetime.date(1997, 2, 28))]
    """
    if format is None:
        return _invoke_function_over_columns("to_date", col)
    else:
        return _invoke_function("to_date", _to_java_column(col), format)


@overload
def to_timestamp(col: "ColumnOrName") -> Column:
    ...


@overload
def to_timestamp(col: "ColumnOrName", format: str) -> Column:
    ...


@try_remote_functions
def to_timestamp(col: "ColumnOrName", format: Optional[str] = None) -> Column:
    """Converts a :class:`~pyspark.sql.Column` into :class:`pyspark.sql.types.TimestampType`
    using the optionally specified format. Specify formats according to `datetime pattern`_.
    By default, it follows casting rules to :class:`pyspark.sql.types.TimestampType` if the format
    is omitted. Equivalent to ``col.cast("timestamp")``.

    .. _datetime pattern: https://spark.apache.org/docs/latest/sql-ref-datetime-pattern.html

    .. versionadded:: 2.2.0

    .. versionchanged:: 3.4.0
        Support Spark Connect.

    Parameters
    ----------
    col : :class:`~pyspark.sql.Column` or str
        column values to convert.
    format: str, optional
        format to use to convert timestamp values.

    Returns
    -------
    :class:`~pyspark.sql.Column`
        timestamp value as :class:`pyspark.sql.types.TimestampType` type.

    Examples
    --------
    >>> df = spark.createDataFrame([('1997-02-28 10:30:00',)], ['t'])
    >>> df.select(to_timestamp(df.t).alias('dt')).collect()
    [Row(dt=datetime.datetime(1997, 2, 28, 10, 30))]

    >>> df = spark.createDataFrame([('1997-02-28 10:30:00',)], ['t'])
    >>> df.select(to_timestamp(df.t, 'yyyy-MM-dd HH:mm:ss').alias('dt')).collect()
    [Row(dt=datetime.datetime(1997, 2, 28, 10, 30))]
    """
    if format is None:
        return _invoke_function_over_columns("to_timestamp", col)
    else:
        return _invoke_function("to_timestamp", _to_java_column(col), format)


@try_remote_functions
def trunc(date: "ColumnOrName", format: str) -> Column:
    """
    Returns date truncated to the unit specified by the format.

    .. versionadded:: 1.5.0

    .. versionchanged:: 3.4.0
        Support Spark Connect.

    Parameters
    ----------
    date : :class:`~pyspark.sql.Column` or str
        input column of values to truncate.
    format : str
        'year', 'yyyy', 'yy' to truncate by year,
        or 'month', 'mon', 'mm' to truncate by month
        Other options are: 'week', 'quarter'

    Returns
    -------
    :class:`~pyspark.sql.Column`
        truncated date.

    Examples
    --------
    >>> df = spark.createDataFrame([('1997-02-28',)], ['d'])
    >>> df.select(trunc(df.d, 'year').alias('year')).collect()
    [Row(year=datetime.date(1997, 1, 1))]
    >>> df.select(trunc(df.d, 'mon').alias('month')).collect()
    [Row(month=datetime.date(1997, 2, 1))]
    """
    return _invoke_function("trunc", _to_java_column(date), format)


@try_remote_functions
def date_trunc(format: str, timestamp: "ColumnOrName") -> Column:
    """
    Returns timestamp truncated to the unit specified by the format.

    .. versionadded:: 2.3.0

    .. versionchanged:: 3.4.0
        Support Spark Connect.

    Parameters
    ----------
    format : str
        'year', 'yyyy', 'yy' to truncate by year,
        'month', 'mon', 'mm' to truncate by month,
        'day', 'dd' to truncate by day,
        Other options are:
        'microsecond', 'millisecond', 'second', 'minute', 'hour', 'week', 'quarter'
    timestamp : :class:`~pyspark.sql.Column` or str
        input column of values to truncate.

    Returns
    -------
    :class:`~pyspark.sql.Column`
        truncated timestamp.

    Examples
    --------
    >>> df = spark.createDataFrame([('1997-02-28 05:02:11',)], ['t'])
    >>> df.select(date_trunc('year', df.t).alias('year')).collect()
    [Row(year=datetime.datetime(1997, 1, 1, 0, 0))]
    >>> df.select(date_trunc('mon', df.t).alias('month')).collect()
    [Row(month=datetime.datetime(1997, 2, 1, 0, 0))]
    """
    return _invoke_function("date_trunc", format, _to_java_column(timestamp))


@try_remote_functions
def next_day(date: "ColumnOrName", dayOfWeek: str) -> Column:
    """
    Returns the first date which is later than the value of the date column
    based on second `week day` argument.

    .. versionadded:: 1.5.0

    .. versionchanged:: 3.4.0
        Support Spark Connect.

    Parameters
    ----------
    date : :class:`~pyspark.sql.Column` or str
        target column to compute on.
    dayOfWeek : str
        day of the week, case-insensitive, accepts:
            "Mon", "Tue", "Wed", "Thu", "Fri", "Sat", "Sun"

    Returns
    -------
    :class:`~pyspark.sql.Column`
        the column of computed results.

    Examples
    --------
    >>> df = spark.createDataFrame([('2015-07-27',)], ['d'])
    >>> df.select(next_day(df.d, 'Sun').alias('date')).collect()
    [Row(date=datetime.date(2015, 8, 2))]
    """
    return _invoke_function("next_day", _to_java_column(date), dayOfWeek)


@try_remote_functions
def last_day(date: "ColumnOrName") -> Column:
    """
    Returns the last day of the month which the given date belongs to.

    .. versionadded:: 1.5.0

    .. versionchanged:: 3.4.0
        Support Spark Connect.

    Parameters
    ----------
    date : :class:`~pyspark.sql.Column` or str
        target column to compute on.

    Returns
    -------
    :class:`~pyspark.sql.Column`
        last day of the month.

    Examples
    --------
    >>> df = spark.createDataFrame([('1997-02-10',)], ['d'])
    >>> df.select(last_day(df.d).alias('date')).collect()
    [Row(date=datetime.date(1997, 2, 28))]
    """
    return _invoke_function("last_day", _to_java_column(date))


@try_remote_functions
def from_unixtime(timestamp: "ColumnOrName", format: str = "yyyy-MM-dd HH:mm:ss") -> Column:
    """
    Converts the number of seconds from unix epoch (1970-01-01 00:00:00 UTC) to a string
    representing the timestamp of that moment in the current system time zone in the given
    format.

    .. versionadded:: 1.5.0

    .. versionchanged:: 3.4.0
        Support Spark Connect.

    Parameters
    ----------
    timestamp : :class:`~pyspark.sql.Column` or str
        column of unix time values.
    format : str, optional
        format to use to convert to (default: yyyy-MM-dd HH:mm:ss)

    Returns
    -------
    :class:`~pyspark.sql.Column`
        formatted timestamp as string.

    Examples
    --------
    >>> spark.conf.set("spark.sql.session.timeZone", "America/Los_Angeles")
    >>> time_df = spark.createDataFrame([(1428476400,)], ['unix_time'])
    >>> time_df.select(from_unixtime('unix_time').alias('ts')).collect()
    [Row(ts='2015-04-08 00:00:00')]
    >>> spark.conf.unset("spark.sql.session.timeZone")
    """
    return _invoke_function("from_unixtime", _to_java_column(timestamp), format)


@overload
def unix_timestamp(timestamp: "ColumnOrName", format: str = ...) -> Column:
    ...


@overload
def unix_timestamp() -> Column:
    ...


@try_remote_functions
def unix_timestamp(
    timestamp: Optional["ColumnOrName"] = None, format: str = "yyyy-MM-dd HH:mm:ss"
) -> Column:
    """
    Convert time string with given pattern ('yyyy-MM-dd HH:mm:ss', by default)
    to Unix time stamp (in seconds), using the default timezone and the default
    locale, returns null if failed.

    if `timestamp` is None, then it returns current timestamp.

    .. versionadded:: 1.5.0

    .. versionchanged:: 3.4.0
        Support Spark Connect.

    Parameters
    ----------
    timestamp : :class:`~pyspark.sql.Column` or str, optional
        timestamps of string values.
    format : str, optional
        alternative format to use for converting (default: yyyy-MM-dd HH:mm:ss).

    Returns
    -------
    :class:`~pyspark.sql.Column`
        unix time as long integer.

    Examples
    --------
    >>> spark.conf.set("spark.sql.session.timeZone", "America/Los_Angeles")
    >>> time_df = spark.createDataFrame([('2015-04-08',)], ['dt'])
    >>> time_df.select(unix_timestamp('dt', 'yyyy-MM-dd').alias('unix_time')).collect()
    [Row(unix_time=1428476400)]
    >>> spark.conf.unset("spark.sql.session.timeZone")
    """
    if timestamp is None:
        return _invoke_function("unix_timestamp")
    return _invoke_function("unix_timestamp", _to_java_column(timestamp), format)


@try_remote_functions
def from_utc_timestamp(timestamp: "ColumnOrName", tz: "ColumnOrName") -> Column:
    """
    This is a common function for databases supporting TIMESTAMP WITHOUT TIMEZONE. This function
    takes a timestamp which is timezone-agnostic, and interprets it as a timestamp in UTC, and
    renders that timestamp as a timestamp in the given time zone.

    However, timestamp in Spark represents number of microseconds from the Unix epoch, which is not
    timezone-agnostic. So in Spark this function just shift the timestamp value from UTC timezone to
    the given timezone.

    This function may return confusing result if the input is a string with timezone, e.g.
    '2018-03-13T06:18:23+00:00'. The reason is that, Spark firstly cast the string to timestamp
    according to the timezone in the string, and finally display the result by converting the
    timestamp to string according to the session local timezone.

    .. versionadded:: 1.5.0

    .. versionchanged:: 3.4.0
        Support Spark Connect.

    Parameters
    ----------
    timestamp : :class:`~pyspark.sql.Column` or str
        the column that contains timestamps
    tz : :class:`~pyspark.sql.Column` or str
        A string detailing the time zone ID that the input should be adjusted to. It should
        be in the format of either region-based zone IDs or zone offsets. Region IDs must
        have the form 'area/city', such as 'America/Los_Angeles'. Zone offsets must be in
        the format '(+|-)HH:mm', for example '-08:00' or '+01:00'. Also 'UTC' and 'Z' are
        supported as aliases of '+00:00'. Other short names are not recommended to use
        because they can be ambiguous.

        .. versionchanged:: 2.4
           `tz` can take a :class:`~pyspark.sql.Column` containing timezone ID strings.

    Returns
    -------
    :class:`~pyspark.sql.Column`
        timestamp value represented in given timezone.

    Examples
    --------
    >>> df = spark.createDataFrame([('1997-02-28 10:30:00', 'JST')], ['ts', 'tz'])
    >>> df.select(from_utc_timestamp(df.ts, "PST").alias('local_time')).collect()
    [Row(local_time=datetime.datetime(1997, 2, 28, 2, 30))]
    >>> df.select(from_utc_timestamp(df.ts, df.tz).alias('local_time')).collect()
    [Row(local_time=datetime.datetime(1997, 2, 28, 19, 30))]
    """
    if isinstance(tz, Column):
        tz = _to_java_column(tz)
    return _invoke_function("from_utc_timestamp", _to_java_column(timestamp), tz)


@try_remote_functions
def to_utc_timestamp(timestamp: "ColumnOrName", tz: "ColumnOrName") -> Column:
    """
    This is a common function for databases supporting TIMESTAMP WITHOUT TIMEZONE. This function
    takes a timestamp which is timezone-agnostic, and interprets it as a timestamp in the given
    timezone, and renders that timestamp as a timestamp in UTC.

    However, timestamp in Spark represents number of microseconds from the Unix epoch, which is not
    timezone-agnostic. So in Spark this function just shift the timestamp value from the given
    timezone to UTC timezone.

    This function may return confusing result if the input is a string with timezone, e.g.
    '2018-03-13T06:18:23+00:00'. The reason is that, Spark firstly cast the string to timestamp
    according to the timezone in the string, and finally display the result by converting the
    timestamp to string according to the session local timezone.

    .. versionadded:: 1.5.0

    .. versionchanged:: 3.4.0
        Support Spark Connect.

    Parameters
    ----------
    timestamp : :class:`~pyspark.sql.Column` or str
        the column that contains timestamps
    tz : :class:`~pyspark.sql.Column` or str
        A string detailing the time zone ID that the input should be adjusted to. It should
        be in the format of either region-based zone IDs or zone offsets. Region IDs must
        have the form 'area/city', such as 'America/Los_Angeles'. Zone offsets must be in
        the format '(+|-)HH:mm', for example '-08:00' or '+01:00'. Also 'UTC' and 'Z' are
        supported as aliases of '+00:00'. Other short names are not recommended to use
        because they can be ambiguous.

        .. versionchanged:: 2.4.0
           `tz` can take a :class:`~pyspark.sql.Column` containing timezone ID strings.

    Returns
    -------
    :class:`~pyspark.sql.Column`
        timestamp value represented in UTC timezone.

    Examples
    --------
    >>> df = spark.createDataFrame([('1997-02-28 10:30:00', 'JST')], ['ts', 'tz'])
    >>> df.select(to_utc_timestamp(df.ts, "PST").alias('utc_time')).collect()
    [Row(utc_time=datetime.datetime(1997, 2, 28, 18, 30))]
    >>> df.select(to_utc_timestamp(df.ts, df.tz).alias('utc_time')).collect()
    [Row(utc_time=datetime.datetime(1997, 2, 28, 1, 30))]
    """
    if isinstance(tz, Column):
        tz = _to_java_column(tz)
    return _invoke_function("to_utc_timestamp", _to_java_column(timestamp), tz)


@try_remote_functions
def timestamp_seconds(col: "ColumnOrName") -> Column:
    """
    Converts the number of seconds from the Unix epoch (1970-01-01T00:00:00Z)
    to a timestamp.

    .. versionadded:: 3.1.0

    .. versionchanged:: 3.4.0
        Support Spark Connect.

    Parameters
    ----------
    col : :class:`~pyspark.sql.Column` or str
        unix time values.

    Returns
    -------
    :class:`~pyspark.sql.Column`
        converted timestamp value.

    Examples
    --------
    >>> from pyspark.sql.functions import timestamp_seconds
    >>> spark.conf.set("spark.sql.session.timeZone", "UTC")
    >>> time_df = spark.createDataFrame([(1230219000,)], ['unix_time'])
    >>> time_df.select(timestamp_seconds(time_df.unix_time).alias('ts')).show()
    +-------------------+
    |                 ts|
    +-------------------+
    |2008-12-25 15:30:00|
    +-------------------+
    >>> time_df.select(timestamp_seconds('unix_time').alias('ts')).printSchema()
    root
     |-- ts: timestamp (nullable = true)
    >>> spark.conf.unset("spark.sql.session.timeZone")
    """

    return _invoke_function_over_columns("timestamp_seconds", col)


@try_remote_functions
def window(
    timeColumn: "ColumnOrName",
    windowDuration: str,
    slideDuration: Optional[str] = None,
    startTime: Optional[str] = None,
) -> Column:
    """Bucketize rows into one or more time windows given a timestamp specifying column. Window
    starts are inclusive but the window ends are exclusive, e.g. 12:05 will be in the window
    [12:05,12:10) but not in [12:00,12:05). Windows can support microsecond precision. Windows in
    the order of months are not supported.

    The time column must be of :class:`pyspark.sql.types.TimestampType`.

    Durations are provided as strings, e.g. '1 second', '1 day 12 hours', '2 minutes'. Valid
    interval strings are 'week', 'day', 'hour', 'minute', 'second', 'millisecond', 'microsecond'.
    If the ``slideDuration`` is not provided, the windows will be tumbling windows.

    The startTime is the offset with respect to 1970-01-01 00:00:00 UTC with which to start
    window intervals. For example, in order to have hourly tumbling windows that start 15 minutes
    past the hour, e.g. 12:15-13:15, 13:15-14:15... provide `startTime` as `15 minutes`.

    The output column will be a struct called 'window' by default with the nested columns 'start'
    and 'end', where 'start' and 'end' will be of :class:`pyspark.sql.types.TimestampType`.

    .. versionadded:: 2.0.0

    Parameters
    ----------
    timeColumn : :class:`~pyspark.sql.Column`
        The column or the expression to use as the timestamp for windowing by time.
        The time column must be of TimestampType or TimestampNTZType.
    windowDuration : str
        A string specifying the width of the window, e.g. `10 minutes`,
        `1 second`. Check `org.apache.spark.unsafe.types.CalendarInterval` for
        valid duration identifiers. Note that the duration is a fixed length of
        time, and does not vary over time according to a calendar. For example,
        `1 day` always means 86,400,000 milliseconds, not a calendar day.
    slideDuration : str, optional
        A new window will be generated every `slideDuration`. Must be less than
        or equal to the `windowDuration`. Check
        `org.apache.spark.unsafe.types.CalendarInterval` for valid duration
        identifiers. This duration is likewise absolute, and does not vary
        according to a calendar.
    startTime : str, optional
        The offset with respect to 1970-01-01 00:00:00 UTC with which to start
        window intervals. For example, in order to have hourly tumbling windows that
        start 15 minutes past the hour, e.g. 12:15-13:15, 13:15-14:15... provide
        `startTime` as `15 minutes`.

    Returns
    -------
    :class:`~pyspark.sql.Column`
        the column for computed results.

    Examples
    --------
    >>> import datetime
    >>> df = spark.createDataFrame(
    ...     [(datetime.datetime(2016, 3, 11, 9, 0, 7), 1)],
    ... ).toDF("date", "val")
    >>> w = df.groupBy(window("date", "5 seconds")).agg(sum("val").alias("sum"))
    >>> w.select(w.window.start.cast("string").alias("start"),
    ...          w.window.end.cast("string").alias("end"), "sum").collect()
    [Row(start='2016-03-11 09:00:05', end='2016-03-11 09:00:10', sum=1)]
    """

    def check_string_field(field, fieldName):  # type: ignore[no-untyped-def]
        if not field or type(field) is not str:
            raise TypeError("%s should be provided as a string" % fieldName)

    time_col = _to_java_column(timeColumn)
    check_string_field(windowDuration, "windowDuration")
    if slideDuration and startTime:
        check_string_field(slideDuration, "slideDuration")
        check_string_field(startTime, "startTime")
        return _invoke_function("window", time_col, windowDuration, slideDuration, startTime)
    elif slideDuration:
        check_string_field(slideDuration, "slideDuration")
        return _invoke_function("window", time_col, windowDuration, slideDuration)
    elif startTime:
        check_string_field(startTime, "startTime")
        return _invoke_function("window", time_col, windowDuration, windowDuration, startTime)
    else:
        return _invoke_function("window", time_col, windowDuration)


@try_remote_functions
def window_time(
    windowColumn: "ColumnOrName",
) -> Column:
    """Computes the event time from a window column. The column window values are produced
    by window aggregating operators and are of type `STRUCT<start: TIMESTAMP, end: TIMESTAMP>`
    where start is inclusive and end is exclusive. The event time of records produced by window
    aggregating operators can be computed as ``window_time(window)`` and are
    ``window.end - lit(1).alias("microsecond")`` (as microsecond is the minimal supported event
    time precision). The window column must be one produced by a window aggregating operator.

    .. versionadded:: 3.4.0

    Parameters
    ----------
    windowColumn : :class:`~pyspark.sql.Column`
        The window column of a window aggregate records.

    Returns
    -------
    :class:`~pyspark.sql.Column`
        the column for computed results.

    Examples
    --------
    >>> import datetime
    >>> df = spark.createDataFrame(
    ...     [(datetime.datetime(2016, 3, 11, 9, 0, 7), 1)],
    ... ).toDF("date", "val")

    Group the data into 5 second time windows and aggregate as sum.

    >>> w = df.groupBy(window("date", "5 seconds")).agg(sum("val").alias("sum"))

    Extract the window event time using the window_time function.

    >>> w.select(
    ...     w.window.end.cast("string").alias("end"),
    ...     window_time(w.window).cast("string").alias("window_time"),
    ...     "sum"
    ... ).collect()
    [Row(end='2016-03-11 09:00:10', window_time='2016-03-11 09:00:09.999999', sum=1)]
    """
    window_col = _to_java_column(windowColumn)
    return _invoke_function("window_time", window_col)


@try_remote_functions
def session_window(timeColumn: "ColumnOrName", gapDuration: Union[Column, str]) -> Column:
    """
    Generates session window given a timestamp specifying column.
    Session window is one of dynamic windows, which means the length of window is varying
    according to the given inputs. The length of session window is defined as "the timestamp
    of latest input of the session + gap duration", so when the new inputs are bound to the
    current session window, the end time of session window can be expanded according to the new
    inputs.
    Windows can support microsecond precision. Windows in the order of months are not supported.
    For a streaming query, you may use the function `current_timestamp` to generate windows on
    processing time.
    gapDuration is provided as strings, e.g. '1 second', '1 day 12 hours', '2 minutes'. Valid
    interval strings are 'week', 'day', 'hour', 'minute', 'second', 'millisecond', 'microsecond'.
    It could also be a Column which can be evaluated to gap duration dynamically based on the
    input row.
    The output column will be a struct called 'session_window' by default with the nested columns
    'start' and 'end', where 'start' and 'end' will be of :class:`pyspark.sql.types.TimestampType`.

    .. versionadded:: 3.2.0

    Parameters
    ----------
    timeColumn : :class:`~pyspark.sql.Column` or str
        The column name or column to use as the timestamp for windowing by time.
        The time column must be of TimestampType or TimestampNTZType.
    gapDuration : :class:`~pyspark.sql.Column` or str
        A Python string literal or column specifying the timeout of the session. It could be
        static value, e.g. `10 minutes`, `1 second`, or an expression/UDF that specifies gap
        duration dynamically based on the input row.

    Returns
    -------
    :class:`~pyspark.sql.Column`
        the column for computed results.

    Examples
    --------
    >>> df = spark.createDataFrame([("2016-03-11 09:00:07", 1)]).toDF("date", "val")
    >>> w = df.groupBy(session_window("date", "5 seconds")).agg(sum("val").alias("sum"))
    >>> w.select(w.session_window.start.cast("string").alias("start"),
    ...          w.session_window.end.cast("string").alias("end"), "sum").collect()
    [Row(start='2016-03-11 09:00:07', end='2016-03-11 09:00:12', sum=1)]
    >>> w = df.groupBy(session_window("date", lit("5 seconds"))).agg(sum("val").alias("sum"))
    >>> w.select(w.session_window.start.cast("string").alias("start"),
    ...          w.session_window.end.cast("string").alias("end"), "sum").collect()
    [Row(start='2016-03-11 09:00:07', end='2016-03-11 09:00:12', sum=1)]
    """

    def check_field(field: Union[Column, str], fieldName: str) -> None:
        if field is None or not isinstance(field, (str, Column)):
            raise TypeError("%s should be provided as a string or Column" % fieldName)

    time_col = _to_java_column(timeColumn)
    check_field(gapDuration, "gapDuration")
    gap_duration = gapDuration if isinstance(gapDuration, str) else _to_java_column(gapDuration)
    return _invoke_function("session_window", time_col, gap_duration)


# ---------------------------- misc functions ----------------------------------


@try_remote_functions
def crc32(col: "ColumnOrName") -> Column:
    """
    Calculates the cyclic redundancy check value  (CRC32) of a binary column and
    returns the value as a bigint.

    .. versionchanged:: 3.4.0
        Support Spark Connect.

    Parameters
    ----------
    col : :class:`~pyspark.sql.Column` or str
        target column to compute on.

    Returns
    -------
    :class:`~pyspark.sql.Column`
        the column for computed results.

    .. versionadded:: 1.5.0

    Examples
    --------
    >>> spark.createDataFrame([('ABC',)], ['a']).select(crc32('a').alias('crc32')).collect()
    [Row(crc32=2743272264)]
    """
    return _invoke_function_over_columns("crc32", col)


@try_remote_functions
def md5(col: "ColumnOrName") -> Column:
    """Calculates the MD5 digest and returns the value as a 32 character hex string.

    .. versionadded:: 1.5.0

    .. versionchanged:: 3.4.0
        Support Spark Connect.

    Parameters
    ----------
    col : :class:`~pyspark.sql.Column` or str
        target column to compute on.

    Returns
    -------
    :class:`~pyspark.sql.Column`
        the column for computed results.

    Examples
    --------
    >>> spark.createDataFrame([('ABC',)], ['a']).select(md5('a').alias('hash')).collect()
    [Row(hash='902fbdd2b1df0c4f70b4a5d23525e932')]
    """
    return _invoke_function_over_columns("md5", col)


@try_remote_functions
def sha1(col: "ColumnOrName") -> Column:
    """Returns the hex string result of SHA-1.

    .. versionadded:: 1.5.0

    .. versionchanged:: 3.4.0
        Support Spark Connect.

    Parameters
    ----------
    col : :class:`~pyspark.sql.Column` or str
        target column to compute on.

    Returns
    -------
    :class:`~pyspark.sql.Column`
        the column for computed results.

    Examples
    --------
    >>> spark.createDataFrame([('ABC',)], ['a']).select(sha1('a').alias('hash')).collect()
    [Row(hash='3c01bdbb26f358bab27f267924aa2c9a03fcfdb8')]
    """
    return _invoke_function_over_columns("sha1", col)


@try_remote_functions
def sha2(col: "ColumnOrName", numBits: int) -> Column:
    """Returns the hex string result of SHA-2 family of hash functions (SHA-224, SHA-256, SHA-384,
    and SHA-512). The numBits indicates the desired bit length of the result, which must have a
    value of 224, 256, 384, 512, or 0 (which is equivalent to 256).

    .. versionadded:: 1.5.0

    .. versionchanged:: 3.4.0
        Support Spark Connect.

    Parameters
    ----------
    col : :class:`~pyspark.sql.Column` or str
        target column to compute on.
    numBits : int
        the desired bit length of the result, which must have a
        value of 224, 256, 384, 512, or 0 (which is equivalent to 256).

    Returns
    -------
    :class:`~pyspark.sql.Column`
        the column for computed results.

    Examples
    --------
    >>> df = spark.createDataFrame([["Alice"], ["Bob"]], ["name"])
    >>> df.withColumn("sha2", sha2(df.name, 256)).show(truncate=False)
    +-----+----------------------------------------------------------------+
    |name |sha2                                                            |
    +-----+----------------------------------------------------------------+
    |Alice|3bc51062973c458d5a6f2d8d64a023246354ad7e064b1e4e009ec8a0699a3043|
    |Bob  |cd9fb1e148ccd8442e5aa74904cc73bf6fb54d1d54d333bd596aa9bb4bb4e961|
    +-----+----------------------------------------------------------------+
    """
    return _invoke_function("sha2", _to_java_column(col), numBits)


@try_remote_functions
def hash(*cols: "ColumnOrName") -> Column:
    """Calculates the hash code of given columns, and returns the result as an int column.

    .. versionadded:: 2.0.0

    .. versionchanged:: 3.4.0
        Support Spark Connect.

    Parameters
    ----------
    cols : :class:`~pyspark.sql.Column` or str
        one or more columns to compute on.

    Returns
    -------
    :class:`~pyspark.sql.Column`
        hash value as int column.

    Examples
    --------
    >>> df = spark.createDataFrame([('ABC', 'DEF')], ['c1', 'c2'])

    Hash for one column

    >>> df.select(hash('c1').alias('hash')).show()
    +----------+
    |      hash|
    +----------+
    |-757602832|
    +----------+

    Two or more columns

    >>> df.select(hash('c1', 'c2').alias('hash')).show()
    +---------+
    |     hash|
    +---------+
    |599895104|
    +---------+
    """
    return _invoke_function_over_seq_of_columns("hash", cols)


@try_remote_functions
def xxhash64(*cols: "ColumnOrName") -> Column:
    """Calculates the hash code of given columns using the 64-bit variant of the xxHash algorithm,
    and returns the result as a long column. The hash computation uses an initial seed of 42.

    .. versionadded:: 3.0.0

    .. versionchanged:: 3.4.0
        Support Spark Connect.

    Parameters
    ----------
    cols : :class:`~pyspark.sql.Column` or str
        one or more columns to compute on.

    Returns
    -------
    :class:`~pyspark.sql.Column`
        hash value as long column.

    Examples
    --------
    >>> df = spark.createDataFrame([('ABC', 'DEF')], ['c1', 'c2'])

    Hash for one column

    >>> df.select(xxhash64('c1').alias('hash')).show()
    +-------------------+
    |               hash|
    +-------------------+
    |4105715581806190027|
    +-------------------+

    Two or more columns

    >>> df.select(xxhash64('c1', 'c2').alias('hash')).show()
    +-------------------+
    |               hash|
    +-------------------+
    |3233247871021311208|
    +-------------------+
    """
    return _invoke_function_over_seq_of_columns("xxhash64", cols)


@try_remote_functions
def assert_true(col: "ColumnOrName", errMsg: Optional[Union[Column, str]] = None) -> Column:
    """
    Returns `null` if the input column is `true`; throws an exception
    with the provided error message otherwise.

    .. versionadded:: 3.1.0

    .. versionchanged:: 3.4.0
        Support Spark Connect.

    Parameters
    ----------
    col : :class:`~pyspark.sql.Column` or str
        column name or column that represents the input column to test
    errMsg : :class:`~pyspark.sql.Column` or str, optional
        A Python string literal or column containing the error message

    Returns
    -------
    :class:`~pyspark.sql.Column`
        `null` if the input column is `true` otherwise throws an error with specified message.

    Examples
    --------
    >>> df = spark.createDataFrame([(0,1)], ['a', 'b'])
    >>> df.select(assert_true(df.a < df.b).alias('r')).collect()
    [Row(r=None)]
    >>> df.select(assert_true(df.a < df.b, df.a).alias('r')).collect()
    [Row(r=None)]
    >>> df.select(assert_true(df.a < df.b, 'error').alias('r')).collect()
    [Row(r=None)]
    >>> df.select(assert_true(df.a > df.b, 'My error msg').alias('r')).collect() # doctest: +SKIP
    ...
    java.lang.RuntimeException: My error msg
    ...
    """
    if errMsg is None:
        return _invoke_function_over_columns("assert_true", col)
    if not isinstance(errMsg, (str, Column)):
        raise TypeError("errMsg should be a Column or a str, got {}".format(type(errMsg)))

    errMsg = (
        _create_column_from_literal(errMsg) if isinstance(errMsg, str) else _to_java_column(errMsg)
    )
    return _invoke_function("assert_true", _to_java_column(col), errMsg)


@try_remote_functions
def raise_error(errMsg: Union[Column, str]) -> Column:
    """
    Throws an exception with the provided error message.

    .. versionadded:: 3.1.0

    .. versionchanged:: 3.4.0
        Support Spark Connect.

    Parameters
    ----------
    errMsg : :class:`~pyspark.sql.Column` or str
        A Python string literal or column containing the error message

    Returns
    -------
    :class:`~pyspark.sql.Column`
        throws an error with specified message.

    Examples
    --------
    >>> df = spark.range(1)
    >>> df.select(raise_error("My error message")).show() # doctest: +SKIP
    ...
    java.lang.RuntimeException: My error message
    ...
    """
    if not isinstance(errMsg, (str, Column)):
        raise TypeError("errMsg should be a Column or a str, got {}".format(type(errMsg)))

    errMsg = (
        _create_column_from_literal(errMsg) if isinstance(errMsg, str) else _to_java_column(errMsg)
    )
    return _invoke_function("raise_error", errMsg)


# ---------------------- String/Binary functions ------------------------------


@try_remote_functions
def upper(col: "ColumnOrName") -> Column:
    """
    Converts a string expression to upper case.

    .. versionadded:: 1.5.0

    .. versionchanged:: 3.4.0
        Support Spark Connect.

    Parameters
    ----------
    col : :class:`~pyspark.sql.Column` or str
        target column to work on.

    Returns
    -------
    :class:`~pyspark.sql.Column`
        upper case values.

    Examples
    --------
    >>> df = spark.createDataFrame(["Spark", "PySpark", "Pandas API"], "STRING")
    >>> df.select(upper("value")).show()
    +------------+
    |upper(value)|
    +------------+
    |       SPARK|
    |     PYSPARK|
    |  PANDAS API|
    +------------+
    """
    return _invoke_function_over_columns("upper", col)


@try_remote_functions
def lower(col: "ColumnOrName") -> Column:
    """
    Converts a string expression to lower case.

    .. versionadded:: 1.5.0

    .. versionchanged:: 3.4.0
        Support Spark Connect.

    Parameters
    ----------
    col : :class:`~pyspark.sql.Column` or str
        target column to work on.

    Returns
    -------
    :class:`~pyspark.sql.Column`
        lower case values.

    Examples
    --------
    >>> df = spark.createDataFrame(["Spark", "PySpark", "Pandas API"], "STRING")
    >>> df.select(lower("value")).show()
    +------------+
    |lower(value)|
    +------------+
    |       spark|
    |     pyspark|
    |  pandas api|
    +------------+
    """
    return _invoke_function_over_columns("lower", col)


@try_remote_functions
def ascii(col: "ColumnOrName") -> Column:
    """
    Computes the numeric value of the first character of the string column.

    .. versionadded:: 1.5.0

    .. versionchanged:: 3.4.0
        Support Spark Connect.

    Parameters
    ----------
    col : :class:`~pyspark.sql.Column` or str
        target column to work on.

    Returns
    -------
    :class:`~pyspark.sql.Column`
        numeric value.

    Examples
    --------
    >>> df = spark.createDataFrame(["Spark", "PySpark", "Pandas API"], "STRING")
    >>> df.select(ascii("value")).show()
    +------------+
    |ascii(value)|
    +------------+
    |          83|
    |          80|
    |          80|
    +------------+
    """
    return _invoke_function_over_columns("ascii", col)


@try_remote_functions
def base64(col: "ColumnOrName") -> Column:
    """
    Computes the BASE64 encoding of a binary column and returns it as a string column.

    .. versionadded:: 1.5.0

    .. versionchanged:: 3.4.0
        Support Spark Connect.

    Parameters
    ----------
    col : :class:`~pyspark.sql.Column` or str
        target column to work on.

    Returns
    -------
    :class:`~pyspark.sql.Column`
        BASE64 encoding of string value.

    Examples
    --------
    >>> df = spark.createDataFrame(["Spark", "PySpark", "Pandas API"], "STRING")
    >>> df.select(base64("value")).show()
    +----------------+
    |   base64(value)|
    +----------------+
    |        U3Bhcms=|
    |    UHlTcGFyaw==|
    |UGFuZGFzIEFQSQ==|
    +----------------+
    """
    return _invoke_function_over_columns("base64", col)


@try_remote_functions
def unbase64(col: "ColumnOrName") -> Column:
    """
    Decodes a BASE64 encoded string column and returns it as a binary column.

    .. versionadded:: 1.5.0

    .. versionchanged:: 3.4.0
        Support Spark Connect.

    Parameters
    ----------
    col : :class:`~pyspark.sql.Column` or str
        target column to work on.

    Returns
    -------
    :class:`~pyspark.sql.Column`
        encoded string value.

    Examples
    --------
    >>> df = spark.createDataFrame(["U3Bhcms=",
    ...                             "UHlTcGFyaw==",
    ...                             "UGFuZGFzIEFQSQ=="], "STRING")
    >>> df.select(unbase64("value")).show()
    +--------------------+
    |     unbase64(value)|
    +--------------------+
    |    [53 70 61 72 6B]|
    |[50 79 53 70 61 7...|
    |[50 61 6E 64 61 7...|
    +--------------------+
    """
    return _invoke_function_over_columns("unbase64", col)


@try_remote_functions
def ltrim(col: "ColumnOrName") -> Column:
    """
    Trim the spaces from left end for the specified string value.

    .. versionadded:: 1.5.0

    .. versionchanged:: 3.4.0
        Support Spark Connect.

    Parameters
    ----------
    col : :class:`~pyspark.sql.Column` or str
        target column to work on.

    Returns
    -------
    :class:`~pyspark.sql.Column`
        left trimmed values.

    Examples
    --------
    >>> df = spark.createDataFrame(["   Spark", "Spark  ", " Spark"], "STRING")
    >>> df.select(ltrim("value").alias("r")).withColumn("length", length("r")).show()
    +-------+------+
    |      r|length|
    +-------+------+
    |  Spark|     5|
    |Spark  |     7|
    |  Spark|     5|
    +-------+------+
    """
    return _invoke_function_over_columns("ltrim", col)


@try_remote_functions
def rtrim(col: "ColumnOrName") -> Column:
    """
    Trim the spaces from right end for the specified string value.

    .. versionadded:: 1.5.0

    .. versionchanged:: 3.4.0
        Support Spark Connect.

    Parameters
    ----------
    col : :class:`~pyspark.sql.Column` or str
        target column to work on.

    Returns
    -------
    :class:`~pyspark.sql.Column`
        right trimmed values.

    Examples
    --------
    >>> df = spark.createDataFrame(["   Spark", "Spark  ", " Spark"], "STRING")
    >>> df.select(rtrim("value").alias("r")).withColumn("length", length("r")).show()
    +--------+------+
    |       r|length|
    +--------+------+
    |   Spark|     8|
    |   Spark|     5|
    |   Spark|     6|
    +--------+------+
    """
    return _invoke_function_over_columns("rtrim", col)


@try_remote_functions
def trim(col: "ColumnOrName") -> Column:
    """
    Trim the spaces from both ends for the specified string column.

    .. versionadded:: 1.5.0

    .. versionchanged:: 3.4.0
        Support Spark Connect.

    Parameters
    ----------
    col : :class:`~pyspark.sql.Column` or str
        target column to work on.

    Returns
    -------
    :class:`~pyspark.sql.Column`
        trimmed values from both sides.

    Examples
    --------
    >>> df = spark.createDataFrame(["   Spark", "Spark  ", " Spark"], "STRING")
    >>> df.select(trim("value").alias("r")).withColumn("length", length("r")).show()
    +-----+------+
    |    r|length|
    +-----+------+
    |Spark|     5|
    |Spark|     5|
    |Spark|     5|
    +-----+------+
    """
    return _invoke_function_over_columns("trim", col)


@try_remote_functions
def concat_ws(sep: str, *cols: "ColumnOrName") -> Column:
    """
    Concatenates multiple input string columns together into a single string column,
    using the given separator.

    .. versionadded:: 1.5.0

    .. versionchanged:: 3.4.0
        Support Spark Connect.

    Parameters
    ----------
    sep : str
        words separator.
    cols : :class:`~pyspark.sql.Column` or str
        list of columns to work on.

    Returns
    -------
    :class:`~pyspark.sql.Column`
        string of concatenated words.

    Examples
    --------
    >>> df = spark.createDataFrame([('abcd','123')], ['s', 'd'])
    >>> df.select(concat_ws('-', df.s, df.d).alias('s')).collect()
    [Row(s='abcd-123')]
    """
    sc = SparkContext._active_spark_context
    assert sc is not None and sc._jvm is not None
    return _invoke_function("concat_ws", sep, _to_seq(sc, cols, _to_java_column))


@try_remote_functions
def decode(col: "ColumnOrName", charset: str) -> Column:
    """
    Computes the first argument into a string from a binary using the provided character set
    (one of 'US-ASCII', 'ISO-8859-1', 'UTF-8', 'UTF-16BE', 'UTF-16LE', 'UTF-16').

    .. versionadded:: 1.5.0

    .. versionchanged:: 3.4.0
        Support Spark Connect.

    Parameters
    ----------
    col : :class:`~pyspark.sql.Column` or str
        target column to work on.
    charset : str
        charset to use to decode to.

    Returns
    -------
    :class:`~pyspark.sql.Column`
        the column for computed results.

    Examples
    --------
    >>> df = spark.createDataFrame([('abcd',)], ['a'])
    >>> df.select(decode("a", "UTF-8")).show()
    +----------------+
    |decode(a, UTF-8)|
    +----------------+
    |            abcd|
    +----------------+
    """
    return _invoke_function("decode", _to_java_column(col), charset)


@try_remote_functions
def encode(col: "ColumnOrName", charset: str) -> Column:
    """
    Computes the first argument into a binary from a string using the provided character set
    (one of 'US-ASCII', 'ISO-8859-1', 'UTF-8', 'UTF-16BE', 'UTF-16LE', 'UTF-16').

    .. versionadded:: 1.5.0

    .. versionchanged:: 3.4.0
        Support Spark Connect.

    Parameters
    ----------
    col : :class:`~pyspark.sql.Column` or str
        target column to work on.
    charset : str
        charset to use to encode.

    Returns
    -------
    :class:`~pyspark.sql.Column`
        the column for computed results.

    Examples
    --------
    >>> df = spark.createDataFrame([('abcd',)], ['c'])
    >>> df.select(encode("c", "UTF-8")).show()
    +----------------+
    |encode(c, UTF-8)|
    +----------------+
    |   [61 62 63 64]|
    +----------------+
    """
    return _invoke_function("encode", _to_java_column(col), charset)


@try_remote_functions
def format_number(col: "ColumnOrName", d: int) -> Column:
    """
    Formats the number X to a format like '#,--#,--#.--', rounded to d decimal places
    with HALF_EVEN round mode, and returns the result as a string.

    .. versionadded:: 1.5.0

    Parameters
    ----------
    col : :class:`~pyspark.sql.Column` or str
        the column name of the numeric value to be formatted
    d : int
        the N decimal places

    Returns
    -------
    :class:`~pyspark.sql.Column`
        the column of formatted results.

    >>> spark.createDataFrame([(5,)], ['a']).select(format_number('a', 4).alias('v')).collect()
    [Row(v='5.0000')]
    """
    return _invoke_function("format_number", _to_java_column(col), d)


@try_remote_functions
def format_string(format: str, *cols: "ColumnOrName") -> Column:
    """
    Formats the arguments in printf-style and returns the result as a string column.

    .. versionadded:: 1.5.0

    .. versionchanged:: 3.4.0
        Support Spark Connect.

    Parameters
    ----------
    format : str
        string that can contain embedded format tags and used as result column's value
    cols : :class:`~pyspark.sql.Column` or str
        column names or :class:`~pyspark.sql.Column`\\s to be used in formatting

    Returns
    -------
    :class:`~pyspark.sql.Column`
        the column of formatted results.

    Examples
    --------
    >>> df = spark.createDataFrame([(5, "hello")], ['a', 'b'])
    >>> df.select(format_string('%d %s', df.a, df.b).alias('v')).collect()
    [Row(v='5 hello')]
    """
    sc = SparkContext._active_spark_context
    assert sc is not None and sc._jvm is not None
    return _invoke_function("format_string", format, _to_seq(sc, cols, _to_java_column))


@try_remote_functions
def instr(str: "ColumnOrName", substr: str) -> Column:
    """
    Locate the position of the first occurrence of substr column in the given string.
    Returns null if either of the arguments are null.

    .. versionadded:: 1.5.0

    .. versionchanged:: 3.4.0
        Support Spark Connect.

    Notes
    -----
    The position is not zero based, but 1 based index. Returns 0 if substr
    could not be found in str.

    Parameters
    ----------
    str : :class:`~pyspark.sql.Column` or str
        target column to work on.
    substr : str
        substring to look for.

    Returns
    -------
    :class:`~pyspark.sql.Column`
        location of the first occurence of the substring as integer.

    Examples
    --------
    >>> df = spark.createDataFrame([('abcd',)], ['s',])
    >>> df.select(instr(df.s, 'b').alias('s')).collect()
    [Row(s=2)]
    """
    return _invoke_function("instr", _to_java_column(str), substr)


@try_remote_functions
def overlay(
    src: "ColumnOrName",
    replace: "ColumnOrName",
    pos: Union["ColumnOrName", int],
    len: Union["ColumnOrName", int] = -1,
) -> Column:
    """
    Overlay the specified portion of `src` with `replace`,
    starting from byte position `pos` of `src` and proceeding for `len` bytes.

    .. versionadded:: 3.0.0

    .. versionchanged:: 3.4.0
        Support Spark Connect.

    Parameters
    ----------
    src : :class:`~pyspark.sql.Column` or str
        column name or column containing the string that will be replaced
    replace : :class:`~pyspark.sql.Column` or str
        column name or column containing the substitution string
    pos : :class:`~pyspark.sql.Column` or str or int
        column name, column, or int containing the starting position in src
    len : :class:`~pyspark.sql.Column` or str or int, optional
        column name, column, or int containing the number of bytes to replace in src
        string by 'replace' defaults to -1, which represents the length of the 'replace' string

    Returns
    -------
    :class:`~pyspark.sql.Column`
        string with replaced values.

    Examples
    --------
    >>> df = spark.createDataFrame([("SPARK_SQL", "CORE")], ("x", "y"))
    >>> df.select(overlay("x", "y", 7).alias("overlayed")).collect()
    [Row(overlayed='SPARK_CORE')]
    >>> df.select(overlay("x", "y", 7, 0).alias("overlayed")).collect()
    [Row(overlayed='SPARK_CORESQL')]
    >>> df.select(overlay("x", "y", 7, 2).alias("overlayed")).collect()
    [Row(overlayed='SPARK_COREL')]
    """
    if not isinstance(pos, (int, str, Column)):
        raise TypeError(
            "pos should be an integer or a Column / column name, got {}".format(type(pos))
        )
    if len is not None and not isinstance(len, (int, str, Column)):
        raise TypeError(
            "len should be an integer or a Column / column name, got {}".format(type(len))
        )

    pos = _create_column_from_literal(pos) if isinstance(pos, int) else _to_java_column(pos)
    len = _create_column_from_literal(len) if isinstance(len, int) else _to_java_column(len)

    return _invoke_function("overlay", _to_java_column(src), _to_java_column(replace), pos, len)


@try_remote_functions
def sentences(
    string: "ColumnOrName",
    language: Optional["ColumnOrName"] = None,
    country: Optional["ColumnOrName"] = None,
) -> Column:
    """
    Splits a string into arrays of sentences, where each sentence is an array of words.
    The 'language' and 'country' arguments are optional, and if omitted, the default locale is used.

    .. versionadded:: 3.2.0

    .. versionchanged:: 3.4.0
        Support Spark Connect.

    Parameters
    ----------
    string : :class:`~pyspark.sql.Column` or str
        a string to be split
    language : :class:`~pyspark.sql.Column` or str, optional
        a language of the locale
    country : :class:`~pyspark.sql.Column` or str, optional
        a country of the locale

    Returns
    -------
    :class:`~pyspark.sql.Column`
        arrays of split sentences.

    Examples
    --------
    >>> df = spark.createDataFrame([["This is an example sentence."]], ["string"])
    >>> df.select(sentences(df.string, lit("en"), lit("US"))).show(truncate=False)
    +-----------------------------------+
    |sentences(string, en, US)          |
    +-----------------------------------+
    |[[This, is, an, example, sentence]]|
    +-----------------------------------+
    >>> df = spark.createDataFrame([["Hello world. How are you?"]], ["s"])
    >>> df.select(sentences("s")).show(truncate=False)
    +---------------------------------+
    |sentences(s, , )                 |
    +---------------------------------+
    |[[Hello, world], [How, are, you]]|
    +---------------------------------+
    """
    if language is None:
        language = lit("")
    if country is None:
        country = lit("")

    return _invoke_function_over_columns("sentences", string, language, country)


@try_remote_functions
def substring(str: "ColumnOrName", pos: int, len: int) -> Column:
    """
    Substring starts at `pos` and is of length `len` when str is String type or
    returns the slice of byte array that starts at `pos` in byte and is of length `len`
    when str is Binary type.

    .. versionadded:: 1.5.0

    .. versionchanged:: 3.4.0
        Support Spark Connect.

    Notes
    -----
    The position is not zero based, but 1 based index.

    Parameters
    ----------
    str : :class:`~pyspark.sql.Column` or str
        target column to work on.
    pos : int
        starting position in str.
    len : int
        length of chars.

    Returns
    -------
    :class:`~pyspark.sql.Column`
        substring of given value.

    Examples
    --------
    >>> df = spark.createDataFrame([('abcd',)], ['s',])
    >>> df.select(substring(df.s, 1, 2).alias('s')).collect()
    [Row(s='ab')]
    """
    return _invoke_function("substring", _to_java_column(str), pos, len)


@try_remote_functions
def substring_index(str: "ColumnOrName", delim: str, count: int) -> Column:
    """
    Returns the substring from string str before count occurrences of the delimiter delim.
    If count is positive, everything the left of the final delimiter (counting from left) is
    returned. If count is negative, every to the right of the final delimiter (counting from the
    right) is returned. substring_index performs a case-sensitive match when searching for delim.

    .. versionadded:: 1.5.0

    .. versionchanged:: 3.4.0
        Support Spark Connect.

    Parameters
    ----------
    str : :class:`~pyspark.sql.Column` or str
        target column to work on.
    delim : str
        delimiter of values.
    count : int
        number of occurences.

    Returns
    -------
    :class:`~pyspark.sql.Column`
        substring of given value.

    Examples
    --------
    >>> df = spark.createDataFrame([('a.b.c.d',)], ['s'])
    >>> df.select(substring_index(df.s, '.', 2).alias('s')).collect()
    [Row(s='a.b')]
    >>> df.select(substring_index(df.s, '.', -3).alias('s')).collect()
    [Row(s='b.c.d')]
    """
    return _invoke_function("substring_index", _to_java_column(str), delim, count)


@try_remote_functions
def levenshtein(left: "ColumnOrName", right: "ColumnOrName") -> Column:
    """Computes the Levenshtein distance of the two given strings.

    .. versionadded:: 1.5.0

    .. versionchanged:: 3.4.0
        Support Spark Connect.

    Parameters
    ----------
    left : :class:`~pyspark.sql.Column` or str
        first column value.
    right : :class:`~pyspark.sql.Column` or str
        second column value.

    Returns
    -------
    :class:`~pyspark.sql.Column`
        Levenshtein distance as integer value.

    Examples
    --------
    >>> df0 = spark.createDataFrame([('kitten', 'sitting',)], ['l', 'r'])
    >>> df0.select(levenshtein('l', 'r').alias('d')).collect()
    [Row(d=3)]
    """
    return _invoke_function_over_columns("levenshtein", left, right)


@try_remote_functions
def locate(substr: str, str: "ColumnOrName", pos: int = 1) -> Column:
    """
    Locate the position of the first occurrence of substr in a string column, after position pos.

    .. versionadded:: 1.5.0

    .. versionchanged:: 3.4.0
        Support Spark Connect.

    Parameters
    ----------
    substr : str
        a string
    str : :class:`~pyspark.sql.Column` or str
        a Column of :class:`pyspark.sql.types.StringType`
    pos : int, optional
        start position (zero based)

    Returns
    -------
    :class:`~pyspark.sql.Column`
        position of the substring.

    Notes
    -----
    The position is not zero based, but 1 based index. Returns 0 if substr
    could not be found in str.

    Examples
    --------
    >>> df = spark.createDataFrame([('abcd',)], ['s',])
    >>> df.select(locate('b', df.s, 1).alias('s')).collect()
    [Row(s=2)]
    """
    return _invoke_function("locate", substr, _to_java_column(str), pos)


@try_remote_functions
def lpad(col: "ColumnOrName", len: int, pad: str) -> Column:
    """
    Left-pad the string column to width `len` with `pad`.

    .. versionadded:: 1.5.0

    .. versionchanged:: 3.4.0
        Support Spark Connect.

    Parameters
    ----------
    col : :class:`~pyspark.sql.Column` or str
        target column to work on.
    len : int
        length of the final string.
    pad : str
        chars to prepend.

    Returns
    -------
    :class:`~pyspark.sql.Column`
        left padded result.

    Examples
    --------
    >>> df = spark.createDataFrame([('abcd',)], ['s',])
    >>> df.select(lpad(df.s, 6, '#').alias('s')).collect()
    [Row(s='##abcd')]
    """
    return _invoke_function("lpad", _to_java_column(col), len, pad)


@try_remote_functions
def rpad(col: "ColumnOrName", len: int, pad: str) -> Column:
    """
    Right-pad the string column to width `len` with `pad`.

    .. versionadded:: 1.5.0

    .. versionchanged:: 3.4.0
        Support Spark Connect.

    Parameters
    ----------
    col : :class:`~pyspark.sql.Column` or str
        target column to work on.
    len : int
        length of the final string.
    pad : str
        chars to append.

    Returns
    -------
    :class:`~pyspark.sql.Column`
        right padded result.

    Examples
    --------
    >>> df = spark.createDataFrame([('abcd',)], ['s',])
    >>> df.select(rpad(df.s, 6, '#').alias('s')).collect()
    [Row(s='abcd##')]
    """
    return _invoke_function("rpad", _to_java_column(col), len, pad)


@try_remote_functions
def repeat(col: "ColumnOrName", n: int) -> Column:
    """
    Repeats a string column n times, and returns it as a new string column.

    .. versionadded:: 1.5.0

    .. versionchanged:: 3.4.0
        Support Spark Connect.

    Parameters
    ----------
    col : :class:`~pyspark.sql.Column` or str
        target column to work on.
    n : int
        number of times to repeat value.

    Returns
    -------
    :class:`~pyspark.sql.Column`
        string with repeated values.

    Examples
    --------
    >>> df = spark.createDataFrame([('ab',)], ['s',])
    >>> df.select(repeat(df.s, 3).alias('s')).collect()
    [Row(s='ababab')]
    """
    return _invoke_function("repeat", _to_java_column(col), n)


@try_remote_functions
def split(str: "ColumnOrName", pattern: str, limit: int = -1) -> Column:
    """
    Splits str around matches of the given pattern.

    .. versionadded:: 1.5.0

    .. versionchanged:: 3.4.0
        Support Spark Connect.

    Parameters
    ----------
    str : :class:`~pyspark.sql.Column` or str
        a string expression to split
    pattern : str
        a string representing a regular expression. The regex string should be
        a Java regular expression.
    limit : int, optional
        an integer which controls the number of times `pattern` is applied.

        * ``limit > 0``: The resulting array's length will not be more than `limit`, and the
                         resulting array's last entry will contain all input beyond the last
                         matched pattern.
        * ``limit <= 0``: `pattern` will be applied as many times as possible, and the resulting
                          array can be of any size.

        .. versionchanged:: 3.0
           `split` now takes an optional `limit` field. If not provided, default limit value is -1.

    Returns
    -------
    :class:`~pyspark.sql.Column`
        array of separated strings.

    Examples
    --------
    >>> df = spark.createDataFrame([('oneAtwoBthreeC',)], ['s',])
    >>> df.select(split(df.s, '[ABC]', 2).alias('s')).collect()
    [Row(s=['one', 'twoBthreeC'])]
    >>> df.select(split(df.s, '[ABC]', -1).alias('s')).collect()
    [Row(s=['one', 'two', 'three', ''])]
    """
    return _invoke_function("split", _to_java_column(str), pattern, limit)


@try_remote_functions
def regexp_extract(str: "ColumnOrName", pattern: str, idx: int) -> Column:
    r"""Extract a specific group matched by a Java regex, from the specified string column.
    If the regex did not match, or the specified group did not match, an empty string is returned.

    .. versionadded:: 1.5.0

    .. versionchanged:: 3.4.0
        Support Spark Connect.

    Parameters
    ----------
    str : :class:`~pyspark.sql.Column` or str
        target column to work on.
    pattern : str
        regex pattern to apply.
    idx : int
        matched group id.

    Returns
    -------
    :class:`~pyspark.sql.Column`
        matched value specified by `idx` group id.

    Examples
    --------
    >>> df = spark.createDataFrame([('100-200',)], ['str'])
    >>> df.select(regexp_extract('str', r'(\d+)-(\d+)', 1).alias('d')).collect()
    [Row(d='100')]
    >>> df = spark.createDataFrame([('foo',)], ['str'])
    >>> df.select(regexp_extract('str', r'(\d+)', 1).alias('d')).collect()
    [Row(d='')]
    >>> df = spark.createDataFrame([('aaaac',)], ['str'])
    >>> df.select(regexp_extract('str', '(a+)(b)?(c)', 2).alias('d')).collect()
    [Row(d='')]
    """
    return _invoke_function("regexp_extract", _to_java_column(str), pattern, idx)


@try_remote_functions
def regexp_replace(
    string: "ColumnOrName", pattern: Union[str, Column], replacement: Union[str, Column]
) -> Column:
    r"""Replace all substrings of the specified string value that match regexp with replacement.

    .. versionadded:: 1.5.0

    .. versionchanged:: 3.4.0
        Support Spark Connect.

    Parameters
    ----------
    string : :class:`~pyspark.sql.Column` or str
        column name or column containing the string value
    pattern : :class:`~pyspark.sql.Column` or str
        column object or str containing the regexp pattern
    replacement : :class:`~pyspark.sql.Column` or str
        column object or str containing the replacement

    Returns
    -------
    :class:`~pyspark.sql.Column`
        string with all substrings replaced.

    Examples
    --------
    >>> df = spark.createDataFrame([("100-200", r"(\d+)", "--")], ["str", "pattern", "replacement"])
    >>> df.select(regexp_replace('str', r'(\d+)', '--').alias('d')).collect()
    [Row(d='-----')]
    >>> df.select(regexp_replace("str", col("pattern"), col("replacement")).alias('d')).collect()
    [Row(d='-----')]
    """
    if isinstance(pattern, str):
        pattern_col = _create_column_from_literal(pattern)
    else:
        pattern_col = _to_java_column(pattern)
    if isinstance(replacement, str):
        replacement_col = _create_column_from_literal(replacement)
    else:
        replacement_col = _to_java_column(replacement)
    return _invoke_function("regexp_replace", _to_java_column(string), pattern_col, replacement_col)


@try_remote_functions
def initcap(col: "ColumnOrName") -> Column:
    """Translate the first letter of each word to upper case in the sentence.

    .. versionadded:: 1.5.0

    .. versionchanged:: 3.4.0
        Support Spark Connect.

    Parameters
    ----------
    col : :class:`~pyspark.sql.Column` or str
        target column to work on.

    Returns
    -------
    :class:`~pyspark.sql.Column`
        string with all first letters are uppercase in each word.

    Examples
    --------
    >>> spark.createDataFrame([('ab cd',)], ['a']).select(initcap("a").alias('v')).collect()
    [Row(v='Ab Cd')]
    """
    return _invoke_function_over_columns("initcap", col)


@try_remote_functions
def soundex(col: "ColumnOrName") -> Column:
    """
    Returns the SoundEx encoding for a string

    .. versionadded:: 1.5.0

    .. versionchanged:: 3.4.0
        Support Spark Connect.

    Parameters
    ----------
    col : :class:`~pyspark.sql.Column` or str
        target column to work on.

    Returns
    -------
    :class:`~pyspark.sql.Column`
        SoundEx encoded string.

    Examples
    --------
    >>> df = spark.createDataFrame([("Peters",),("Uhrbach",)], ['name'])
    >>> df.select(soundex(df.name).alias("soundex")).collect()
    [Row(soundex='P362'), Row(soundex='U612')]
    """
    return _invoke_function_over_columns("soundex", col)


@try_remote_functions
def bin(col: "ColumnOrName") -> Column:
    """Returns the string representation of the binary value of the given column.

    .. versionadded:: 1.5.0

    .. versionchanged:: 3.4.0
        Support Spark Connect.

    Parameters
    ----------
    col : :class:`~pyspark.sql.Column` or str
        target column to work on.

    Returns
    -------
    :class:`~pyspark.sql.Column`
        binary representation of given value as string.

    Examples
    --------
    >>> df = spark.createDataFrame([2,5], "INT")
    >>> df.select(bin(df.value).alias('c')).collect()
    [Row(c='10'), Row(c='101')]
    """
    return _invoke_function_over_columns("bin", col)


@try_remote_functions
def hex(col: "ColumnOrName") -> Column:
    """Computes hex value of the given column, which could be :class:`pyspark.sql.types.StringType`,
    :class:`pyspark.sql.types.BinaryType`, :class:`pyspark.sql.types.IntegerType` or
    :class:`pyspark.sql.types.LongType`.

    .. versionadded:: 1.5.0

    .. versionchanged:: 3.4.0
        Support Spark Connect.

    Parameters
    ----------
    col : :class:`~pyspark.sql.Column` or str
        target column to work on.

    Returns
    -------
    :class:`~pyspark.sql.Column`
        hexadecimal representation of given value as string.

    Examples
    --------
    >>> spark.createDataFrame([('ABC', 3)], ['a', 'b']).select(hex('a'), hex('b')).collect()
    [Row(hex(a)='414243', hex(b)='3')]
    """
    return _invoke_function_over_columns("hex", col)


@try_remote_functions
def unhex(col: "ColumnOrName") -> Column:
    """Inverse of hex. Interprets each pair of characters as a hexadecimal number
    and converts to the byte representation of number.

    .. versionadded:: 1.5.0

    .. versionchanged:: 3.4.0
        Support Spark Connect.

    Parameters
    ----------
    col : :class:`~pyspark.sql.Column` or str
        target column to work on.

    Returns
    -------
    :class:`~pyspark.sql.Column`
        string representation of given hexadecimal value.

    Examples
    --------
    >>> spark.createDataFrame([('414243',)], ['a']).select(unhex('a')).collect()
    [Row(unhex(a)=bytearray(b'ABC'))]
    """
    return _invoke_function_over_columns("unhex", col)


@try_remote_functions
def length(col: "ColumnOrName") -> Column:
    """Computes the character length of string data or number of bytes of binary data.
    The length of character data includes the trailing spaces. The length of binary data
    includes binary zeros.

    .. versionadded:: 1.5.0

    .. versionchanged:: 3.4.0
        Support Spark Connect.

    Parameters
    ----------
    col : :class:`~pyspark.sql.Column` or str
        target column to work on.

    Returns
    -------
    :class:`~pyspark.sql.Column`
        length of the value.

    Examples
    --------
    >>> spark.createDataFrame([('ABC ',)], ['a']).select(length('a').alias('length')).collect()
    [Row(length=4)]
    """
    return _invoke_function_over_columns("length", col)


@try_remote_functions
def octet_length(col: "ColumnOrName") -> Column:
    """
    Calculates the byte length for the specified string column.

    .. versionadded:: 3.3.0

    .. versionchanged:: 3.4.0
        Support Spark Connect.

    Parameters
    ----------
    col : :class:`~pyspark.sql.Column` or str
        Source column or strings

    Returns
    -------
    :class:`~pyspark.sql.Column`
        Byte length of the col

    Examples
    --------
    >>> from pyspark.sql.functions import octet_length
    >>> spark.createDataFrame([('cat',), ( '\U0001F408',)], ['cat']) \\
    ...      .select(octet_length('cat')).collect()
        [Row(octet_length(cat)=3), Row(octet_length(cat)=4)]
    """
    return _invoke_function_over_columns("octet_length", col)


@try_remote_functions
def bit_length(col: "ColumnOrName") -> Column:
    """
    Calculates the bit length for the specified string column.

    .. versionadded:: 3.3.0

    .. versionchanged:: 3.4.0
        Support Spark Connect.

    Parameters
    ----------
    col : :class:`~pyspark.sql.Column` or str
        Source column or strings

    Returns
    -------
    :class:`~pyspark.sql.Column`
        Bit length of the col

    Examples
    --------
    >>> from pyspark.sql.functions import bit_length
    >>> spark.createDataFrame([('cat',), ( '\U0001F408',)], ['cat']) \\
    ...      .select(bit_length('cat')).collect()
        [Row(bit_length(cat)=24), Row(bit_length(cat)=32)]
    """
    return _invoke_function_over_columns("bit_length", col)


@try_remote_functions
def translate(srcCol: "ColumnOrName", matching: str, replace: str) -> Column:
    """A function translate any character in the `srcCol` by a character in `matching`.
    The characters in `replace` is corresponding to the characters in `matching`.
    Translation will happen whenever any character in the string is matching with the character
    in the `matching`.

    .. versionadded:: 1.5.0

    .. versionchanged:: 3.4.0
        Support Spark Connect.

    Parameters
    ----------
    srcCol : :class:`~pyspark.sql.Column` or str
        Source column or strings
    matching : str
        matching characters.
    replace : str
        characters for replacement. If this is shorter than `matching` string then
        those chars that don't have replacement will be dropped.

    Returns
    -------
    :class:`~pyspark.sql.Column`
        replaced value.

    Examples
    --------
    >>> spark.createDataFrame([('translate',)], ['a']).select(translate('a', "rnlt", "123") \\
    ...     .alias('r')).collect()
    [Row(r='1a2s3ae')]
    """
    return _invoke_function("translate", _to_java_column(srcCol), matching, replace)


# ---------------------- Collection functions ------------------------------


@overload
def create_map(*cols: "ColumnOrName") -> Column:
    ...


@overload
def create_map(__cols: Union[List["ColumnOrName_"], Tuple["ColumnOrName_", ...]]) -> Column:
    ...


@try_remote_functions
def create_map(
    *cols: Union["ColumnOrName", Union[List["ColumnOrName_"], Tuple["ColumnOrName_", ...]]]
) -> Column:
    """Creates a new map column.

    .. versionadded:: 2.0.0

    .. versionchanged:: 3.4.0
        Support Spark Connect.

    Parameters
    ----------
    cols : :class:`~pyspark.sql.Column` or str
        column names or :class:`~pyspark.sql.Column`\\s that are
        grouped as key-value pairs, e.g. (key1, value1, key2, value2, ...).

    Examples
    --------
    >>> df = spark.createDataFrame([("Alice", 2), ("Bob", 5)], ("name", "age"))
    >>> df.select(create_map('name', 'age').alias("map")).collect()
    [Row(map={'Alice': 2}), Row(map={'Bob': 5})]
    >>> df.select(create_map([df.name, df.age]).alias("map")).collect()
    [Row(map={'Alice': 2}), Row(map={'Bob': 5})]
    """
    if len(cols) == 1 and isinstance(cols[0], (list, set)):
        cols = cols[0]  # type: ignore[assignment]
    return _invoke_function_over_seq_of_columns("map", cols)  # type: ignore[arg-type]


@try_remote_functions
def map_from_arrays(col1: "ColumnOrName", col2: "ColumnOrName") -> Column:
    """Creates a new map from two arrays.

    .. versionadded:: 2.4.0

    .. versionchanged:: 3.4.0
        Support Spark Connect.

    Parameters
    ----------
    col1 : :class:`~pyspark.sql.Column` or str
        name of column containing a set of keys. All elements should not be null
    col2 : :class:`~pyspark.sql.Column` or str
        name of column containing a set of values

    Returns
    -------
    :class:`~pyspark.sql.Column`
        a column of map type.

    Examples
    --------
    >>> df = spark.createDataFrame([([2, 5], ['a', 'b'])], ['k', 'v'])
    >>> df = df.select(map_from_arrays(df.k, df.v).alias("col"))
    >>> df.show()
    +----------------+
    |             col|
    +----------------+
    |{2 -> a, 5 -> b}|
    +----------------+
    >>> df.printSchema()
    root
     |-- col: map (nullable = true)
     |    |-- key: long
     |    |-- value: string (valueContainsNull = true)
    """
    return _invoke_function_over_columns("map_from_arrays", col1, col2)


@overload
def array(*cols: "ColumnOrName") -> Column:
    ...


@overload
def array(__cols: Union[List["ColumnOrName_"], Tuple["ColumnOrName_", ...]]) -> Column:
    ...


@try_remote_functions
def array(
    *cols: Union["ColumnOrName", Union[List["ColumnOrName_"], Tuple["ColumnOrName_", ...]]]
) -> Column:
    """Creates a new array column.

    .. versionadded:: 1.4.0

    .. versionchanged:: 3.4.0
        Support Spark Connect.

    Parameters
    ----------
    cols : :class:`~pyspark.sql.Column` or str
        column names or :class:`~pyspark.sql.Column`\\s that have
        the same data type.

    Returns
    -------
    :class:`~pyspark.sql.Column`
        a column of array type.

    Examples
    --------
    >>> df = spark.createDataFrame([("Alice", 2), ("Bob", 5)], ("name", "age"))
    >>> df.select(array('age', 'age').alias("arr")).collect()
    [Row(arr=[2, 2]), Row(arr=[5, 5])]
    >>> df.select(array([df.age, df.age]).alias("arr")).collect()
    [Row(arr=[2, 2]), Row(arr=[5, 5])]
    >>> df.select(array('age', 'age').alias("col")).printSchema()
    root
     |-- col: array (nullable = false)
     |    |-- element: long (containsNull = true)
    """
    if len(cols) == 1 and isinstance(cols[0], (list, set)):
        cols = cols[0]  # type: ignore[assignment]
    return _invoke_function_over_seq_of_columns("array", cols)  # type: ignore[arg-type]


@try_remote_functions
def array_contains(col: "ColumnOrName", value: Any) -> Column:
    """
    Collection function: returns null if the array is null, true if the array contains the
    given value, and false otherwise.

    .. versionadded:: 1.5.0

    .. versionchanged:: 3.4.0
        Support Spark Connect.

    Parameters
    ----------
    col : :class:`~pyspark.sql.Column` or str
        name of column containing array
    value :
        value or column to check for in array

    Returns
    -------
    :class:`~pyspark.sql.Column`
        a column of Boolean type.

    Examples
    --------
    >>> df = spark.createDataFrame([(["a", "b", "c"],), ([],)], ['data'])
    >>> df.select(array_contains(df.data, "a")).collect()
    [Row(array_contains(data, a)=True), Row(array_contains(data, a)=False)]
    >>> df.select(array_contains(df.data, lit("a"))).collect()
    [Row(array_contains(data, a)=True), Row(array_contains(data, a)=False)]
    """
    value = value._jc if isinstance(value, Column) else value
    return _invoke_function("array_contains", _to_java_column(col), value)


@try_remote_functions
def arrays_overlap(a1: "ColumnOrName", a2: "ColumnOrName") -> Column:
    """
    Collection function: returns true if the arrays contain any common non-null element; if not,
    returns null if both the arrays are non-empty and any of them contains a null element; returns
    false otherwise.

    .. versionadded:: 2.4.0

    .. versionchanged:: 3.4.0
        Support Spark Connect.

    Returns
    -------
    :class:`~pyspark.sql.Column`
        a column of Boolean type.

    Examples
    --------
    >>> df = spark.createDataFrame([(["a", "b"], ["b", "c"]), (["a"], ["b", "c"])], ['x', 'y'])
    >>> df.select(arrays_overlap(df.x, df.y).alias("overlap")).collect()
    [Row(overlap=True), Row(overlap=False)]
    """
    return _invoke_function_over_columns("arrays_overlap", a1, a2)


@try_remote_functions
def slice(
    x: "ColumnOrName", start: Union["ColumnOrName", int], length: Union["ColumnOrName", int]
) -> Column:
    """
    Collection function: returns an array containing all the elements in `x` from index `start`
    (array indices start at 1, or from the end if `start` is negative) with the specified `length`.

    .. versionadded:: 2.4.0

    .. versionchanged:: 3.4.0
        Support Spark Connect.

    Parameters
    ----------
    x : :class:`~pyspark.sql.Column` or str
        column name or column containing the array to be sliced
    start : :class:`~pyspark.sql.Column` or str or int
        column name, column, or int containing the starting index
    length : :class:`~pyspark.sql.Column` or str or int
        column name, column, or int containing the length of the slice

    Returns
    -------
    :class:`~pyspark.sql.Column`
        a column of array type. Subset of array.

    Examples
    --------
    >>> df = spark.createDataFrame([([1, 2, 3],), ([4, 5],)], ['x'])
    >>> df.select(slice(df.x, 2, 2).alias("sliced")).collect()
    [Row(sliced=[2, 3]), Row(sliced=[5])]
    """
    start = lit(start) if isinstance(start, int) else start
    length = lit(length) if isinstance(length, int) else length

    return _invoke_function_over_columns("slice", x, start, length)


@try_remote_functions
def array_join(
    col: "ColumnOrName", delimiter: str, null_replacement: Optional[str] = None
) -> Column:
    """
    Concatenates the elements of `column` using the `delimiter`. Null values are replaced with
    `null_replacement` if set, otherwise they are ignored.

    .. versionadded:: 2.4.0

    .. versionchanged:: 3.4.0
        Support Spark Connect.

    Parameters
    ----------
    col : :class:`~pyspark.sql.Column` or str
        target column to work on.
    delimiter : str
        delimiter used to concatenate elements
    null_replacement : str, optional
        if set then null values will be replaced by this value

    Returns
    -------
    :class:`~pyspark.sql.Column`
        a column of string type. Concatenated values.

    Examples
    --------
    >>> df = spark.createDataFrame([(["a", "b", "c"],), (["a", None],)], ['data'])
    >>> df.select(array_join(df.data, ",").alias("joined")).collect()
    [Row(joined='a,b,c'), Row(joined='a')]
    >>> df.select(array_join(df.data, ",", "NULL").alias("joined")).collect()
    [Row(joined='a,b,c'), Row(joined='a,NULL')]
    """
    sc = SparkContext._active_spark_context
    assert sc is not None and sc._jvm is not None
    if null_replacement is None:
        return _invoke_function("array_join", _to_java_column(col), delimiter)
    else:
        return _invoke_function("array_join", _to_java_column(col), delimiter, null_replacement)


@try_remote_functions
def concat(*cols: "ColumnOrName") -> Column:
    """
    Concatenates multiple input columns together into a single column.
    The function works with strings, numeric, binary and compatible array columns.

    .. versionadded:: 1.5.0

    .. versionchanged:: 3.4.0
        Support Spark Connect.

    Parameters
    ----------
    cols : :class:`~pyspark.sql.Column` or str
        target column or columns to work on.

    Returns
    -------
    :class:`~pyspark.sql.Column`
        concatenated values. Type of the `Column` depends on input columns' type.

    See Also
    --------
    :meth:`pyspark.sql.functions.array_join` : to concatenate string columns with delimiter

    Examples
    --------
    >>> df = spark.createDataFrame([('abcd','123')], ['s', 'd'])
    >>> df = df.select(concat(df.s, df.d).alias('s'))
    >>> df.collect()
    [Row(s='abcd123')]
    >>> df
    DataFrame[s: string]

    >>> df = spark.createDataFrame([([1, 2], [3, 4], [5]), ([1, 2], None, [3])], ['a', 'b', 'c'])
    >>> df = df.select(concat(df.a, df.b, df.c).alias("arr"))
    >>> df.collect()
    [Row(arr=[1, 2, 3, 4, 5]), Row(arr=None)]
    >>> df
    DataFrame[arr: array<bigint>]
    """
    return _invoke_function_over_seq_of_columns("concat", cols)


@try_remote_functions
def array_position(col: "ColumnOrName", value: Any) -> Column:
    """
    Collection function: Locates the position of the first occurrence of the given value
    in the given array. Returns null if either of the arguments are null.

    .. versionadded:: 2.4.0

    .. versionchanged:: 3.4.0
        Support Spark Connect.

    Notes
    -----
    The position is not zero based, but 1 based index. Returns 0 if the given
    value could not be found in the array.

    Parameters
    ----------
    col : :class:`~pyspark.sql.Column` or str
        target column to work on.
    value : Any
        value to look for.

    Returns
    -------
    :class:`~pyspark.sql.Column`
        position of the value in the given array if found and 0 otherwise.

    Examples
    --------
    >>> df = spark.createDataFrame([(["c", "b", "a"],), ([],)], ['data'])
    >>> df.select(array_position(df.data, "a")).collect()
    [Row(array_position(data, a)=3), Row(array_position(data, a)=0)]
    """
    return _invoke_function("array_position", _to_java_column(col), value)


@try_remote_functions
def element_at(col: "ColumnOrName", extraction: Any) -> Column:
    """
    Collection function: Returns element of array at given index in `extraction` if col is array.
    Returns value for the given key in `extraction` if col is map. If position is negative
    then location of the element will start from end, if number is outside the
    array boundaries then None will be returned.

    .. versionadded:: 2.4.0

    .. versionchanged:: 3.4.0
        Support Spark Connect.

    Parameters
    ----------
    col : :class:`~pyspark.sql.Column` or str
        name of column containing array or map
    extraction :
        index to check for in array or key to check for in map

    Returns
    -------
    :class:`~pyspark.sql.Column`
        value at given position.

    Notes
    -----
    The position is not zero based, but 1 based index.

    See Also
    --------
    :meth:`get`

    Examples
    --------
    >>> df = spark.createDataFrame([(["a", "b", "c"],)], ['data'])
    >>> df.select(element_at(df.data, 1)).collect()
    [Row(element_at(data, 1)='a')]
    >>> df.select(element_at(df.data, -1)).collect()
    [Row(element_at(data, -1)='c')]

    >>> df = spark.createDataFrame([({"a": 1.0, "b": 2.0},)], ['data'])
    >>> df.select(element_at(df.data, lit("a"))).collect()
    [Row(element_at(data, a)=1.0)]
    """
    return _invoke_function_over_columns("element_at", col, lit(extraction))


@try_remote_functions
def get(col: "ColumnOrName", index: Union["ColumnOrName", int]) -> Column:
    """
    Collection function: Returns element of array at given (0-based) index.
    If the index points outside of the array boundaries, then this function
    returns NULL.

    .. versionadded:: 3.4.0

    .. versionchanged:: 3.4.0
        Support Spark Connect.

    Parameters
    ----------
    col : :class:`~pyspark.sql.Column` or str
        name of column containing array
    index : :class:`~pyspark.sql.Column` or str or int
        index to check for in array

    Returns
    -------
    :class:`~pyspark.sql.Column`
        value at given position.

    Notes
    -----
    The position is not 1 based, but 0 based index.

    See Also
    --------
    :meth:`element_at`

    Examples
    --------
    >>> df = spark.createDataFrame([(["a", "b", "c"], 1)], ['data', 'index'])
    >>> df.select(get(df.data, 1)).show()
    +------------+
    |get(data, 1)|
    +------------+
    |           b|
    +------------+

    >>> df.select(get(df.data, -1)).show()
    +-------------+
    |get(data, -1)|
    +-------------+
    |         null|
    +-------------+

    >>> df.select(get(df.data, 3)).show()
    +------------+
    |get(data, 3)|
    +------------+
    |        null|
    +------------+

    >>> df.select(get(df.data, "index")).show()
    +----------------+
    |get(data, index)|
    +----------------+
    |               b|
    +----------------+

    >>> df.select(get(df.data, col("index") - 1)).show()
    +----------------------+
    |get(data, (index - 1))|
    +----------------------+
    |                     a|
    +----------------------+
    """
    index = lit(index) if isinstance(index, int) else index

    return _invoke_function_over_columns("get", col, index)


@try_remote_functions
def array_remove(col: "ColumnOrName", element: Any) -> Column:
    """
    Collection function: Remove all elements that equal to element from the given array.

    .. versionadded:: 2.4.0

    .. versionchanged:: 3.4.0
        Support Spark Connect.

    Parameters
    ----------
    col : :class:`~pyspark.sql.Column` or str
        name of column containing array
    element :
        element to be removed from the array

    Returns
    -------
    :class:`~pyspark.sql.Column`
        an array excluding given value.

    Examples
    --------
    >>> df = spark.createDataFrame([([1, 2, 3, 1, 1],), ([],)], ['data'])
    >>> df.select(array_remove(df.data, 1)).collect()
    [Row(array_remove(data, 1)=[2, 3]), Row(array_remove(data, 1)=[])]
    """
    return _invoke_function("array_remove", _to_java_column(col), element)


@try_remote_functions
def array_distinct(col: "ColumnOrName") -> Column:
    """
    Collection function: removes duplicate values from the array.

    .. versionadded:: 2.4.0

    .. versionchanged:: 3.4.0
        Support Spark Connect.

    Parameters
    ----------
    col : :class:`~pyspark.sql.Column` or str
        name of column or expression

    Returns
    -------
    :class:`~pyspark.sql.Column`
        an array of unique values.

    Examples
    --------
    >>> df = spark.createDataFrame([([1, 2, 3, 2],), ([4, 5, 5, 4],)], ['data'])
    >>> df.select(array_distinct(df.data)).collect()
    [Row(array_distinct(data)=[1, 2, 3]), Row(array_distinct(data)=[4, 5])]
    """
    return _invoke_function_over_columns("array_distinct", col)


@try_remote_functions
def array_intersect(col1: "ColumnOrName", col2: "ColumnOrName") -> Column:
    """
    Collection function: returns an array of the elements in the intersection of col1 and col2,
    without duplicates.

    .. versionadded:: 2.4.0

    .. versionchanged:: 3.4.0
        Support Spark Connect.

    Parameters
    ----------
    col1 : :class:`~pyspark.sql.Column` or str
        name of column containing array
    col2 : :class:`~pyspark.sql.Column` or str
        name of column containing array

    Returns
    -------
    :class:`~pyspark.sql.Column`
        an array of values in the intersection of two arrays.

    Examples
    --------
    >>> from pyspark.sql import Row
    >>> df = spark.createDataFrame([Row(c1=["b", "a", "c"], c2=["c", "d", "a", "f"])])
    >>> df.select(array_intersect(df.c1, df.c2)).collect()
    [Row(array_intersect(c1, c2)=['a', 'c'])]
    """
    return _invoke_function_over_columns("array_intersect", col1, col2)


@try_remote_functions
def array_union(col1: "ColumnOrName", col2: "ColumnOrName") -> Column:
    """
    Collection function: returns an array of the elements in the union of col1 and col2,
    without duplicates.

    .. versionadded:: 2.4.0

    .. versionchanged:: 3.4.0
        Support Spark Connect.

    Parameters
    ----------
    col1 : :class:`~pyspark.sql.Column` or str
        name of column containing array
    col2 : :class:`~pyspark.sql.Column` or str
        name of column containing array

    Returns
    -------
    :class:`~pyspark.sql.Column`
        an array of values in union of two arrays.

    Examples
    --------
    >>> from pyspark.sql import Row
    >>> df = spark.createDataFrame([Row(c1=["b", "a", "c"], c2=["c", "d", "a", "f"])])
    >>> df.select(array_union(df.c1, df.c2)).collect()
    [Row(array_union(c1, c2)=['b', 'a', 'c', 'd', 'f'])]
    """
    return _invoke_function_over_columns("array_union", col1, col2)


@try_remote_functions
def array_except(col1: "ColumnOrName", col2: "ColumnOrName") -> Column:
    """
    Collection function: returns an array of the elements in col1 but not in col2,
    without duplicates.

    .. versionadded:: 2.4.0

    .. versionchanged:: 3.4.0
        Support Spark Connect.

    Parameters
    ----------
    col1 : :class:`~pyspark.sql.Column` or str
        name of column containing array
    col2 : :class:`~pyspark.sql.Column` or str
        name of column containing array

    Returns
    -------
    :class:`~pyspark.sql.Column`
        an array of values from first array that are not in the second.

    Examples
    --------
    >>> from pyspark.sql import Row
    >>> df = spark.createDataFrame([Row(c1=["b", "a", "c"], c2=["c", "d", "a", "f"])])
    >>> df.select(array_except(df.c1, df.c2)).collect()
    [Row(array_except(c1, c2)=['b'])]
    """
    return _invoke_function_over_columns("array_except", col1, col2)


@try_remote_functions
<<<<<<< HEAD
def array_append(col1: "ColumnOrName", col2: "ColumnOrName") -> Column:
    """
    Collection function: returns an array of the elements in col1 along
    with the added element in col2 at the last of the array.
=======
def array_compact(col: "ColumnOrName") -> Column:
    """
    Collection function: removes null values from the array.
>>>>>>> 11346e09

    .. versionadded:: 3.4.0

    Parameters
    ----------
<<<<<<< HEAD
    col1 : :class:`~pyspark.sql.Column` or str
        name of column containing array
    col2 : :class:`~pyspark.sql.Column` or str
        name of column containing element
=======
    col : :class:`~pyspark.sql.Column` or str
        name of column or expression
>>>>>>> 11346e09

    Returns
    -------
    :class:`~pyspark.sql.Column`
<<<<<<< HEAD
        an array of values from first array along with the element.

    Examples
    --------
    >>> from pyspark.sql import Row
    >>> df = spark.createDataFrame([Row(c1=["b", "a", "c"], c2="c")])
    >>> df.select(array_append(df.c1, df.c2)).collect()
    [Row(array_append(c1, c2)=['b', 'a', 'c', 'c'])]
    """
    return _invoke_function_over_columns("array_append", col1, col2)
=======
        an array by exluding the null values.

    Examples
    --------
    >>> df = spark.createDataFrame([([1, None, 2, 3],), ([4, 5, None, 4],)], ['data'])
    >>> df.select(array_compact(df.data)).collect()
    [Row(array_compact(data)=[1, 2, 3]), Row(array_compact(data)=[4, 5, 4])]
    """
    return _invoke_function_over_columns("array_compact", col)
>>>>>>> 11346e09


@try_remote_functions
def explode(col: "ColumnOrName") -> Column:
    """
    Returns a new row for each element in the given array or map.
    Uses the default column name `col` for elements in the array and
    `key` and `value` for elements in the map unless specified otherwise.

    .. versionadded:: 1.4.0

    .. versionchanged:: 3.4.0
        Support Spark Connect.

    Parameters
    ----------
    col : :class:`~pyspark.sql.Column` or str
        target column to work on.

    Returns
    -------
    :class:`~pyspark.sql.Column`
        one row per array item or map key value.

    See Also
    --------
    :meth:`pyspark.functions.posexplode`
    :meth:`pyspark.functions.explode_outer`
    :meth:`pyspark.functions.posexplode_outer`

    Examples
    --------
    >>> from pyspark.sql import Row
    >>> eDF = spark.createDataFrame([Row(a=1, intlist=[1,2,3], mapfield={"a": "b"})])
    >>> eDF.select(explode(eDF.intlist).alias("anInt")).collect()
    [Row(anInt=1), Row(anInt=2), Row(anInt=3)]

    >>> eDF.select(explode(eDF.mapfield).alias("key", "value")).show()
    +---+-----+
    |key|value|
    +---+-----+
    |  a|    b|
    +---+-----+
    """
    return _invoke_function_over_columns("explode", col)


@try_remote_functions
def posexplode(col: "ColumnOrName") -> Column:
    """
    Returns a new row for each element with position in the given array or map.
    Uses the default column name `pos` for position, and `col` for elements in the
    array and `key` and `value` for elements in the map unless specified otherwise.

    .. versionadded:: 2.1.0

    .. versionchanged:: 3.4.0
        Support Spark Connect.

    Parameters
    ----------
    col : :class:`~pyspark.sql.Column` or str
        target column to work on.

    Returns
    -------
    :class:`~pyspark.sql.Column`
        one row per array item or map key value including positions as a separate column.

    Examples
    --------
    >>> from pyspark.sql import Row
    >>> eDF = spark.createDataFrame([Row(a=1, intlist=[1,2,3], mapfield={"a": "b"})])
    >>> eDF.select(posexplode(eDF.intlist)).collect()
    [Row(pos=0, col=1), Row(pos=1, col=2), Row(pos=2, col=3)]

    >>> eDF.select(posexplode(eDF.mapfield)).show()
    +---+---+-----+
    |pos|key|value|
    +---+---+-----+
    |  0|  a|    b|
    +---+---+-----+
    """
    return _invoke_function_over_columns("posexplode", col)


@try_remote_functions
def inline(col: "ColumnOrName") -> Column:
    """
    Explodes an array of structs into a table.

    .. versionadded:: 3.4.0

    .. versionchanged:: 3.4.0
        Support Spark Connect.

    Parameters
    ----------
    col : :class:`~pyspark.sql.Column` or str
        input column of values to explode.

    Returns
    -------
    :class:`~pyspark.sql.Column`
        generator expression with the inline exploded result.

    See Also
    --------
    :meth:`explode`

    Examples
    --------
    >>> from pyspark.sql import Row
    >>> df = spark.createDataFrame([Row(structlist=[Row(a=1, b=2), Row(a=3, b=4)])])
    >>> df.select(inline(df.structlist)).show()
    +---+---+
    |  a|  b|
    +---+---+
    |  1|  2|
    |  3|  4|
    +---+---+
    """
    return _invoke_function_over_columns("inline", col)


@try_remote_functions
def explode_outer(col: "ColumnOrName") -> Column:
    """
    Returns a new row for each element in the given array or map.
    Unlike explode, if the array/map is null or empty then null is produced.
    Uses the default column name `col` for elements in the array and
    `key` and `value` for elements in the map unless specified otherwise.

    .. versionadded:: 2.3.0

    .. versionchanged:: 3.4.0
        Support Spark Connect.

    Parameters
    ----------
    col : :class:`~pyspark.sql.Column` or str
        target column to work on.

    Returns
    -------
    :class:`~pyspark.sql.Column`
        one row per array item or map key value.

    Examples
    --------
    >>> df = spark.createDataFrame(
    ...     [(1, ["foo", "bar"], {"x": 1.0}), (2, [], {}), (3, None, None)],
    ...     ("id", "an_array", "a_map")
    ... )
    >>> df.select("id", "an_array", explode_outer("a_map")).show()
    +---+----------+----+-----+
    | id|  an_array| key|value|
    +---+----------+----+-----+
    |  1|[foo, bar]|   x|  1.0|
    |  2|        []|null| null|
    |  3|      null|null| null|
    +---+----------+----+-----+

    >>> df.select("id", "a_map", explode_outer("an_array")).show()
    +---+----------+----+
    | id|     a_map| col|
    +---+----------+----+
    |  1|{x -> 1.0}| foo|
    |  1|{x -> 1.0}| bar|
    |  2|        {}|null|
    |  3|      null|null|
    +---+----------+----+
    """
    return _invoke_function_over_columns("explode_outer", col)


@try_remote_functions
def posexplode_outer(col: "ColumnOrName") -> Column:
    """
    Returns a new row for each element with position in the given array or map.
    Unlike posexplode, if the array/map is null or empty then the row (null, null) is produced.
    Uses the default column name `pos` for position, and `col` for elements in the
    array and `key` and `value` for elements in the map unless specified otherwise.

    .. versionadded:: 2.3.0

    .. versionchanged:: 3.4.0
        Support Spark Connect.

    Parameters
    ----------
    col : :class:`~pyspark.sql.Column` or str
        target column to work on.

    Returns
    -------
    :class:`~pyspark.sql.Column`
        one row per array item or map key value including positions as a separate column.

    Examples
    --------
    >>> df = spark.createDataFrame(
    ...     [(1, ["foo", "bar"], {"x": 1.0}), (2, [], {}), (3, None, None)],
    ...     ("id", "an_array", "a_map")
    ... )
    >>> df.select("id", "an_array", posexplode_outer("a_map")).show()
    +---+----------+----+----+-----+
    | id|  an_array| pos| key|value|
    +---+----------+----+----+-----+
    |  1|[foo, bar]|   0|   x|  1.0|
    |  2|        []|null|null| null|
    |  3|      null|null|null| null|
    +---+----------+----+----+-----+
    >>> df.select("id", "a_map", posexplode_outer("an_array")).show()
    +---+----------+----+----+
    | id|     a_map| pos| col|
    +---+----------+----+----+
    |  1|{x -> 1.0}|   0| foo|
    |  1|{x -> 1.0}|   1| bar|
    |  2|        {}|null|null|
    |  3|      null|null|null|
    +---+----------+----+----+
    """
    return _invoke_function_over_columns("posexplode_outer", col)


@try_remote_functions
def inline_outer(col: "ColumnOrName") -> Column:
    """
    Explodes an array of structs into a table.
    Unlike inline, if the array is null or empty then null is produced for each nested column.

    .. versionadded:: 3.4.0

    .. versionchanged:: 3.4.0
        Support Spark Connect.

    Parameters
    ----------
    col : :class:`~pyspark.sql.Column` or str
        input column of values to explode.

    Returns
    -------
    :class:`~pyspark.sql.Column`
        generator expression with the inline exploded result.

    See Also
    --------
    :meth:`explode_outer`
    :meth:`inline`

    Examples
    --------
    >>> from pyspark.sql import Row
    >>> df = spark.createDataFrame([
    ...     Row(id=1, structlist=[Row(a=1, b=2), Row(a=3, b=4)]),
    ...     Row(id=2, structlist=[])
    ... ])
    >>> df.select('id', inline_outer(df.structlist)).show()
    +---+----+----+
    | id|   a|   b|
    +---+----+----+
    |  1|   1|   2|
    |  1|   3|   4|
    |  2|null|null|
    +---+----+----+
    """
    return _invoke_function_over_columns("inline_outer", col)


@try_remote_functions
def get_json_object(col: "ColumnOrName", path: str) -> Column:
    """
    Extracts json object from a json string based on json `path` specified, and returns json string
    of the extracted json object. It will return null if the input json string is invalid.

    .. versionadded:: 1.6.0

    .. versionchanged:: 3.4.0
        Support Spark Connect.

    Parameters
    ----------
    col : :class:`~pyspark.sql.Column` or str
        string column in json format
    path : str
        path to the json object to extract

    Returns
    -------
    :class:`~pyspark.sql.Column`
        string representation of given JSON object value.

    Examples
    --------
    >>> data = [("1", '''{"f1": "value1", "f2": "value2"}'''), ("2", '''{"f1": "value12"}''')]
    >>> df = spark.createDataFrame(data, ("key", "jstring"))
    >>> df.select(df.key, get_json_object(df.jstring, '$.f1').alias("c0"), \\
    ...                   get_json_object(df.jstring, '$.f2').alias("c1") ).collect()
    [Row(key='1', c0='value1', c1='value2'), Row(key='2', c0='value12', c1=None)]
    """
    return _invoke_function("get_json_object", _to_java_column(col), path)


@try_remote_functions
def json_tuple(col: "ColumnOrName", *fields: str) -> Column:
    """Creates a new row for a json column according to the given field names.

    .. versionadded:: 1.6.0

    .. versionchanged:: 3.4.0
        Support Spark Connect.

    Parameters
    ----------
    col : :class:`~pyspark.sql.Column` or str
        string column in json format
    fields : str
        a field or fields to extract

    Returns
    -------
    :class:`~pyspark.sql.Column`
        a new row for each given field value from json object

    Examples
    --------
    >>> data = [("1", '''{"f1": "value1", "f2": "value2"}'''), ("2", '''{"f1": "value12"}''')]
    >>> df = spark.createDataFrame(data, ("key", "jstring"))
    >>> df.select(df.key, json_tuple(df.jstring, 'f1', 'f2')).collect()
    [Row(key='1', c0='value1', c1='value2'), Row(key='2', c0='value12', c1=None)]
    """
    sc = SparkContext._active_spark_context
    assert sc is not None and sc._jvm is not None
    return _invoke_function("json_tuple", _to_java_column(col), _to_seq(sc, fields))


@try_remote_functions
def from_json(
    col: "ColumnOrName",
    schema: Union[ArrayType, StructType, Column, str],
    options: Optional[Dict[str, str]] = None,
) -> Column:
    """
    Parses a column containing a JSON string into a :class:`MapType` with :class:`StringType`
    as keys type, :class:`StructType` or :class:`ArrayType` with
    the specified schema. Returns `null`, in the case of an unparseable string.

    .. versionadded:: 2.1.0

    .. versionchanged:: 3.4.0
        Support Spark Connect.

    Parameters
    ----------
    col : :class:`~pyspark.sql.Column` or str
        a column or column name in JSON format
    schema : :class:`DataType` or str
        a StructType, ArrayType of StructType or Python string literal with a DDL-formatted string
        to use when parsing the json column
    options : dict, optional
        options to control parsing. accepts the same options as the json datasource.
        See `Data Source Option <https://spark.apache.org/docs/latest/sql-data-sources-json.html#data-source-option>`_
        for the version you use.

        .. # noqa

    Returns
    -------
    :class:`~pyspark.sql.Column`
        a new column of complex type from given JSON object.

    Examples
    --------
    >>> from pyspark.sql.types import *
    >>> data = [(1, '''{"a": 1}''')]
    >>> schema = StructType([StructField("a", IntegerType())])
    >>> df = spark.createDataFrame(data, ("key", "value"))
    >>> df.select(from_json(df.value, schema).alias("json")).collect()
    [Row(json=Row(a=1))]
    >>> df.select(from_json(df.value, "a INT").alias("json")).collect()
    [Row(json=Row(a=1))]
    >>> df.select(from_json(df.value, "MAP<STRING,INT>").alias("json")).collect()
    [Row(json={'a': 1})]
    >>> data = [(1, '''[{"a": 1}]''')]
    >>> schema = ArrayType(StructType([StructField("a", IntegerType())]))
    >>> df = spark.createDataFrame(data, ("key", "value"))
    >>> df.select(from_json(df.value, schema).alias("json")).collect()
    [Row(json=[Row(a=1)])]
    >>> schema = schema_of_json(lit('''{"a": 0}'''))
    >>> df.select(from_json(df.value, schema).alias("json")).collect()
    [Row(json=Row(a=None))]
    >>> data = [(1, '''[1, 2, 3]''')]
    >>> schema = ArrayType(IntegerType())
    >>> df = spark.createDataFrame(data, ("key", "value"))
    >>> df.select(from_json(df.value, schema).alias("json")).collect()
    [Row(json=[1, 2, 3])]
    """

    if isinstance(schema, DataType):
        schema = schema.json()
    elif isinstance(schema, Column):
        schema = _to_java_column(schema)
    return _invoke_function("from_json", _to_java_column(col), schema, _options_to_str(options))


@try_remote_functions
def to_json(col: "ColumnOrName", options: Optional[Dict[str, str]] = None) -> Column:
    """
    Converts a column containing a :class:`StructType`, :class:`ArrayType` or a :class:`MapType`
    into a JSON string. Throws an exception, in the case of an unsupported type.

    .. versionadded:: 2.1.0

    .. versionchanged:: 3.4.0
        Support Spark Connect.

    Parameters
    ----------
    col : :class:`~pyspark.sql.Column` or str
        name of column containing a struct, an array or a map.
    options : dict, optional
        options to control converting. accepts the same options as the JSON datasource.
        See `Data Source Option <https://spark.apache.org/docs/latest/sql-data-sources-json.html#data-source-option>`_
        for the version you use.
        Additionally the function supports the `pretty` option which enables
        pretty JSON generation.

        .. # noqa

    Returns
    -------
    :class:`~pyspark.sql.Column`
        JSON object as string column.

    Examples
    --------
    >>> from pyspark.sql import Row
    >>> from pyspark.sql.types import *
    >>> data = [(1, Row(age=2, name='Alice'))]
    >>> df = spark.createDataFrame(data, ("key", "value"))
    >>> df.select(to_json(df.value).alias("json")).collect()
    [Row(json='{"age":2,"name":"Alice"}')]
    >>> data = [(1, [Row(age=2, name='Alice'), Row(age=3, name='Bob')])]
    >>> df = spark.createDataFrame(data, ("key", "value"))
    >>> df.select(to_json(df.value).alias("json")).collect()
    [Row(json='[{"age":2,"name":"Alice"},{"age":3,"name":"Bob"}]')]
    >>> data = [(1, {"name": "Alice"})]
    >>> df = spark.createDataFrame(data, ("key", "value"))
    >>> df.select(to_json(df.value).alias("json")).collect()
    [Row(json='{"name":"Alice"}')]
    >>> data = [(1, [{"name": "Alice"}, {"name": "Bob"}])]
    >>> df = spark.createDataFrame(data, ("key", "value"))
    >>> df.select(to_json(df.value).alias("json")).collect()
    [Row(json='[{"name":"Alice"},{"name":"Bob"}]')]
    >>> data = [(1, ["Alice", "Bob"])]
    >>> df = spark.createDataFrame(data, ("key", "value"))
    >>> df.select(to_json(df.value).alias("json")).collect()
    [Row(json='["Alice","Bob"]')]
    """

    return _invoke_function("to_json", _to_java_column(col), _options_to_str(options))


@try_remote_functions
def schema_of_json(json: "ColumnOrName", options: Optional[Dict[str, str]] = None) -> Column:
    """
    Parses a JSON string and infers its schema in DDL format.

    .. versionadded:: 2.4.0

    .. versionchanged:: 3.4.0
        Support Spark Connect.

    Parameters
    ----------
    json : :class:`~pyspark.sql.Column` or str
        a JSON string or a foldable string column containing a JSON string.
    options : dict, optional
        options to control parsing. accepts the same options as the JSON datasource.
        See `Data Source Option <https://spark.apache.org/docs/latest/sql-data-sources-json.html#data-source-option>`_
        for the version you use.

        .. # noqa

        .. versionchanged:: 3.0.0
           It accepts `options` parameter to control schema inferring.

    Returns
    -------
    :class:`~pyspark.sql.Column`
        a string representation of a :class:`StructType` parsed from given JSON.

    Examples
    --------
    >>> df = spark.range(1)
    >>> df.select(schema_of_json(lit('{"a": 0}')).alias("json")).collect()
    [Row(json='STRUCT<a: BIGINT>')]
    >>> schema = schema_of_json('{a: 1}', {'allowUnquotedFieldNames':'true'})
    >>> df.select(schema.alias("json")).collect()
    [Row(json='STRUCT<a: BIGINT>')]
    """
    if isinstance(json, str):
        col = _create_column_from_literal(json)
    elif isinstance(json, Column):
        col = _to_java_column(json)
    else:
        raise TypeError("schema argument should be a column or string")

    return _invoke_function("schema_of_json", col, _options_to_str(options))


@try_remote_functions
def schema_of_csv(csv: "ColumnOrName", options: Optional[Dict[str, str]] = None) -> Column:
    """
    Parses a CSV string and infers its schema in DDL format.

    .. versionadded:: 3.0.0

    .. versionchanged:: 3.4.0
        Support Spark Connect.

    Parameters
    ----------
    csv : :class:`~pyspark.sql.Column` or str
        a CSV string or a foldable string column containing a CSV string.
    options : dict, optional
        options to control parsing. accepts the same options as the CSV datasource.
        See `Data Source Option <https://spark.apache.org/docs/latest/sql-data-sources-csv.html#data-source-option>`_
        for the version you use.

        .. # noqa

    Returns
    -------
    :class:`~pyspark.sql.Column`
        a string representation of a :class:`StructType` parsed from given CSV.

    Examples
    --------
    >>> df = spark.range(1)
    >>> df.select(schema_of_csv(lit('1|a'), {'sep':'|'}).alias("csv")).collect()
    [Row(csv='STRUCT<_c0: INT, _c1: STRING>')]
    >>> df.select(schema_of_csv('1|a', {'sep':'|'}).alias("csv")).collect()
    [Row(csv='STRUCT<_c0: INT, _c1: STRING>')]
    """
    if isinstance(csv, str):
        col = _create_column_from_literal(csv)
    elif isinstance(csv, Column):
        col = _to_java_column(csv)
    else:
        raise TypeError("schema argument should be a column or string")

    return _invoke_function("schema_of_csv", col, _options_to_str(options))


@try_remote_functions
def to_csv(col: "ColumnOrName", options: Optional[Dict[str, str]] = None) -> Column:
    """
    Converts a column containing a :class:`StructType` into a CSV string.
    Throws an exception, in the case of an unsupported type.

    .. versionadded:: 3.0.0

    .. versionchanged:: 3.4.0
        Support Spark Connect.

    Parameters
    ----------
    col : :class:`~pyspark.sql.Column` or str
        name of column containing a struct.
    options: dict, optional
        options to control converting. accepts the same options as the CSV datasource.
        See `Data Source Option <https://spark.apache.org/docs/latest/sql-data-sources-csv.html#data-source-option>`_
        for the version you use.

        .. # noqa

    Returns
    -------
    :class:`~pyspark.sql.Column`
        a CSV string converted from given :class:`StructType`.

    Examples
    --------
    >>> from pyspark.sql import Row
    >>> data = [(1, Row(age=2, name='Alice'))]
    >>> df = spark.createDataFrame(data, ("key", "value"))
    >>> df.select(to_csv(df.value).alias("csv")).collect()
    [Row(csv='2,Alice')]
    """

    return _invoke_function("to_csv", _to_java_column(col), _options_to_str(options))


@try_remote_functions
def size(col: "ColumnOrName") -> Column:
    """
    Collection function: returns the length of the array or map stored in the column.

    .. versionadded:: 1.5.0

    .. versionchanged:: 3.4.0
        Support Spark Connect.

    Parameters
    ----------
    col : :class:`~pyspark.sql.Column` or str
        name of column or expression

    Returns
    -------
    :class:`~pyspark.sql.Column`
        length of the array/map.

    Examples
    --------
    >>> df = spark.createDataFrame([([1, 2, 3],),([1],),([],)], ['data'])
    >>> df.select(size(df.data)).collect()
    [Row(size(data)=3), Row(size(data)=1), Row(size(data)=0)]
    """
    return _invoke_function_over_columns("size", col)


@try_remote_functions
def array_min(col: "ColumnOrName") -> Column:
    """
    Collection function: returns the minimum value of the array.

    .. versionadded:: 2.4.0

    .. versionchanged:: 3.4.0
        Support Spark Connect.

    Parameters
    ----------
    col : :class:`~pyspark.sql.Column` or str
        name of column or expression

    Returns
    -------
    :class:`~pyspark.sql.Column`
        minimum value of array.

    Examples
    --------
    >>> df = spark.createDataFrame([([2, 1, 3],), ([None, 10, -1],)], ['data'])
    >>> df.select(array_min(df.data).alias('min')).collect()
    [Row(min=1), Row(min=-1)]
    """
    return _invoke_function_over_columns("array_min", col)


@try_remote_functions
def array_max(col: "ColumnOrName") -> Column:
    """
    Collection function: returns the maximum value of the array.

    .. versionadded:: 2.4.0

    .. versionchanged:: 3.4.0
        Support Spark Connect.

    Parameters
    ----------
    col : :class:`~pyspark.sql.Column` or str
        name of column or expression

    Returns
    -------
    :class:`~pyspark.sql.Column`
        maximum value of an array.

    Examples
    --------
    >>> df = spark.createDataFrame([([2, 1, 3],), ([None, 10, -1],)], ['data'])
    >>> df.select(array_max(df.data).alias('max')).collect()
    [Row(max=3), Row(max=10)]
    """
    return _invoke_function_over_columns("array_max", col)


@try_remote_functions
def sort_array(col: "ColumnOrName", asc: bool = True) -> Column:
    """
    Collection function: sorts the input array in ascending or descending order according
    to the natural ordering of the array elements. Null elements will be placed at the beginning
    of the returned array in ascending order or at the end of the returned array in descending
    order.

    .. versionadded:: 1.5.0

    .. versionchanged:: 3.4.0
        Support Spark Connect.

    Parameters
    ----------
    col : :class:`~pyspark.sql.Column` or str
        name of column or expression
    asc : bool, optional
        whether to sort in ascending or descending order. If `asc` is True (default)
        then ascending and if False then descending.

    Returns
    -------
    :class:`~pyspark.sql.Column`
        sorted array.

    Examples
    --------
    >>> df = spark.createDataFrame([([2, 1, None, 3],),([1],),([],)], ['data'])
    >>> df.select(sort_array(df.data).alias('r')).collect()
    [Row(r=[None, 1, 2, 3]), Row(r=[1]), Row(r=[])]
    >>> df.select(sort_array(df.data, asc=False).alias('r')).collect()
    [Row(r=[3, 2, 1, None]), Row(r=[1]), Row(r=[])]
    """
    return _invoke_function("sort_array", _to_java_column(col), asc)


@try_remote_functions
def array_sort(
    col: "ColumnOrName", comparator: Optional[Callable[[Column, Column], Column]] = None
) -> Column:
    """
    Collection function: sorts the input array in ascending order. The elements of the input array
    must be orderable. Null elements will be placed at the end of the returned array.

    .. versionadded:: 2.4.0

    .. versionchanged:: 3.4.0
        Can take a `comparator` function.

    .. versionchanged:: 3.4.0
        Support Spark Connect.

    Parameters
    ----------
    col : :class:`~pyspark.sql.Column` or str
        name of column or expression
    comparator : callable, optional
        A binary ``(Column, Column) -> Column: ...``.
        The comparator will take two
        arguments representing two elements of the array. It returns a negative integer, 0, or a
        positive integer as the first element is less than, equal to, or greater than the second
        element. If the comparator function returns null, the function will fail and raise an error.

    Returns
    -------
    :class:`~pyspark.sql.Column`
        sorted array.

    Examples
    --------
    >>> df = spark.createDataFrame([([2, 1, None, 3],),([1],),([],)], ['data'])
    >>> df.select(array_sort(df.data).alias('r')).collect()
    [Row(r=[1, 2, 3, None]), Row(r=[1]), Row(r=[])]
    >>> df = spark.createDataFrame([(["foo", "foobar", None, "bar"],),(["foo"],),([],)], ['data'])
    >>> df.select(array_sort(
    ...     "data",
    ...     lambda x, y: when(x.isNull() | y.isNull(), lit(0)).otherwise(length(y) - length(x))
    ... ).alias("r")).collect()
    [Row(r=['foobar', 'foo', None, 'bar']), Row(r=['foo']), Row(r=[])]
    """
    if comparator is None:
        return _invoke_function_over_columns("array_sort", col)
    else:
        return _invoke_higher_order_function("ArraySort", [col], [comparator])


@try_remote_functions
def shuffle(col: "ColumnOrName") -> Column:
    """
    Collection function: Generates a random permutation of the given array.

    .. versionadded:: 2.4.0

    .. versionchanged:: 3.4.0
        Support Spark Connect.

    Notes
    -----
    The function is non-deterministic.

    Parameters
    ----------
    col : :class:`~pyspark.sql.Column` or str
        name of column or expression

    Returns
    -------
    :class:`~pyspark.sql.Column`
        an array of elements in random order.

    Examples
    --------
    >>> df = spark.createDataFrame([([1, 20, 3, 5],), ([1, 20, None, 3],)], ['data'])
    >>> df.select(shuffle(df.data).alias('s')).collect()  # doctest: +SKIP
    [Row(s=[3, 1, 5, 20]), Row(s=[20, None, 3, 1])]
    """
    return _invoke_function_over_columns("shuffle", col)


@try_remote_functions
def reverse(col: "ColumnOrName") -> Column:
    """
    Collection function: returns a reversed string or an array with reverse order of elements.

    .. versionadded:: 1.5.0

    .. versionchanged:: 3.4.0
        Support Spark Connect.

    Parameters
    ----------
    col : :class:`~pyspark.sql.Column` or str
        name of column or expression

    Returns
    -------
    :class:`~pyspark.sql.Column`
        array of elements in reverse order.

    Examples
    --------
    >>> df = spark.createDataFrame([('Spark SQL',)], ['data'])
    >>> df.select(reverse(df.data).alias('s')).collect()
    [Row(s='LQS krapS')]
    >>> df = spark.createDataFrame([([2, 1, 3],) ,([1],) ,([],)], ['data'])
    >>> df.select(reverse(df.data).alias('r')).collect()
    [Row(r=[3, 1, 2]), Row(r=[1]), Row(r=[])]
    """
    return _invoke_function_over_columns("reverse", col)


@try_remote_functions
def flatten(col: "ColumnOrName") -> Column:
    """
    Collection function: creates a single array from an array of arrays.
    If a structure of nested arrays is deeper than two levels,
    only one level of nesting is removed.

    .. versionadded:: 2.4.0

    .. versionchanged:: 3.4.0
        Support Spark Connect.

    Parameters
    ----------
    col : :class:`~pyspark.sql.Column` or str
        name of column or expression

    Returns
    -------
    :class:`~pyspark.sql.Column`
        flattened array.

    Examples
    --------
    >>> df = spark.createDataFrame([([[1, 2, 3], [4, 5], [6]],), ([None, [4, 5]],)], ['data'])
    >>> df.show(truncate=False)
    +------------------------+
    |data                    |
    +------------------------+
    |[[1, 2, 3], [4, 5], [6]]|
    |[null, [4, 5]]          |
    +------------------------+
    >>> df.select(flatten(df.data).alias('r')).show()
    +------------------+
    |                 r|
    +------------------+
    |[1, 2, 3, 4, 5, 6]|
    |              null|
    +------------------+
    """
    return _invoke_function_over_columns("flatten", col)


@try_remote_functions
def map_contains_key(col: "ColumnOrName", value: Any) -> Column:
    """
    Returns true if the map contains the key.

    .. versionadded:: 3.4.0

    .. versionchanged:: 3.4.0
        Support Spark Connect.

    Parameters
    ----------
    col : :class:`~pyspark.sql.Column` or str
        name of column or expression
    value :
        a literal value

    Returns
    -------
    :class:`~pyspark.sql.Column`
        True if key is in the map and False otherwise.

    Examples
    --------
    >>> from pyspark.sql.functions import map_contains_key
    >>> df = spark.sql("SELECT map(1, 'a', 2, 'b') as data")
    >>> df.select(map_contains_key("data", 1)).show()
    +---------------------------------+
    |array_contains(map_keys(data), 1)|
    +---------------------------------+
    |                             true|
    +---------------------------------+
    >>> df.select(map_contains_key("data", -1)).show()
    +----------------------------------+
    |array_contains(map_keys(data), -1)|
    +----------------------------------+
    |                             false|
    +----------------------------------+
    """
    return _invoke_function("map_contains_key", _to_java_column(col), value)


@try_remote_functions
def map_keys(col: "ColumnOrName") -> Column:
    """
    Collection function: Returns an unordered array containing the keys of the map.

    .. versionadded:: 2.3.0

    .. versionchanged:: 3.4.0
        Support Spark Connect.

    Parameters
    ----------
    col : :class:`~pyspark.sql.Column` or str
        name of column or expression

    Returns
    -------
    :class:`~pyspark.sql.Column`
        keys of the map as an array.

    Examples
    --------
    >>> from pyspark.sql.functions import map_keys
    >>> df = spark.sql("SELECT map(1, 'a', 2, 'b') as data")
    >>> df.select(map_keys("data").alias("keys")).show()
    +------+
    |  keys|
    +------+
    |[1, 2]|
    +------+
    """
    return _invoke_function_over_columns("map_keys", col)


@try_remote_functions
def map_values(col: "ColumnOrName") -> Column:
    """
    Collection function: Returns an unordered array containing the values of the map.

    .. versionadded:: 2.3.0

    .. versionchanged:: 3.4.0
        Support Spark Connect.

    Parameters
    ----------
    col : :class:`~pyspark.sql.Column` or str
        name of column or expression

    Returns
    -------
    :class:`~pyspark.sql.Column`
        values of the map as an array.

    Examples
    --------
    >>> from pyspark.sql.functions import map_values
    >>> df = spark.sql("SELECT map(1, 'a', 2, 'b') as data")
    >>> df.select(map_values("data").alias("values")).show()
    +------+
    |values|
    +------+
    |[a, b]|
    +------+
    """
    return _invoke_function_over_columns("map_values", col)


@try_remote_functions
def map_entries(col: "ColumnOrName") -> Column:
    """
    Collection function: Returns an unordered array of all entries in the given map.

    .. versionadded:: 3.0.0

    .. versionchanged:: 3.4.0
        Support Spark Connect.

    Parameters
    ----------
    col : :class:`~pyspark.sql.Column` or str
        name of column or expression

    Returns
    -------
    :class:`~pyspark.sql.Column`
        an array of key value pairs as a struct type

    Examples
    --------
    >>> from pyspark.sql.functions import map_entries
    >>> df = spark.sql("SELECT map(1, 'a', 2, 'b') as data")
    >>> df = df.select(map_entries("data").alias("entries"))
    >>> df.show()
    +----------------+
    |         entries|
    +----------------+
    |[{1, a}, {2, b}]|
    +----------------+
    >>> df.printSchema()
    root
     |-- entries: array (nullable = false)
     |    |-- element: struct (containsNull = false)
     |    |    |-- key: integer (nullable = false)
     |    |    |-- value: string (nullable = false)
    """
    return _invoke_function_over_columns("map_entries", col)


@try_remote_functions
def map_from_entries(col: "ColumnOrName") -> Column:
    """
    Collection function: Converts an array of entries (key value struct types) to a map
    of values.

    .. versionadded:: 2.4.0

    .. versionchanged:: 3.4.0
        Support Spark Connect.

    Parameters
    ----------
    col : :class:`~pyspark.sql.Column` or str
        name of column or expression

    Returns
    -------
    :class:`~pyspark.sql.Column`
        a map created from the given array of entries.

    Examples
    --------
    >>> from pyspark.sql.functions import map_from_entries
    >>> df = spark.sql("SELECT array(struct(1, 'a'), struct(2, 'b')) as data")
    >>> df.select(map_from_entries("data").alias("map")).show()
    +----------------+
    |             map|
    +----------------+
    |{1 -> a, 2 -> b}|
    +----------------+
    """
    return _invoke_function_over_columns("map_from_entries", col)


@try_remote_functions
def array_repeat(col: "ColumnOrName", count: Union["ColumnOrName", int]) -> Column:
    """
    Collection function: creates an array containing a column repeated count times.

    .. versionadded:: 2.4.0

    .. versionchanged:: 3.4.0
        Support Spark Connect.

    Parameters
    ----------
    col : :class:`~pyspark.sql.Column` or str
        column name or column that contains the element to be repeated
    count : :class:`~pyspark.sql.Column` or str or int
        column name, column, or int containing the number of times to repeat the first argument

    Returns
    -------
    :class:`~pyspark.sql.Column`
        an array of repeated elements.

    Examples
    --------
    >>> df = spark.createDataFrame([('ab',)], ['data'])
    >>> df.select(array_repeat(df.data, 3).alias('r')).collect()
    [Row(r=['ab', 'ab', 'ab'])]
    """
    count = lit(count) if isinstance(count, int) else count

    return _invoke_function_over_columns("array_repeat", col, count)


@try_remote_functions
def arrays_zip(*cols: "ColumnOrName") -> Column:
    """
    Collection function: Returns a merged array of structs in which the N-th struct contains all
    N-th values of input arrays. If one of the arrays is shorter than others then
    resulting struct type value will be a `null` for missing elements.

    .. versionadded:: 2.4.0

    .. versionchanged:: 3.4.0
        Support Spark Connect.

    Parameters
    ----------
    cols : :class:`~pyspark.sql.Column` or str
        columns of arrays to be merged.

    Returns
    -------
    :class:`~pyspark.sql.Column`
        merged array of entries.

    Examples
    --------
    >>> from pyspark.sql.functions import arrays_zip
    >>> df = spark.createDataFrame([(([1, 2, 3], [2, 4, 6], [3, 6]))], ['vals1', 'vals2', 'vals3'])
    >>> df = df.select(arrays_zip(df.vals1, df.vals2, df.vals3).alias('zipped'))
    >>> df.show(truncate=False)
    +------------------------------------+
    |zipped                              |
    +------------------------------------+
    |[{1, 2, 3}, {2, 4, 6}, {3, 6, null}]|
    +------------------------------------+
    >>> df.printSchema()
    root
     |-- zipped: array (nullable = true)
     |    |-- element: struct (containsNull = false)
     |    |    |-- vals1: long (nullable = true)
     |    |    |-- vals2: long (nullable = true)
     |    |    |-- vals3: long (nullable = true)
    """
    return _invoke_function_over_seq_of_columns("arrays_zip", cols)


@overload
def map_concat(*cols: "ColumnOrName") -> Column:
    ...


@overload
def map_concat(__cols: Union[List["ColumnOrName_"], Tuple["ColumnOrName_", ...]]) -> Column:
    ...


@try_remote_functions
def map_concat(
    *cols: Union["ColumnOrName", Union[List["ColumnOrName_"], Tuple["ColumnOrName_", ...]]]
) -> Column:
    """Returns the union of all the given maps.

    .. versionadded:: 2.4.0

    .. versionchanged:: 3.4.0
        Support Spark Connect.

    Parameters
    ----------
    cols : :class:`~pyspark.sql.Column` or str
        column names or :class:`~pyspark.sql.Column`\\s

    Returns
    -------
    :class:`~pyspark.sql.Column`
        a map of merged entries from other maps.

    Examples
    --------
    >>> from pyspark.sql.functions import map_concat
    >>> df = spark.sql("SELECT map(1, 'a', 2, 'b') as map1, map(3, 'c') as map2")
    >>> df.select(map_concat("map1", "map2").alias("map3")).show(truncate=False)
    +------------------------+
    |map3                    |
    +------------------------+
    |{1 -> a, 2 -> b, 3 -> c}|
    +------------------------+
    """
    if len(cols) == 1 and isinstance(cols[0], (list, set)):
        cols = cols[0]  # type: ignore[assignment]
    return _invoke_function_over_seq_of_columns("map_concat", cols)  # type: ignore[arg-type]


@try_remote_functions
def sequence(
    start: "ColumnOrName", stop: "ColumnOrName", step: Optional["ColumnOrName"] = None
) -> Column:
    """
    Generate a sequence of integers from `start` to `stop`, incrementing by `step`.
    If `step` is not set, incrementing by 1 if `start` is less than or equal to `stop`,
    otherwise -1.

    .. versionadded:: 2.4.0

    Parameters
    ----------
    start : :class:`~pyspark.sql.Column` or str
        starting value (inclusive)
    stop : :class:`~pyspark.sql.Column` or str
        last values (inclusive)
    step : :class:`~pyspark.sql.Column` or str, optional
        value to add to current to get next element (default is 1)

    Returns
    -------
    :class:`~pyspark.sql.Column`
        an array of sequence values

    Examples
    --------
    >>> df1 = spark.createDataFrame([(-2, 2)], ('C1', 'C2'))
    >>> df1.select(sequence('C1', 'C2').alias('r')).collect()
    [Row(r=[-2, -1, 0, 1, 2])]
    >>> df2 = spark.createDataFrame([(4, -4, -2)], ('C1', 'C2', 'C3'))
    >>> df2.select(sequence('C1', 'C2', 'C3').alias('r')).collect()
    [Row(r=[4, 2, 0, -2, -4])]
    """
    if step is None:
        return _invoke_function_over_columns("sequence", start, stop)
    else:
        return _invoke_function_over_columns("sequence", start, stop, step)


@try_remote_functions
def from_csv(
    col: "ColumnOrName",
    schema: Union[Column, str],
    options: Optional[Dict[str, str]] = None,
) -> Column:
    """
    Parses a column containing a CSV string to a row with the specified schema.
    Returns `null`, in the case of an unparseable string.

    .. versionadded:: 3.0.0

    .. versionchanged:: 3.4.0
        Support Spark Connect.

    Parameters
    ----------
    col : :class:`~pyspark.sql.Column` or str
        a column or column name in CSV format
    schema :class:`~pyspark.sql.Column` or str
        a column, or Python string literal with schema in DDL format, to use when parsing the CSV column.
    options : dict, optional
        options to control parsing. accepts the same options as the CSV datasource.
        See `Data Source Option <https://spark.apache.org/docs/latest/sql-data-sources-csv.html#data-source-option>`_
        for the version you use.

        .. # noqa

    Returns
    -------
    :class:`~pyspark.sql.Column`
        a column of parsed CSV values

    Examples
    --------
    >>> data = [("1,2,3",)]
    >>> df = spark.createDataFrame(data, ("value",))
    >>> df.select(from_csv(df.value, "a INT, b INT, c INT").alias("csv")).collect()
    [Row(csv=Row(a=1, b=2, c=3))]
    >>> value = data[0][0]
    >>> df.select(from_csv(df.value, schema_of_csv(value)).alias("csv")).collect()
    [Row(csv=Row(_c0=1, _c1=2, _c2=3))]
    >>> data = [("   abc",)]
    >>> df = spark.createDataFrame(data, ("value",))
    >>> options = {'ignoreLeadingWhiteSpace': True}
    >>> df.select(from_csv(df.value, "s string", options).alias("csv")).collect()
    [Row(csv=Row(s='abc'))]
    """

    sc = SparkContext._active_spark_context
    assert sc is not None and sc._jvm is not None
    if isinstance(schema, str):
        schema = _create_column_from_literal(schema)
    elif isinstance(schema, Column):
        schema = _to_java_column(schema)
    else:
        raise TypeError("schema argument should be a column or string")

    return _invoke_function("from_csv", _to_java_column(col), schema, _options_to_str(options))


def _unresolved_named_lambda_variable(*name_parts: Any) -> Column:
    """
    Create `o.a.s.sql.expressions.UnresolvedNamedLambdaVariable`,
    convert it to o.s.sql.Column and wrap in Python `Column`

    .. versionchanged:: 3.4.0
        Support Spark Connect.

    Parameters
    ----------
    name_parts : str
    """
    sc = SparkContext._active_spark_context
    assert sc is not None and sc._jvm is not None
    name_parts_seq = _to_seq(sc, name_parts)
    expressions = sc._jvm.org.apache.spark.sql.catalyst.expressions
    return Column(sc._jvm.Column(expressions.UnresolvedNamedLambdaVariable(name_parts_seq)))


def _get_lambda_parameters(f: Callable) -> ValuesView[inspect.Parameter]:
    signature = inspect.signature(f)
    parameters = signature.parameters.values()

    # We should exclude functions that use
    # variable args and keyword argnames
    # as well as keyword only args
    supported_parameter_types = {
        inspect.Parameter.POSITIONAL_OR_KEYWORD,
        inspect.Parameter.POSITIONAL_ONLY,
    }

    # Validate that
    # function arity is between 1 and 3
    if not (1 <= len(parameters) <= 3):
        raise ValueError(
            "f should take between 1 and 3 arguments, but provided function takes {}".format(
                len(parameters)
            )
        )

    # and all arguments can be used as positional
    if not all(p.kind in supported_parameter_types for p in parameters):
        raise ValueError("f should use only POSITIONAL or POSITIONAL OR KEYWORD arguments")

    return parameters


def _create_lambda(f: Callable) -> Callable:
    """
    Create `o.a.s.sql.expressions.LambdaFunction` corresponding
    to transformation described by f

    :param f: A Python of one of the following forms:
            - (Column) -> Column: ...
            - (Column, Column) -> Column: ...
            - (Column, Column, Column) -> Column: ...
    """
    parameters = _get_lambda_parameters(f)

    sc = SparkContext._active_spark_context
    assert sc is not None and sc._jvm is not None
    expressions = sc._jvm.org.apache.spark.sql.catalyst.expressions

    argnames = ["x", "y", "z"]
    args = [
        _unresolved_named_lambda_variable(
            expressions.UnresolvedNamedLambdaVariable.freshVarName(arg)
        )
        for arg in argnames[: len(parameters)]
    ]

    result = f(*args)

    if not isinstance(result, Column):
        raise ValueError("f should return Column, got {}".format(type(result)))

    jexpr = result._jc.expr()
    jargs = _to_seq(sc, [arg._jc.expr() for arg in args])

    return expressions.LambdaFunction(jexpr, jargs, False)


def _invoke_higher_order_function(
    name: str,
    cols: List["ColumnOrName"],
    funs: List[Callable],
) -> Column:
    """
    Invokes expression identified by name,
    (relative to ```org.apache.spark.sql.catalyst.expressions``)
    and wraps the result with Column (first Scala one, then Python).

    :param name: Name of the expression
    :param cols: a list of columns
    :param funs: a list of((*Column) -> Column functions.

    :return: a Column
    """
    sc = SparkContext._active_spark_context
    assert sc is not None and sc._jvm is not None
    expressions = sc._jvm.org.apache.spark.sql.catalyst.expressions
    expr = getattr(expressions, name)

    jcols = [_to_java_column(col).expr() for col in cols]
    jfuns = [_create_lambda(f) for f in funs]

    return Column(sc._jvm.Column(expr(*jcols + jfuns)))


@overload
def transform(col: "ColumnOrName", f: Callable[[Column], Column]) -> Column:
    ...


@overload
def transform(col: "ColumnOrName", f: Callable[[Column, Column], Column]) -> Column:
    ...


@try_remote_functions
def transform(
    col: "ColumnOrName",
    f: Union[Callable[[Column], Column], Callable[[Column, Column], Column]],
) -> Column:
    """
    Returns an array of elements after applying a transformation to each element in the input array.

    .. versionadded:: 3.1.0

    .. versionchanged:: 3.4.0
        Support Spark Connect.

    Parameters
    ----------
    col : :class:`~pyspark.sql.Column` or str
        name of column or expression
    f : function
        a function that is applied to each element of the input array.
        Can take one of the following forms:

        - Unary ``(x: Column) -> Column: ...``
        - Binary ``(x: Column, i: Column) -> Column...``, where the second argument is
            a 0-based index of the element.

        and can use methods of :class:`~pyspark.sql.Column`, functions defined in
        :py:mod:`pyspark.sql.functions` and Scala ``UserDefinedFunctions``.
        Python ``UserDefinedFunctions`` are not supported
        (`SPARK-27052 <https://issues.apache.org/jira/browse/SPARK-27052>`__).

    Returns
    -------
    :class:`~pyspark.sql.Column`
        a new array of transformed elements.

    Examples
    --------
    >>> df = spark.createDataFrame([(1, [1, 2, 3, 4])], ("key", "values"))
    >>> df.select(transform("values", lambda x: x * 2).alias("doubled")).show()
    +------------+
    |     doubled|
    +------------+
    |[2, 4, 6, 8]|
    +------------+

    >>> def alternate(x, i):
    ...     return when(i % 2 == 0, x).otherwise(-x)
    >>> df.select(transform("values", alternate).alias("alternated")).show()
    +--------------+
    |    alternated|
    +--------------+
    |[1, -2, 3, -4]|
    +--------------+
    """
    return _invoke_higher_order_function("ArrayTransform", [col], [f])


@try_remote_functions
def exists(col: "ColumnOrName", f: Callable[[Column], Column]) -> Column:
    """
    Returns whether a predicate holds for one or more elements in the array.

    .. versionadded:: 3.1.0

    .. versionchanged:: 3.4.0
        Support Spark Connect.

    Parameters
    ----------
    col : :class:`~pyspark.sql.Column` or str
        name of column or expression
    f : function
        ``(x: Column) -> Column: ...``  returning the Boolean expression.
        Can use methods of :class:`~pyspark.sql.Column`, functions defined in
        :py:mod:`pyspark.sql.functions` and Scala ``UserDefinedFunctions``.
        Python ``UserDefinedFunctions`` are not supported
        (`SPARK-27052 <https://issues.apache.org/jira/browse/SPARK-27052>`__).

    Returns
    -------
    :class:`~pyspark.sql.Column`
        True if "any" element of an array evaluates to True when passed as an argument to
        given function and False otherwise.

    Examples
    --------
    >>> df = spark.createDataFrame([(1, [1, 2, 3, 4]), (2, [3, -1, 0])],("key", "values"))
    >>> df.select(exists("values", lambda x: x < 0).alias("any_negative")).show()
    +------------+
    |any_negative|
    +------------+
    |       false|
    |        true|
    +------------+
    """
    return _invoke_higher_order_function("ArrayExists", [col], [f])


@try_remote_functions
def forall(col: "ColumnOrName", f: Callable[[Column], Column]) -> Column:
    """
    Returns whether a predicate holds for every element in the array.

    .. versionadded:: 3.1.0

    .. versionchanged:: 3.4.0
        Support Spark Connect.

    Parameters
    ----------
    col : :class:`~pyspark.sql.Column` or str
        name of column or expression
    f : function
        ``(x: Column) -> Column: ...``  returning the Boolean expression.
        Can use methods of :class:`~pyspark.sql.Column`, functions defined in
        :py:mod:`pyspark.sql.functions` and Scala ``UserDefinedFunctions``.
        Python ``UserDefinedFunctions`` are not supported
        (`SPARK-27052 <https://issues.apache.org/jira/browse/SPARK-27052>`__).

    Returns
    -------
    :class:`~pyspark.sql.Column`
        True if "all" elements of an array evaluates to True when passed as an argument to
        given function and False otherwise.

    Examples
    --------
    >>> df = spark.createDataFrame(
    ...     [(1, ["bar"]), (2, ["foo", "bar"]), (3, ["foobar", "foo"])],
    ...     ("key", "values")
    ... )
    >>> df.select(forall("values", lambda x: x.rlike("foo")).alias("all_foo")).show()
    +-------+
    |all_foo|
    +-------+
    |  false|
    |  false|
    |   true|
    +-------+
    """
    return _invoke_higher_order_function("ArrayForAll", [col], [f])


@overload
def filter(col: "ColumnOrName", f: Callable[[Column], Column]) -> Column:
    ...


@overload
def filter(col: "ColumnOrName", f: Callable[[Column, Column], Column]) -> Column:
    ...


@try_remote_functions
def filter(
    col: "ColumnOrName",
    f: Union[Callable[[Column], Column], Callable[[Column, Column], Column]],
) -> Column:
    """
    Returns an array of elements for which a predicate holds in a given array.

    .. versionadded:: 3.1.0

    .. versionchanged:: 3.4.0
        Support Spark Connect.

    Parameters
    ----------
    col : :class:`~pyspark.sql.Column` or str
        name of column or expression
    f : function
        A function that returns the Boolean expression.
        Can take one of the following forms:

        - Unary ``(x: Column) -> Column: ...``
        - Binary ``(x: Column, i: Column) -> Column...``, where the second argument is
            a 0-based index of the element.

        and can use methods of :class:`~pyspark.sql.Column`, functions defined in
        :py:mod:`pyspark.sql.functions` and Scala ``UserDefinedFunctions``.
        Python ``UserDefinedFunctions`` are not supported
        (`SPARK-27052 <https://issues.apache.org/jira/browse/SPARK-27052>`__).

    Returns
    -------
    :class:`~pyspark.sql.Column`
        filtered array of elements where given function evaluated to True
        when passed as an argument.

    Examples
    --------
    >>> df = spark.createDataFrame(
    ...     [(1, ["2018-09-20",  "2019-02-03", "2019-07-01", "2020-06-01"])],
    ...     ("key", "values")
    ... )
    >>> def after_second_quarter(x):
    ...     return month(to_date(x)) > 6
    >>> df.select(
    ...     filter("values", after_second_quarter).alias("after_second_quarter")
    ... ).show(truncate=False)
    +------------------------+
    |after_second_quarter    |
    +------------------------+
    |[2018-09-20, 2019-07-01]|
    +------------------------+
    """
    return _invoke_higher_order_function("ArrayFilter", [col], [f])


@try_remote_functions
def aggregate(
    col: "ColumnOrName",
    initialValue: "ColumnOrName",
    merge: Callable[[Column, Column], Column],
    finish: Optional[Callable[[Column], Column]] = None,
) -> Column:
    """
    Applies a binary operator to an initial state and all elements in the array,
    and reduces this to a single state. The final state is converted into the final result
    by applying a finish function.

    Both functions can use methods of :class:`~pyspark.sql.Column`, functions defined in
    :py:mod:`pyspark.sql.functions` and Scala ``UserDefinedFunctions``.
    Python ``UserDefinedFunctions`` are not supported
    (`SPARK-27052 <https://issues.apache.org/jira/browse/SPARK-27052>`__).

    .. versionadded:: 3.1.0

    .. versionchanged:: 3.4.0
        Support Spark Connect.

    Parameters
    ----------
    col : :class:`~pyspark.sql.Column` or str
        name of column or expression
    initialValue : :class:`~pyspark.sql.Column` or str
        initial value. Name of column or expression
    merge : function
        a binary function ``(acc: Column, x: Column) -> Column...`` returning expression
        of the same type as ``zero``
    finish : function
        an optional unary function ``(x: Column) -> Column: ...``
        used to convert accumulated value.

    Returns
    -------
    :class:`~pyspark.sql.Column`
        final value after aggregate function is applied.

    Examples
    --------
    >>> df = spark.createDataFrame([(1, [20.0, 4.0, 2.0, 6.0, 10.0])], ("id", "values"))
    >>> df.select(aggregate("values", lit(0.0), lambda acc, x: acc + x).alias("sum")).show()
    +----+
    | sum|
    +----+
    |42.0|
    +----+

    >>> def merge(acc, x):
    ...     count = acc.count + 1
    ...     sum = acc.sum + x
    ...     return struct(count.alias("count"), sum.alias("sum"))
    >>> df.select(
    ...     aggregate(
    ...         "values",
    ...         struct(lit(0).alias("count"), lit(0.0).alias("sum")),
    ...         merge,
    ...         lambda acc: acc.sum / acc.count,
    ...     ).alias("mean")
    ... ).show()
    +----+
    |mean|
    +----+
    | 8.4|
    +----+
    """
    if finish is not None:
        return _invoke_higher_order_function("ArrayAggregate", [col, initialValue], [merge, finish])

    else:
        return _invoke_higher_order_function("ArrayAggregate", [col, initialValue], [merge])


@try_remote_functions
def zip_with(
    left: "ColumnOrName",
    right: "ColumnOrName",
    f: Callable[[Column, Column], Column],
) -> Column:
    """
    Merge two given arrays, element-wise, into a single array using a function.
    If one array is shorter, nulls are appended at the end to match the length of the longer
    array, before applying the function.

    .. versionadded:: 3.1.0

    .. versionchanged:: 3.4.0
        Support Spark Connect.

    Parameters
    ----------
    left : :class:`~pyspark.sql.Column` or str
        name of the first column or expression
    right : :class:`~pyspark.sql.Column` or str
        name of the second column or expression
    f : function
        a binary function ``(x1: Column, x2: Column) -> Column...``
        Can use methods of :class:`~pyspark.sql.Column`, functions defined in
        :py:mod:`pyspark.sql.functions` and Scala ``UserDefinedFunctions``.
        Python ``UserDefinedFunctions`` are not supported
        (`SPARK-27052 <https://issues.apache.org/jira/browse/SPARK-27052>`__).

    Returns
    -------
    :class:`~pyspark.sql.Column`
        array of calculated values derived by applying given function to each pair of arguments.

    Examples
    --------
    >>> df = spark.createDataFrame([(1, [1, 3, 5, 8], [0, 2, 4, 6])], ("id", "xs", "ys"))
    >>> df.select(zip_with("xs", "ys", lambda x, y: x ** y).alias("powers")).show(truncate=False)
    +---------------------------+
    |powers                     |
    +---------------------------+
    |[1.0, 9.0, 625.0, 262144.0]|
    +---------------------------+

    >>> df = spark.createDataFrame([(1, ["foo", "bar"], [1, 2, 3])], ("id", "xs", "ys"))
    >>> df.select(zip_with("xs", "ys", lambda x, y: concat_ws("_", x, y)).alias("xs_ys")).show()
    +-----------------+
    |            xs_ys|
    +-----------------+
    |[foo_1, bar_2, 3]|
    +-----------------+
    """
    return _invoke_higher_order_function("ZipWith", [left, right], [f])


@try_remote_functions
def transform_keys(col: "ColumnOrName", f: Callable[[Column, Column], Column]) -> Column:
    """
    Applies a function to every key-value pair in a map and returns
    a map with the results of those applications as the new keys for the pairs.

    .. versionadded:: 3.1.0

    .. versionchanged:: 3.4.0
        Support Spark Connect.

    Parameters
    ----------
    col : :class:`~pyspark.sql.Column` or str
        name of column or expression
    f : function
        a binary function ``(k: Column, v: Column) -> Column...``
        Can use methods of :class:`~pyspark.sql.Column`, functions defined in
        :py:mod:`pyspark.sql.functions` and Scala ``UserDefinedFunctions``.
        Python ``UserDefinedFunctions`` are not supported
        (`SPARK-27052 <https://issues.apache.org/jira/browse/SPARK-27052>`__).

    Returns
    -------
    :class:`~pyspark.sql.Column`
        a new map of enties where new keys were calculated by applying given function to
        each key value argument.

    Examples
    --------
    >>> df = spark.createDataFrame([(1, {"foo": -2.0, "bar": 2.0})], ("id", "data"))
    >>> df.select(transform_keys(
    ...     "data", lambda k, _: upper(k)).alias("data_upper")
    ... ).show(truncate=False)
    +-------------------------+
    |data_upper               |
    +-------------------------+
    |{BAR -> 2.0, FOO -> -2.0}|
    +-------------------------+
    """
    return _invoke_higher_order_function("TransformKeys", [col], [f])


@try_remote_functions
def transform_values(col: "ColumnOrName", f: Callable[[Column, Column], Column]) -> Column:
    """
    Applies a function to every key-value pair in a map and returns
    a map with the results of those applications as the new values for the pairs.

    .. versionadded:: 3.1.0

    .. versionchanged:: 3.4.0
        Support Spark Connect.

    Parameters
    ----------
    col : :class:`~pyspark.sql.Column` or str
        name of column or expression
    f : function
        a binary function ``(k: Column, v: Column) -> Column...``
        Can use methods of :class:`~pyspark.sql.Column`, functions defined in
        :py:mod:`pyspark.sql.functions` and Scala ``UserDefinedFunctions``.
        Python ``UserDefinedFunctions`` are not supported
        (`SPARK-27052 <https://issues.apache.org/jira/browse/SPARK-27052>`__).

    Returns
    -------
    :class:`~pyspark.sql.Column`
        a new map of enties where new values were calculated by applying given function to
        each key value argument.

    Examples
    --------
    >>> df = spark.createDataFrame([(1, {"IT": 10.0, "SALES": 2.0, "OPS": 24.0})], ("id", "data"))
    >>> df.select(transform_values(
    ...     "data", lambda k, v: when(k.isin("IT", "OPS"), v + 10.0).otherwise(v)
    ... ).alias("new_data")).show(truncate=False)
    +---------------------------------------+
    |new_data                               |
    +---------------------------------------+
    |{OPS -> 34.0, IT -> 20.0, SALES -> 2.0}|
    +---------------------------------------+
    """
    return _invoke_higher_order_function("TransformValues", [col], [f])


@try_remote_functions
def map_filter(col: "ColumnOrName", f: Callable[[Column, Column], Column]) -> Column:
    """
    Returns a map whose key-value pairs satisfy a predicate.

    .. versionadded:: 3.1.0

    .. versionchanged:: 3.4.0
        Support Spark Connect.

    Parameters
    ----------
    col : :class:`~pyspark.sql.Column` or str
        name of column or expression
    f : function
        a binary function ``(k: Column, v: Column) -> Column...``
        Can use methods of :class:`~pyspark.sql.Column`, functions defined in
        :py:mod:`pyspark.sql.functions` and Scala ``UserDefinedFunctions``.
        Python ``UserDefinedFunctions`` are not supported
        (`SPARK-27052 <https://issues.apache.org/jira/browse/SPARK-27052>`__).

    Returns
    -------
    :class:`~pyspark.sql.Column`
        filtered map.

    Examples
    --------
    >>> df = spark.createDataFrame([(1, {"foo": 42.0, "bar": 1.0, "baz": 32.0})], ("id", "data"))
    >>> df.select(map_filter(
    ...     "data", lambda _, v: v > 30.0).alias("data_filtered")
    ... ).show(truncate=False)
    +--------------------------+
    |data_filtered             |
    +--------------------------+
    |{baz -> 32.0, foo -> 42.0}|
    +--------------------------+
    """
    return _invoke_higher_order_function("MapFilter", [col], [f])


@try_remote_functions
def map_zip_with(
    col1: "ColumnOrName",
    col2: "ColumnOrName",
    f: Callable[[Column, Column, Column], Column],
) -> Column:
    """
    Merge two given maps, key-wise into a single map using a function.

    .. versionadded:: 3.1.0

    .. versionchanged:: 3.4.0
        Support Spark Connect.

    Parameters
    ----------
    col1 : :class:`~pyspark.sql.Column` or str
        name of the first column or expression
    col2 : :class:`~pyspark.sql.Column` or str
        name of the second column or expression
    f : function
        a ternary function ``(k: Column, v1: Column, v2: Column) -> Column...``
        Can use methods of :class:`~pyspark.sql.Column`, functions defined in
        :py:mod:`pyspark.sql.functions` and Scala ``UserDefinedFunctions``.
        Python ``UserDefinedFunctions`` are not supported
        (`SPARK-27052 <https://issues.apache.org/jira/browse/SPARK-27052>`__).

    Returns
    -------
    :class:`~pyspark.sql.Column`
        zipped map where entries are calculated by applying given function to each
        pair of arguments.

    Examples
    --------
    >>> df = spark.createDataFrame([
    ...     (1, {"IT": 24.0, "SALES": 12.00}, {"IT": 2.0, "SALES": 1.4})],
    ...     ("id", "base", "ratio")
    ... )
    >>> df.select(map_zip_with(
    ...     "base", "ratio", lambda k, v1, v2: round(v1 * v2, 2)).alias("updated_data")
    ... ).show(truncate=False)
    +---------------------------+
    |updated_data               |
    +---------------------------+
    |{SALES -> 16.8, IT -> 48.0}|
    +---------------------------+
    """
    return _invoke_higher_order_function("MapZipWith", [col1, col2], [f])


# ---------------------- Partition transform functions --------------------------------


@try_remote_functions
def years(col: "ColumnOrName") -> Column:
    """
    Partition transform function: A transform for timestamps and dates
    to partition data into years.

    .. versionadded:: 3.1.0

    Parameters
    ----------
    col : :class:`~pyspark.sql.Column` or str
        target date or timestamp column to work on.

    Returns
    -------
    :class:`~pyspark.sql.Column`
        data partitioned by years.

    Examples
    --------
    >>> df.writeTo("catalog.db.table").partitionedBy(  # doctest: +SKIP
    ...     years("ts")
    ... ).createOrReplace()

    Notes
    -----
    This function can be used only in combination with
    :py:meth:`~pyspark.sql.readwriter.DataFrameWriterV2.partitionedBy`
    method of the `DataFrameWriterV2`.

    """
    return _invoke_function_over_columns("years", col)


@try_remote_functions
def months(col: "ColumnOrName") -> Column:
    """
    Partition transform function: A transform for timestamps and dates
    to partition data into months.

    .. versionadded:: 3.1.0

    .. versionchanged:: 3.4.0
        Support Spark Connect.

    Parameters
    ----------
    col : :class:`~pyspark.sql.Column` or str
        target date or timestamp column to work on.

    Returns
    -------
    :class:`~pyspark.sql.Column`
        data partitioned by months.

    Examples
    --------
    >>> df.writeTo("catalog.db.table").partitionedBy(
    ...     months("ts")
    ... ).createOrReplace()  # doctest: +SKIP

    Notes
    -----
    This function can be used only in combination with
    :py:meth:`~pyspark.sql.readwriter.DataFrameWriterV2.partitionedBy`
    method of the `DataFrameWriterV2`.

    """
    return _invoke_function_over_columns("months", col)


@try_remote_functions
def days(col: "ColumnOrName") -> Column:
    """
    Partition transform function: A transform for timestamps and dates
    to partition data into days.

    .. versionadded:: 3.1.0

    Parameters
    ----------
    col : :class:`~pyspark.sql.Column` or str
        target date or timestamp column to work on.

    Returns
    -------
    :class:`~pyspark.sql.Column`
        data partitioned by days.

    Examples
    --------
    >>> df.writeTo("catalog.db.table").partitionedBy(  # doctest: +SKIP
    ...     days("ts")
    ... ).createOrReplace()

    Notes
    -----
    This function can be used only in combination with
    :py:meth:`~pyspark.sql.readwriter.DataFrameWriterV2.partitionedBy`
    method of the `DataFrameWriterV2`.

    """
    return _invoke_function_over_columns("days", col)


@try_remote_functions
def hours(col: "ColumnOrName") -> Column:
    """
    Partition transform function: A transform for timestamps
    to partition data into hours.

    .. versionadded:: 3.1.0

    Parameters
    ----------
    col : :class:`~pyspark.sql.Column` or str
        target date or timestamp column to work on.

    Returns
    -------
    :class:`~pyspark.sql.Column`
        data partitioned by hours.

    Examples
    --------
    >>> df.writeTo("catalog.db.table").partitionedBy(   # doctest: +SKIP
    ...     hours("ts")
    ... ).createOrReplace()

    Notes
    -----
    This function can be used only in combination with
    :py:meth:`~pyspark.sql.readwriter.DataFrameWriterV2.partitionedBy`
    method of the `DataFrameWriterV2`.

    """
    return _invoke_function_over_columns("hours", col)


@try_remote_functions
def bucket(numBuckets: Union[Column, int], col: "ColumnOrName") -> Column:
    """
    Partition transform function: A transform for any type that partitions
    by a hash of the input column.

    .. versionadded:: 3.1.0

    Examples
    --------
    >>> df.writeTo("catalog.db.table").partitionedBy(  # doctest: +SKIP
    ...     bucket(42, "ts")
    ... ).createOrReplace()

    Parameters
    ----------
    col : :class:`~pyspark.sql.Column` or str
        target date or timestamp column to work on.

    Returns
    -------
    :class:`~pyspark.sql.Column`
        data partitioned by given columns.

    Notes
    -----
    This function can be used only in combination with
    :py:meth:`~pyspark.sql.readwriter.DataFrameWriterV2.partitionedBy`
    method of the `DataFrameWriterV2`.

    """
    if not isinstance(numBuckets, (int, Column)):
        raise TypeError("numBuckets should be a Column or an int, got {}".format(type(numBuckets)))

    sc = SparkContext._active_spark_context
    assert sc is not None and sc._jvm is not None
    numBuckets = (
        _create_column_from_literal(numBuckets)
        if isinstance(numBuckets, int)
        else _to_java_column(numBuckets)
    )
    return _invoke_function("bucket", numBuckets, _to_java_column(col))


@try_remote_functions
def call_udf(udfName: str, *cols: "ColumnOrName") -> Column:
    """
    Call an user-defined function.

    .. versionadded:: 3.4.0

    Parameters
    ----------
    udfName : str
        name of the user defined function (UDF)
    cols : :class:`~pyspark.sql.Column` or str
        column names or :class:`~pyspark.sql.Column`\\s to be used in the UDF

    Returns
    -------
    :class:`~pyspark.sql.Column`
        result of executed udf.

    Examples
    --------
    >>> from pyspark.sql.functions import call_udf, col
    >>> from pyspark.sql.types import IntegerType, StringType
    >>> df = spark.createDataFrame([(1, "a"),(2, "b"), (3, "c")],["id", "name"])
    >>> _ = spark.udf.register("intX2", lambda i: i * 2, IntegerType())
    >>> df.select(call_udf("intX2", "id")).show()
    +---------+
    |intX2(id)|
    +---------+
    |        2|
    |        4|
    |        6|
    +---------+
    >>> _ = spark.udf.register("strX2", lambda s: s * 2, StringType())
    >>> df.select(call_udf("strX2", col("name"))).show()
    +-----------+
    |strX2(name)|
    +-----------+
    |         aa|
    |         bb|
    |         cc|
    +-----------+
    """
    sc = SparkContext._active_spark_context
    assert sc is not None and sc._jvm is not None
    return _invoke_function("call_udf", udfName, _to_seq(sc, cols, _to_java_column))


@try_remote_functions
def unwrap_udt(col: "ColumnOrName") -> Column:
    """
    Unwrap UDT data type column into its underlying type.

    .. versionadded:: 3.4.0

    .. versionchanged:: 3.4.0
        Support Spark Connect.
    """
    return _invoke_function("unwrap_udt", _to_java_column(col))


# ---------------------------- User Defined Function ----------------------------------


@overload
def udf(
    f: Callable[..., Any], returnType: "DataTypeOrString" = StringType()
) -> "UserDefinedFunctionLike":
    ...


@overload
def udf(
    f: Optional["DataTypeOrString"] = None,
) -> Callable[[Callable[..., Any]], "UserDefinedFunctionLike"]:
    ...


@overload
def udf(
    *,
    returnType: "DataTypeOrString" = StringType(),
) -> Callable[[Callable[..., Any]], "UserDefinedFunctionLike"]:
    ...


def udf(
    f: Optional[Union[Callable[..., Any], "DataTypeOrString"]] = None,
    returnType: "DataTypeOrString" = StringType(),
) -> Union["UserDefinedFunctionLike", Callable[[Callable[..., Any]], "UserDefinedFunctionLike"]]:
    """Creates a user defined function (UDF).

    .. versionadded:: 1.3.0

    Parameters
    ----------
    f : function
        python function if used as a standalone function
    returnType : :class:`pyspark.sql.types.DataType` or str
        the return type of the user-defined function. The value can be either a
        :class:`pyspark.sql.types.DataType` object or a DDL-formatted type string.

    Examples
    --------
    >>> from pyspark.sql.types import IntegerType
    >>> slen = udf(lambda s: len(s), IntegerType())
    >>> @udf
    ... def to_upper(s):
    ...     if s is not None:
    ...         return s.upper()
    ...
    >>> @udf(returnType=IntegerType())
    ... def add_one(x):
    ...     if x is not None:
    ...         return x + 1
    ...
    >>> df = spark.createDataFrame([(1, "John Doe", 21)], ("id", "name", "age"))
    >>> df.select(slen("name").alias("slen(name)"), to_upper("name"), add_one("age")).show()
    +----------+--------------+------------+
    |slen(name)|to_upper(name)|add_one(age)|
    +----------+--------------+------------+
    |         8|      JOHN DOE|          22|
    +----------+--------------+------------+

    Notes
    -----
    The user-defined functions are considered deterministic by default. Due to
    optimization, duplicate invocations may be eliminated or the function may even be invoked
    more times than it is present in the query. If your function is not deterministic, call
    `asNondeterministic` on the user defined function. E.g.:

    >>> from pyspark.sql.types import IntegerType
    >>> import random
    >>> random_udf = udf(lambda: int(random.random() * 100), IntegerType()).asNondeterministic()

    The user-defined functions do not support conditional expressions or short circuiting
    in boolean expressions and it ends up with being executed all internally. If the functions
    can fail on special rows, the workaround is to incorporate the condition into the functions.

    The user-defined functions do not take keyword arguments on the calling side.
    """

    # The following table shows most of Python data and SQL type conversions in normal UDFs that
    # are not yet visible to the user. Some of behaviors are buggy and might be changed in the near
    # future. The table might have to be eventually documented externally.
    # Please see SPARK-28131's PR to see the codes in order to generate the table below.
    #
    # +-----------------------------+--------------+----------+------+---------------+--------------------+-----------------------------+----------+----------------------+---------+--------------------+----------------------------+------------+--------------+------------------+----------------------+  # noqa
    # |SQL Type \ Python Value(Type)|None(NoneType)|True(bool)|1(int)|         a(str)|    1970-01-01(date)|1970-01-01 00:00:00(datetime)|1.0(float)|array('i', [1])(array)|[1](list)|         (1,)(tuple)|bytearray(b'ABC')(bytearray)|  1(Decimal)|{'a': 1}(dict)|Row(kwargs=1)(Row)|Row(namedtuple=1)(Row)|  # noqa
    # +-----------------------------+--------------+----------+------+---------------+--------------------+-----------------------------+----------+----------------------+---------+--------------------+----------------------------+------------+--------------+------------------+----------------------+  # noqa
    # |                      boolean|          None|      True|  None|           None|                None|                         None|      None|                  None|     None|                None|                        None|        None|          None|                 X|                     X|  # noqa
    # |                      tinyint|          None|      None|     1|           None|                None|                         None|      None|                  None|     None|                None|                        None|        None|          None|                 X|                     X|  # noqa
    # |                     smallint|          None|      None|     1|           None|                None|                         None|      None|                  None|     None|                None|                        None|        None|          None|                 X|                     X|  # noqa
    # |                          int|          None|      None|     1|           None|                None|                         None|      None|                  None|     None|                None|                        None|        None|          None|                 X|                     X|  # noqa
    # |                       bigint|          None|      None|     1|           None|                None|                         None|      None|                  None|     None|                None|                        None|        None|          None|                 X|                     X|  # noqa
    # |                       string|          None|    'true'|   '1'|            'a'|'java.util.Gregor...|         'java.util.Gregor...|     '1.0'|         '[I@66cbb73a'|    '[1]'|'[Ljava.lang.Obje...|               '[B@5a51eb1a'|         '1'|       '{a=1}'|                 X|                     X|  # noqa
    # |                         date|          None|         X|     X|              X|datetime.date(197...|         datetime.date(197...|         X|                     X|        X|                   X|                           X|           X|             X|                 X|                     X|  # noqa
    # |                    timestamp|          None|         X|     X|              X|                   X|         datetime.datetime...|         X|                     X|        X|                   X|                           X|           X|             X|                 X|                     X|  # noqa
    # |                        float|          None|      None|  None|           None|                None|                         None|       1.0|                  None|     None|                None|                        None|        None|          None|                 X|                     X|  # noqa
    # |                       double|          None|      None|  None|           None|                None|                         None|       1.0|                  None|     None|                None|                        None|        None|          None|                 X|                     X|  # noqa
    # |                   array<int>|          None|      None|  None|           None|                None|                         None|      None|                   [1]|      [1]|                 [1]|                [65, 66, 67]|        None|          None|                 X|                     X|  # noqa
    # |                       binary|          None|      None|  None|bytearray(b'a')|                None|                         None|      None|                  None|     None|                None|           bytearray(b'ABC')|        None|          None|                 X|                     X|  # noqa
    # |                decimal(10,0)|          None|      None|  None|           None|                None|                         None|      None|                  None|     None|                None|                        None|Decimal('1')|          None|                 X|                     X|  # noqa
    # |              map<string,int>|          None|      None|  None|           None|                None|                         None|      None|                  None|     None|                None|                        None|        None|      {'a': 1}|                 X|                     X|  # noqa
    # |               struct<_1:int>|          None|         X|     X|              X|                   X|                            X|         X|                     X|Row(_1=1)|           Row(_1=1)|                           X|           X|  Row(_1=None)|         Row(_1=1)|             Row(_1=1)|  # noqa
    # +-----------------------------+--------------+----------+------+---------------+--------------------+-----------------------------+----------+----------------------+---------+--------------------+----------------------------+------------+--------------+------------------+----------------------+  # noqa
    #
    # Note: DDL formatted string is used for 'SQL Type' for simplicity. This string can be
    #       used in `returnType`.
    # Note: The values inside of the table are generated by `repr`.
    # Note: 'X' means it throws an exception during the conversion.
    # Note: Python 3.7.3 is used.

    # decorator @udf, @udf(), @udf(dataType())
    if f is None or isinstance(f, (str, DataType)):
        # If DataType has been passed as a positional argument
        # for decorator use it as a returnType
        return_type = f or returnType
        return functools.partial(
            _create_udf, returnType=return_type, evalType=PythonEvalType.SQL_BATCHED_UDF
        )
    else:
        return _create_udf(f=f, returnType=returnType, evalType=PythonEvalType.SQL_BATCHED_UDF)


def _test() -> None:
    import doctest
    from pyspark.sql import SparkSession
    import pyspark.sql.functions

    globs = pyspark.sql.functions.__dict__.copy()
    spark = SparkSession.builder.master("local[4]").appName("sql.functions tests").getOrCreate()
    sc = spark.sparkContext
    globs["sc"] = sc
    globs["spark"] = spark
    (failure_count, test_count) = doctest.testmod(
        pyspark.sql.functions,
        globs=globs,
        optionflags=doctest.ELLIPSIS | doctest.NORMALIZE_WHITESPACE,
    )
    spark.stop()
    if failure_count:
        sys.exit(-1)


if __name__ == "__main__":
    _test()<|MERGE_RESOLUTION|>--- conflicted
+++ resolved
@@ -7750,35 +7750,49 @@
 
 
 @try_remote_functions
-<<<<<<< HEAD
+def array_compact(col: "ColumnOrName") -> Column:
+    """
+    Collection function: removes null values from the array.
+
+    .. versionadded:: 3.4.0
+
+    Parameters
+    ----------
+    col : :class:`~pyspark.sql.Column` or str
+        name of column or expression
+
+    Returns
+    -------
+    :class:`~pyspark.sql.Column`
+        an array by exluding the null values.
+
+    Examples
+    --------
+    >>> df = spark.createDataFrame([([1, None, 2, 3],), ([4, 5, None, 4],)], ['data'])
+    >>> df.select(array_compact(df.data)).collect()
+    [Row(array_compact(data)=[1, 2, 3]), Row(array_compact(data)=[4, 5, 4])]
+    """
+    return _invoke_function_over_columns("array_compact", col)
+
+
+@try_remote_functions
 def array_append(col1: "ColumnOrName", col2: "ColumnOrName") -> Column:
     """
     Collection function: returns an array of the elements in col1 along
     with the added element in col2 at the last of the array.
-=======
-def array_compact(col: "ColumnOrName") -> Column:
-    """
-    Collection function: removes null values from the array.
->>>>>>> 11346e09
 
     .. versionadded:: 3.4.0
 
     Parameters
     ----------
-<<<<<<< HEAD
     col1 : :class:`~pyspark.sql.Column` or str
         name of column containing array
     col2 : :class:`~pyspark.sql.Column` or str
         name of column containing element
-=======
-    col : :class:`~pyspark.sql.Column` or str
-        name of column or expression
->>>>>>> 11346e09
-
-    Returns
-    -------
-    :class:`~pyspark.sql.Column`
-<<<<<<< HEAD
+
+    Returns
+    -------
+    :class:`~pyspark.sql.Column`
         an array of values from first array along with the element.
 
     Examples
@@ -7789,17 +7803,6 @@
     [Row(array_append(c1, c2)=['b', 'a', 'c', 'c'])]
     """
     return _invoke_function_over_columns("array_append", col1, col2)
-=======
-        an array by exluding the null values.
-
-    Examples
-    --------
-    >>> df = spark.createDataFrame([([1, None, 2, 3],), ([4, 5, None, 4],)], ['data'])
-    >>> df.select(array_compact(df.data)).collect()
-    [Row(array_compact(data)=[1, 2, 3]), Row(array_compact(data)=[4, 5, 4])]
-    """
-    return _invoke_function_over_columns("array_compact", col)
->>>>>>> 11346e09
 
 
 @try_remote_functions
