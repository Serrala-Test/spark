#
# Licensed to the Apache Software Foundation (ASF) under one or more
# contributor license agreements.  See the NOTICE file distributed with
# this work for additional information regarding copyright ownership.
# The ASF licenses this file to You under the Apache License, Version 2.0
# (the "License"); you may not use this file except in compliance with
# the License.  You may obtain a copy of the License at
#
#    http://www.apache.org/licenses/LICENSE-2.0
#
# Unless required by applicable law or agreed to in writing, software
# distributed under the License is distributed on an "AS IS" BASIS,
# WITHOUT WARRANTIES OR CONDITIONS OF ANY KIND, either express or implied.
# See the License for the specific language governing permissions and
# limitations under the License.
#

import json
from typing import Any, Dict, List, Optional

from py4j.java_gateway import JavaObject, java_import

from pyspark.errors import StreamingQueryException, PySparkValueError
from pyspark.errors.exceptions.captured import (
    StreamingQueryException as CapturedStreamingQueryException,
)
from pyspark.sql.streaming.listener import StreamingQueryListener

__all__ = ["StreamingQuery", "StreamingQueryManager"]


class StreamingQuery:
    """
    A handle to a query that is executing continuously in the background as new data arrives.
    All these methods are thread-safe.

    .. versionadded:: 2.0.0

    .. versionchanged:: 3.5.0
        Supports Spark Connect.

    Notes
    -----
    This API is evolving.
    """

    def __init__(self, jsq: JavaObject) -> None:
        self._jsq = jsq

    @property
    def id(self) -> str:
        """
        Returns the unique id of this query that persists across restarts from checkpoint data.
        That is, this id is generated when a query is started for the first time, and
        will be the same every time it is restarted from checkpoint data.
        There can only be one query with the same id active in a Spark cluster.
        Also see, `runId`.

        .. versionadded:: 2.0.0

        Returns
        -------
        str
            The unique id of query that persists across restarts from checkpoint data.

        Examples
        --------
        >>> sdf = spark.readStream.format("rate").load()
        >>> sq = sdf.writeStream.format('memory').queryName('this_query').start()

        Get the unique id of this query that persists across restarts from checkpoint data

        >>> sq.id
        '...'

        >>> sq.stop()
        """
        return self._jsq.id().toString()

    @property
    def runId(self) -> str:
        """
        Returns the unique id of this query that does not persist across restarts. That is, every
        query that is started (or restarted from checkpoint) will have a different runId.

        .. versionadded:: 2.1.0

        Returns
        -------
        str
            The unique id of query that does not persist across restarts.

        Examples
        --------
        >>> sdf = spark.readStream.format("rate").load()
        >>> sq = sdf.writeStream.format('memory').queryName('this_query').start()

        Get the unique id of this query that does not persist across restarts

        >>> sq.runId
        '...'

        >>> sq.stop()
        """
        return self._jsq.runId().toString()

    @property
    def name(self) -> str:
        """
        Returns the user-specified name of the query, or null if not specified.
        This name can be specified in the `org.apache.spark.sql.streaming.DataStreamWriter`
        as `dataframe.writeStream.queryName("query").start()`.
        This name, if set, must be unique across all active queries.

        .. versionadded:: 2.0.0

        Returns
        -------
        str
            The user-specified name of the query, or null if not specified.

        Examples
        --------
        >>> sdf = spark.readStream.format("rate").load()
        >>> sq = sdf.writeStream.format('memory').queryName('this_query').start()

        Get the user-specified name of the query, or null if not specified.

        >>> sq.name
        'this_query'

        >>> sq.stop()
        """
        return self._jsq.name()

    @property
    def isActive(self) -> bool:
        """
        Whether this streaming query is currently active or not.

        .. versionadded:: 2.0.0

        Returns
        -------
        bool
            The result whether specified streaming query is currently active or not.

        Examples
        --------
        >>> sdf = spark.readStream.format("rate").load()
        >>> sq = sdf.writeStream.format('memory').queryName('this_query').start()
        >>> sq.isActive
        True

        >>> sq.stop()
        """
        return self._jsq.isActive()

    def awaitTermination(self, timeout: Optional[int] = None) -> Optional[bool]:
        """
        Waits for the termination of `this` query, either by :func:`query.stop()` or by an
        exception. If the query has terminated with an exception, then the exception will be thrown.
        If `timeout` is set, it returns whether the query has terminated or not within the
        `timeout` seconds.

        If the query has terminated, then all subsequent calls to this method will either return
        immediately (if the query was terminated by :func:`stop()`), or throw the exception
        immediately (if the query has terminated with exception).

        throws :class:`StreamingQueryException`, if `this` query has terminated with an exception

        .. versionadded:: 2.0.0

        Parameters
        ----------
        timeout : int, optional
            default ``None``. The waiting time for specified streaming query to terminate.

        Returns
        -------
        bool, optional
            The result whether specified streaming query has terminated or not within the `timeout`
            seconds if `timeout` is set. The :class:`StreamingQueryException` will be thrown if the
            query has terminated with an exception.

        Examples
        --------
        >>> sdf = spark.readStream.format("rate").load()
        >>> sq = sdf.writeStream.format('memory').queryName('query_awaitTermination').start()

        Return whether the query has terminated or not within 5 seconds

        >>> sq.awaitTermination(5)
        False

        >>> sq.stop()
        """
        if timeout is not None:
<<<<<<< HEAD
            if not isinstance(timeout, (int, float)) or timeout < 0:
                raise PySparkValueError(
                    error_class="VALUE_NOT_POSITIVE",
                    message_parameters={"arg_name": "timeout", "arg_value": type(timeout).__name__},
                )
=======
            if not isinstance(timeout, (int, float)) or timeout <= 0:
                raise ValueError("timeout must be a positive integer or float. Got %s" % timeout)
>>>>>>> f29502ac
            return self._jsq.awaitTermination(int(timeout * 1000))
        else:
            return self._jsq.awaitTermination()

    @property
    def status(self) -> Dict[str, Any]:
        """
        Returns the current status of the query.

        .. versionadded:: 2.1.0

        Returns
        -------
        dict
            The current status of the specified query.

        Examples
        --------
        >>> sdf = spark.readStream.format("rate").load()
        >>> sq = sdf.writeStream.format('memory').queryName('this_query').start()

        Get the current status of the query

        >>> sq.status
        {'message': '...', 'isDataAvailable': ..., 'isTriggerActive': ...}

        >>> sq.stop()
        """
        return json.loads(self._jsq.status().json())

    @property
    def recentProgress(self) -> List[Dict[str, Any]]:
        """
        Returns an array of the most recent [[StreamingQueryProgress]] updates for this query.
        The number of progress updates retained for each stream is configured by Spark session
        configuration `spark.sql.streaming.numRecentProgressUpdates`.

        .. versionadded:: 2.1.0

        Returns
        -------
        list
            List of dict which is the most recent :class:`StreamingQueryProgress` updates
            for this query.

        Examples
        --------
        >>> sdf = spark.readStream.format("rate").load()
        >>> sq = sdf.writeStream.format('memory').queryName('this_query').start()

        Get an array of the most recent query progress updates for this query

        >>> sq.recentProgress
        [...]

        >>> sq.stop()
        """
        return [json.loads(p.json()) for p in self._jsq.recentProgress()]

    @property
    def lastProgress(self) -> Optional[Dict[str, Any]]:
        """
        Returns the most recent :class:`StreamingQueryProgress` update of this streaming query or
        None if there were no progress updates

        .. versionadded:: 2.1.0

        Returns
        -------
        dict, optional
            The most recent :class:`StreamingQueryProgress` update of this streaming query or
            None if there were no progress updates.

        Examples
        --------
        >>> sdf = spark.readStream.format("rate").load()
        >>> sq = sdf.writeStream.format('memory').queryName('this_query').start()

        Get the most recent query progress updates for this query

        >>> sq.lastProgress
        >>> sq.stop()
        """
        lastProgress = self._jsq.lastProgress()
        if lastProgress:
            return json.loads(lastProgress.json())
        else:
            return None

    def processAllAvailable(self) -> None:
        """
        Blocks until all available data in the source has been processed and committed to the
        sink. This method is intended for testing.

        .. versionadded:: 2.0.0

        Notes
        -----
        In the case of continually arriving data, this method may block forever.
        Additionally, this method is only guaranteed to block until data that has been
        synchronously appended data to a stream source prior to invocation.
        (i.e. `getOffset` must immediately reflect the addition).

        Examples
        --------
        >>> sdf = spark.readStream.format("rate").load()
        >>> sq = sdf.writeStream.format('memory').queryName('this_query').start()

        Blocks query until all available data in the source
        has been processed and committed to the sink

        >>> sq.processAllAvailable
        <bound method StreamingQuery.processAllAvailable ...>

        >>> sq.stop()
        """
        return self._jsq.processAllAvailable()

    def stop(self) -> None:
        """
        Stop this streaming query.

        .. versionadded:: 2.0.0

        Examples
        --------
        >>> sdf = spark.readStream.format("rate").load()
        >>> sq = sdf.writeStream.format('memory').queryName('this_query').start()
        >>> sq.isActive
        True

        Stop streaming query

        >>> sq.stop()

        >>> sq.isActive
        False
        """
        self._jsq.stop()

    def explain(self, extended: bool = False) -> None:
        """
        Prints the (logical and physical) plans to the console for debugging purpose.

        .. versionadded:: 2.1.0

        Parameters
        ----------
        extended : bool, optional
            default ``False``. If ``False``, prints only the physical plan.

        Examples
        --------
        >>> sdf = spark.readStream.format("rate").load()
        >>> sdf.printSchema()
        root
          |-- timestamp: timestamp (nullable = true)
          |-- value: long (nullable = true)

        >>> sq = sdf.writeStream.format('memory').queryName('query_explain').start()
        >>> sq.processAllAvailable() # Wait a bit to generate the runtime plans.

        Explain the runtime plans

        >>> sq.explain()
        == Physical Plan ==
        ...
        >>> sq.explain(True)
        == Parsed Logical Plan ==
        ...
        == Analyzed Logical Plan ==
        ...
        == Optimized Logical Plan ==
        ...
        == Physical Plan ==
        ...
        >>> sq.stop()
        """
        # Cannot call `_jsq.explain(...)` because it will print in the JVM process.
        # We should print it in the Python process.
        print(self._jsq.explainInternal(extended))

    def exception(self) -> Optional[StreamingQueryException]:
        """
        .. versionadded:: 2.1.0

        Returns
        -------
        :class:`StreamingQueryException`
            the StreamingQueryException if the query was terminated by an exception, or None.
        """
        if self._jsq.exception().isDefined():
            je = self._jsq.exception().get()
            msg = je.toString().split(": ", 1)[1]  # Drop the Java StreamingQueryException type info
            stackTrace = "\n\t at ".join(map(lambda x: x.toString(), je.getStackTrace()))
            return CapturedStreamingQueryException(msg, stackTrace, je.getCause())
        else:
            return None


class StreamingQueryManager:
    """A class to manage all the :class:`StreamingQuery` StreamingQueries active.

    .. versionadded:: 2.0.0

    Notes
    -----
    This API is evolving.
    """

    def __init__(self, jsqm: JavaObject) -> None:
        self._jsqm = jsqm

    @property
    def active(self) -> List[StreamingQuery]:
        """
        Returns a list of active queries associated with this SparkSession

        .. versionadded:: 2.0.0

        Returns
        -------
        list
            The active queries associated with this :class:`SparkSession`.

        Examples
        --------
        >>> sdf = spark.readStream.format("rate").load()
        >>> sdf.printSchema()
        root
          |-- timestamp: timestamp (nullable = true)
          |-- value: long (nullable = true)

        >>> sq = sdf.writeStream.format('memory').queryName('this_query').start()
        >>> sqm = spark.streams

        Get the list of active streaming queries

        >>> [q.name for q in sqm.active]
        ['this_query']
        >>> sq.stop()
        """
        return [StreamingQuery(jsq) for jsq in self._jsqm.active()]

    def get(self, id: str) -> StreamingQuery:
        """
        Returns an active query from this :class:`SparkSession`.

        .. versionadded:: 2.0.0

        Parameters
        ----------
        id : str
            The unique id of specified query.

        Returns
        -------
        :class:`StreamingQuery`
            An active query with `id` from this SparkSession.

        Notes
        -----
        Exception will be thrown if an active query with this id does not exist.

        Examples
        --------
        >>> sdf = spark.readStream.format("rate").load()
        >>> sdf.printSchema()
        root
          |-- timestamp: timestamp (nullable = true)
          |-- value: long (nullable = true)

        >>> sq = sdf.writeStream.format('memory').queryName('this_query').start()
        >>> sq.name
        'this_query'

        Get an active query by id

        >>> sq = spark.streams.get(sq.id)
        >>> sq.isActive
        True
        >>> sq.stop()
        """
        return StreamingQuery(self._jsqm.get(id))

    def awaitAnyTermination(self, timeout: Optional[int] = None) -> Optional[bool]:
        """
        Wait until any of the queries on the associated SparkSession has terminated since the
        creation of the context, or since :func:`resetTerminated()` was called. If any query was
        terminated with an exception, then the exception will be thrown.
        If `timeout` is set, it returns whether the query has terminated or not within the
        `timeout` seconds.

        If a query has terminated, then subsequent calls to :func:`awaitAnyTermination()` will
        either return immediately (if the query was terminated by :func:`query.stop()`),
        or throw the exception immediately (if the query was terminated with exception). Use
        :func:`resetTerminated()` to clear past terminations and wait for new terminations.

        In the case where multiple queries have terminated since :func:`resetTermination()`
        was called, if any query has terminated with exception, then :func:`awaitAnyTermination()`
        will throw any of the exception. For correctly documenting exceptions across multiple
        queries, users need to stop all of them after any of them terminates with exception, and
        then check the `query.exception()` for each query.

        throws :class:`StreamingQueryException`, if `this` query has terminated with an exception

        .. versionadded:: 2.0.0

        Parameters
        ----------
        timeout : int, optional
            default ``None``. The waiting time for any streaming query to terminate.

        Returns
        -------
        bool, optional
            The result whether any streaming query has terminated or not within the `timeout`
            seconds if `timeout` is set. The :class:`StreamingQueryException` will be thrown if any
            query has terminated with an exception.

        Examples
        --------
        >>> sdf = spark.readStream.format("rate").load()
        >>> sq = sdf.writeStream.format('memory').queryName('this_query').start()

        Return whether any of the query on the associated SparkSession
        has terminated or not within 5 seconds

        >>> spark.streams.awaitAnyTermination(5)
        True
        >>> sq.stop()
        """
        if timeout is not None:
            if not isinstance(timeout, (int, float)) or timeout < 0:
                raise PySparkValueError(
                    error_class="VALUE_NOT_POSITIVE",
                    message_parameters={"arg_name": "timeout", "arg_value": type(timeout).__name__},
                )
            return self._jsqm.awaitAnyTermination(int(timeout * 1000))
        else:
            return self._jsqm.awaitAnyTermination()

    def resetTerminated(self) -> None:
        """
        Forget about past terminated queries so that :func:`awaitAnyTermination()` can be used
        again to wait for new terminations.

        .. versionadded:: 2.0.0

        Examples
        --------
        >>> spark.streams.resetTerminated()
        """
        self._jsqm.resetTerminated()

    def addListener(self, listener: StreamingQueryListener) -> None:
        """
        Register a :class:`StreamingQueryListener` to receive up-calls for life cycle events of
        :class:`~pyspark.sql.streaming.StreamingQuery`.

        .. versionadded:: 3.4.0

        Parameters
        ----------
        listener : :class:`StreamingQueryListener`
            A :class:`StreamingQueryListener` to receive up-calls for life cycle events of
            :class:`~pyspark.sql.streaming.StreamingQuery`.

        Examples
        --------
        >>> from pyspark.sql.streaming import StreamingQueryListener
        >>> class TestListener(StreamingQueryListener):
        ...     def onQueryStarted(self, event):
        ...         pass
        ...
        ...     def onQueryProgress(self, event):
        ...         pass
        ...
        ...     def onQueryIdle(self, event):
        ...         pass
        ...
        ...     def onQueryTerminated(self, event):
        ...         pass
        >>> test_listener = TestListener()

        Register streaming query listener

        >>> spark.streams.addListener(test_listener)

        Deregister streaming query listener

        >>> spark.streams.removeListener(test_listener)
        """
        from pyspark import SparkContext
        from pyspark.java_gateway import ensure_callback_server_started

        gw = SparkContext._gateway
        assert gw is not None
        java_import(gw.jvm, "org.apache.spark.sql.streaming.*")
        ensure_callback_server_started(gw)

        self._jsqm.addListener(listener._jlistener)

    def removeListener(self, listener: StreamingQueryListener) -> None:
        """
        Deregister a :class:`StreamingQueryListener`.

        .. versionadded:: 3.4.0

        Parameters
        ----------
        listener : :class:`StreamingQueryListener`
            A :class:`StreamingQueryListener` to receive up-calls for life cycle events of
            :class:`~pyspark.sql.streaming.StreamingQuery`.

        Examples
        --------
        >>> from pyspark.sql.streaming import StreamingQueryListener
        >>> class TestListener(StreamingQueryListener):
        ...     def onQueryStarted(self, event):
        ...         pass
        ...
        ...     def onQueryProgress(self, event):
        ...         pass
        ...
        ...     def onQueryIdle(self, event):
        ...         pass
        ...
        ...     def onQueryTerminated(self, event):
        ...         pass
        >>> test_listener = TestListener()

        Register streaming query listener

        >>> spark.streams.addListener(test_listener)

        Deregister streaming query listener

        >>> spark.streams.removeListener(test_listener)
        """
        self._jsqm.removeListener(listener._jlistener)


def _test() -> None:
    import doctest
    import os
    import sys
    from pyspark.sql import SparkSession
    import pyspark.sql.streaming.query
    from py4j.protocol import Py4JError

    os.chdir(os.environ["SPARK_HOME"])

    globs = pyspark.sql.streaming.query.__dict__.copy()
    try:
        spark = SparkSession._getActiveSessionOrCreate()
    except Py4JError:  # noqa: F821
        spark = SparkSession(sc)  # type: ignore[name-defined] # noqa: F821

    globs["spark"] = spark

    (failure_count, test_count) = doctest.testmod(
        pyspark.sql.streaming.query,
        globs=globs,
        optionflags=doctest.ELLIPSIS | doctest.NORMALIZE_WHITESPACE | doctest.REPORT_NDIFF,
    )
    globs["spark"].stop()

    if failure_count:
        sys.exit(-1)


if __name__ == "__main__":
    _test()<|MERGE_RESOLUTION|>--- conflicted
+++ resolved
@@ -196,16 +196,11 @@
         >>> sq.stop()
         """
         if timeout is not None:
-<<<<<<< HEAD
-            if not isinstance(timeout, (int, float)) or timeout < 0:
+            if not isinstance(timeout, (int, float)) or timeout <= 0:
                 raise PySparkValueError(
                     error_class="VALUE_NOT_POSITIVE",
                     message_parameters={"arg_name": "timeout", "arg_value": type(timeout).__name__},
                 )
-=======
-            if not isinstance(timeout, (int, float)) or timeout <= 0:
-                raise ValueError("timeout must be a positive integer or float. Got %s" % timeout)
->>>>>>> f29502ac
             return self._jsq.awaitTermination(int(timeout * 1000))
         else:
             return self._jsq.awaitTermination()
