--- conflicted
+++ resolved
@@ -937,7 +937,6 @@
                 a = array.array(t)
                 self.spark.createDataFrame([Row(myarray=a)]).collect()
 
-<<<<<<< HEAD
     def test_repr(self):
         instances = [
             NullType(),
@@ -960,7 +959,7 @@
         ]
         for instance in instances:
             self.assertEqual(eval(repr(instance)), instance)
-=======
+
     def test_daytime_interval_type_constructor(self):
         # SPARK-37277: Test constructors in day time interval.
         self.assertEqual(DayTimeIntervalType().simpleString(), "interval day to second")
@@ -1028,7 +1027,6 @@
 
         for n, (a, e) in enumerate(zip(actual, expected)):
             self.assertEqual(a, e, "%s does not match with %s" % (exprs[n], expected[n]))
->>>>>>> d1cf8ffe
 
 
 class DataTypeTests(unittest.TestCase):
