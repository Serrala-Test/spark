#
# Licensed to the Apache Software Foundation (ASF) under one or more
# contributor license agreements.  See the NOTICE file distributed with
# this work for additional information regarding copyright ownership.
# The ASF licenses this file to You under the Apache License, Version 2.0
# (the "License"); you may not use this file except in compliance with
# the License.  You may obtain a copy of the License at
#
#    http://www.apache.org/licenses/LICENSE-2.0
#
# Unless required by applicable law or agreed to in writing, software
# distributed under the License is distributed on an "AS IS" BASIS,
# WITHOUT WARRANTIES OR CONDITIONS OF ANY KIND, either express or implied.
# See the License for the specific language governing permissions and
# limitations under the License.
#

import unittest

from pyspark.sql.connect.types import UnparsedDataType
from pyspark.sql.functions import pandas_udf, PandasUDFType
from pyspark.sql.tests.pandas.test_pandas_udf import PandasUDFTestsMixin
from pyspark.testing.connectutils import ReusedConnectTestCase


class PandasUDFParityTests(PandasUDFTestsMixin, ReusedConnectTestCase):
    @unittest.skip(
        "Spark Connect does not support sc._jvm.org.apache.log4j but the test depends on it."
    )
    def test_udf_wrong_arg(self):
        super().test_udf_wrong_arg()

    @unittest.skip("Spark Connect does not support spark.conf but the test depends on it.")
    def test_pandas_udf_timestamp_ntz(self):
        super().test_pandas_udf_timestamp_ntz()

<<<<<<< HEAD
    @unittest.skip("Spark Connect does not support spark.conf but the test depends on it.")
    def test_pandas_udf_detect_unsafe_type_conversion(self):
        super().test_pandas_udf_detect_unsafe_type_conversion()

    @unittest.skip("Spark Connect does not support spark.conf but the test depends on it.")
    def test_pandas_udf_arrow_overflow(self):
        super().test_pandas_udf_arrow_overflow()

    def test_pandas_udf_decorator_with_return_type_string(self):
        @pandas_udf("v double", PandasUDFType.GROUPED_MAP)
        def foo(x):
            return x
=======
    # TODO(SPARK-42247): standardize `returnType` attribute of UDF
    @unittest.skip("Fails in Spark Connect, should enable.")
    def test_pandas_udf_decorator(self):
        super().test_pandas_udf_decorator()
>>>>>>> e911c5ef

        self.assertEqual(foo.returnType, UnparsedDataType("v double"))
        self.assertEqual(foo.evalType, PandasUDFType.GROUPED_MAP)

        @pandas_udf(returnType="double", functionType=PandasUDFType.SCALAR)
        def foo(x):
            return x

        self.assertEqual(foo.returnType, UnparsedDataType("double"))
        self.assertEqual(foo.evalType, PandasUDFType.SCALAR)

    def test_pandas_udf_basic_with_return_type_string(self):
        udf = pandas_udf(lambda x: x, "double", PandasUDFType.SCALAR)
        self.assertEqual(udf.returnType, UnparsedDataType("double"))
        self.assertEqual(udf.evalType, PandasUDFType.SCALAR)

        udf = pandas_udf(lambda x: x, "v double", PandasUDFType.GROUPED_MAP)
        self.assertEqual(udf.returnType, UnparsedDataType("v double"))
        self.assertEqual(udf.evalType, PandasUDFType.GROUPED_MAP)

        udf = pandas_udf(lambda x: x, "v double", functionType=PandasUDFType.GROUPED_MAP)
        self.assertEqual(udf.returnType, UnparsedDataType("v double"))
        self.assertEqual(udf.evalType, PandasUDFType.GROUPED_MAP)

        udf = pandas_udf(lambda x: x, returnType="v double", functionType=PandasUDFType.GROUPED_MAP)
        self.assertEqual(udf.returnType, UnparsedDataType("v double"))
        self.assertEqual(udf.evalType, PandasUDFType.GROUPED_MAP)

    # TODO(SPARK-42340): implement GroupedData.applyInPandas
    @unittest.skip("Fails in Spark Connect, should enable.")
    def test_stopiteration_in_grouped_map(self):
        super().test_stopiteration_in_grouped_map()


if __name__ == "__main__":
    import unittest
    from pyspark.sql.tests.connect.test_parity_pandas_udf import *  # noqa: F401

    try:
        import xmlrunner  # type: ignore[import]

        testRunner = xmlrunner.XMLTestRunner(output="target/test-reports", verbosity=2)
    except ImportError:
        testRunner = None
    unittest.main(testRunner=testRunner, verbosity=2)<|MERGE_RESOLUTION|>--- conflicted
+++ resolved
@@ -34,25 +34,10 @@
     def test_pandas_udf_timestamp_ntz(self):
         super().test_pandas_udf_timestamp_ntz()
 
-<<<<<<< HEAD
-    @unittest.skip("Spark Connect does not support spark.conf but the test depends on it.")
-    def test_pandas_udf_detect_unsafe_type_conversion(self):
-        super().test_pandas_udf_detect_unsafe_type_conversion()
-
-    @unittest.skip("Spark Connect does not support spark.conf but the test depends on it.")
-    def test_pandas_udf_arrow_overflow(self):
-        super().test_pandas_udf_arrow_overflow()
-
     def test_pandas_udf_decorator_with_return_type_string(self):
         @pandas_udf("v double", PandasUDFType.GROUPED_MAP)
         def foo(x):
             return x
-=======
-    # TODO(SPARK-42247): standardize `returnType` attribute of UDF
-    @unittest.skip("Fails in Spark Connect, should enable.")
-    def test_pandas_udf_decorator(self):
-        super().test_pandas_udf_decorator()
->>>>>>> e911c5ef
 
         self.assertEqual(foo.returnType, UnparsedDataType("v double"))
         self.assertEqual(foo.evalType, PandasUDFType.GROUPED_MAP)
