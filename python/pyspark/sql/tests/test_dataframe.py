#
# Licensed to the Apache Software Foundation (ASF) under one or more
# contributor license agreements.  See the NOTICE file distributed with
# this work for additional information regarding copyright ownership.
# The ASF licenses this file to You under the Apache License, Version 2.0
# (the "License"); you may not use this file except in compliance with
# the License.  You may obtain a copy of the License at
#
#    http://www.apache.org/licenses/LICENSE-2.0
#
# Unless required by applicable law or agreed to in writing, software
# distributed under the License is distributed on an "AS IS" BASIS,
# WITHOUT WARRANTIES OR CONDITIONS OF ANY KIND, either express or implied.
# See the License for the specific language governing permissions and
# limitations under the License.
#

from decimal import Decimal
import os
import pydoc
import shutil
import tempfile
import time
import unittest
from typing import cast

from pyspark.sql import SparkSession, Row
from pyspark.sql.functions import col, lit, count, sum, mean
from pyspark.sql.types import (
    StringType,
    IntegerType,
    DoubleType,
    StructType,
    StructField,
    BooleanType,
    DateType,
    TimestampType,
    TimestampNTZType,
    FloatType,
    DayTimeIntervalType,
)
from pyspark.sql.utils import AnalysisException, IllegalArgumentException
from pyspark.testing.sqlutils import (
    ReusedSQLTestCase,
    SQLTestUtils,
    have_pyarrow,
    have_pandas,
    pandas_requirement_message,
    pyarrow_requirement_message,
)
from pyspark.testing.utils import QuietTest


class DataFrameTests(ReusedSQLTestCase):
    def test_range(self):
        self.assertEqual(self.spark.range(1, 1).count(), 0)
        self.assertEqual(self.spark.range(1, 0, -1).count(), 1)
        self.assertEqual(self.spark.range(0, 1 << 40, 1 << 39).count(), 2)
        self.assertEqual(self.spark.range(-2).count(), 0)
        self.assertEqual(self.spark.range(3).count(), 3)

    def test_duplicated_column_names(self):
        df = self.spark.createDataFrame([(1, 2)], ["c", "c"])
        row = df.select("*").first()
        self.assertEqual(1, row[0])
        self.assertEqual(2, row[1])
        self.assertEqual("Row(c=1, c=2)", str(row))
        # Cannot access columns
        self.assertRaises(AnalysisException, lambda: df.select(df[0]).first())
        self.assertRaises(AnalysisException, lambda: df.select(df.c).first())
        self.assertRaises(AnalysisException, lambda: df.select(df["c"]).first())

    def test_freqItems(self):
        vals = [Row(a=1, b=-2.0) if i % 2 == 0 else Row(a=i, b=i * 1.0) for i in range(100)]
        df = self.sc.parallelize(vals).toDF()
        items = df.stat.freqItems(("a", "b"), 0.4).collect()[0]
        self.assertTrue(1 in items[0])
        self.assertTrue(-2.0 in items[1])

    def test_help_command(self):
        # Regression test for SPARK-5464
        rdd = self.sc.parallelize(['{"foo":"bar"}', '{"foo":"baz"}'])
        df = self.spark.read.json(rdd)
        # render_doc() reproduces the help() exception without printing output
        pydoc.render_doc(df)
        pydoc.render_doc(df.foo)
        pydoc.render_doc(df.take(1))

    def test_drop_duplicates(self):
        # SPARK-36034 test that drop duplicates throws a type error when in correct type provided
        df = self.spark.createDataFrame([("Alice", 50), ("Alice", 60)], ["name", "age"])

        # shouldn't drop a non-null row
        self.assertEqual(df.dropDuplicates().count(), 2)

        self.assertEqual(df.dropDuplicates(["name"]).count(), 1)

        self.assertEqual(df.dropDuplicates(["name", "age"]).count(), 2)

        type_error_msg = "Parameter 'subset' must be a list of columns"
        with self.assertRaisesRegex(TypeError, type_error_msg):
            df.dropDuplicates("name")

    def test_dropna(self):
        schema = StructType(
            [
                StructField("name", StringType(), True),
                StructField("age", IntegerType(), True),
                StructField("height", DoubleType(), True),
            ]
        )

        # shouldn't drop a non-null row
        self.assertEqual(
            self.spark.createDataFrame([("Alice", 50, 80.1)], schema).dropna().count(), 1
        )

        # dropping rows with a single null value
        self.assertEqual(
            self.spark.createDataFrame([("Alice", None, 80.1)], schema).dropna().count(), 0
        )
        self.assertEqual(
            self.spark.createDataFrame([("Alice", None, 80.1)], schema).dropna(how="any").count(), 0
        )

        # if how = 'all', only drop rows if all values are null
        self.assertEqual(
            self.spark.createDataFrame([("Alice", None, 80.1)], schema).dropna(how="all").count(), 1
        )
        self.assertEqual(
            self.spark.createDataFrame([(None, None, None)], schema).dropna(how="all").count(), 0
        )

        # how and subset
        self.assertEqual(
            self.spark.createDataFrame([("Alice", 50, None)], schema)
            .dropna(how="any", subset=["name", "age"])
            .count(),
            1,
        )
        self.assertEqual(
            self.spark.createDataFrame([("Alice", None, None)], schema)
            .dropna(how="any", subset=["name", "age"])
            .count(),
            0,
        )

        # threshold
        self.assertEqual(
            self.spark.createDataFrame([("Alice", None, 80.1)], schema).dropna(thresh=2).count(), 1
        )
        self.assertEqual(
            self.spark.createDataFrame([("Alice", None, None)], schema).dropna(thresh=2).count(), 0
        )

        # threshold and subset
        self.assertEqual(
            self.spark.createDataFrame([("Alice", 50, None)], schema)
            .dropna(thresh=2, subset=["name", "age"])
            .count(),
            1,
        )
        self.assertEqual(
            self.spark.createDataFrame([("Alice", None, 180.9)], schema)
            .dropna(thresh=2, subset=["name", "age"])
            .count(),
            0,
        )

        # thresh should take precedence over how
        self.assertEqual(
            self.spark.createDataFrame([("Alice", 50, None)], schema)
            .dropna(how="any", thresh=2, subset=["name", "age"])
            .count(),
            1,
        )

    def test_fillna(self):
        schema = StructType(
            [
                StructField("name", StringType(), True),
                StructField("age", IntegerType(), True),
                StructField("height", DoubleType(), True),
                StructField("spy", BooleanType(), True),
            ]
        )

        # fillna shouldn't change non-null values
        row = self.spark.createDataFrame([("Alice", 10, 80.1, True)], schema).fillna(50).first()
        self.assertEqual(row.age, 10)

        # fillna with int
        row = self.spark.createDataFrame([("Alice", None, None, None)], schema).fillna(50).first()
        self.assertEqual(row.age, 50)
        self.assertEqual(row.height, 50.0)

        # fillna with double
        row = self.spark.createDataFrame([("Alice", None, None, None)], schema).fillna(50.1).first()
        self.assertEqual(row.age, 50)
        self.assertEqual(row.height, 50.1)

        # fillna with bool
        row = self.spark.createDataFrame([("Alice", None, None, None)], schema).fillna(True).first()
        self.assertEqual(row.age, None)
        self.assertEqual(row.spy, True)

        # fillna with string
        row = self.spark.createDataFrame([(None, None, None, None)], schema).fillna("hello").first()
        self.assertEqual(row.name, "hello")
        self.assertEqual(row.age, None)

        # fillna with subset specified for numeric cols
        row = (
            self.spark.createDataFrame([(None, None, None, None)], schema)
            .fillna(50, subset=["name", "age"])
            .first()
        )
        self.assertEqual(row.name, None)
        self.assertEqual(row.age, 50)
        self.assertEqual(row.height, None)
        self.assertEqual(row.spy, None)

        # fillna with subset specified for string cols
        row = (
            self.spark.createDataFrame([(None, None, None, None)], schema)
            .fillna("haha", subset=["name", "age"])
            .first()
        )
        self.assertEqual(row.name, "haha")
        self.assertEqual(row.age, None)
        self.assertEqual(row.height, None)
        self.assertEqual(row.spy, None)

        # fillna with subset specified for bool cols
        row = (
            self.spark.createDataFrame([(None, None, None, None)], schema)
            .fillna(True, subset=["name", "spy"])
            .first()
        )
        self.assertEqual(row.name, None)
        self.assertEqual(row.age, None)
        self.assertEqual(row.height, None)
        self.assertEqual(row.spy, True)

        # fillna with dictionary for boolean types
        row = self.spark.createDataFrame([Row(a=None), Row(a=True)]).fillna({"a": True}).first()
        self.assertEqual(row.a, True)

    def test_repartitionByRange_dataframe(self):
        schema = StructType(
            [
                StructField("name", StringType(), True),
                StructField("age", IntegerType(), True),
                StructField("height", DoubleType(), True),
            ]
        )

        df1 = self.spark.createDataFrame(
            [("Bob", 27, 66.0), ("Alice", 10, 10.0), ("Bob", 10, 66.0)], schema
        )
        df2 = self.spark.createDataFrame(
            [("Alice", 10, 10.0), ("Bob", 10, 66.0), ("Bob", 27, 66.0)], schema
        )

        # test repartitionByRange(numPartitions, *cols)
        df3 = df1.repartitionByRange(2, "name", "age")
        self.assertEqual(df3.rdd.getNumPartitions(), 2)
        self.assertEqual(df3.rdd.first(), df2.rdd.first())
        self.assertEqual(df3.rdd.take(3), df2.rdd.take(3))

        # test repartitionByRange(numPartitions, *cols)
        df4 = df1.repartitionByRange(3, "name", "age")
        self.assertEqual(df4.rdd.getNumPartitions(), 3)
        self.assertEqual(df4.rdd.first(), df2.rdd.first())
        self.assertEqual(df4.rdd.take(3), df2.rdd.take(3))

        # test repartitionByRange(*cols)
        df5 = df1.repartitionByRange(5, "name", "age")
        self.assertEqual(df5.rdd.first(), df2.rdd.first())
        self.assertEqual(df5.rdd.take(3), df2.rdd.take(3))

    def test_replace(self):
        schema = StructType(
            [
                StructField("name", StringType(), True),
                StructField("age", IntegerType(), True),
                StructField("height", DoubleType(), True),
            ]
        )

        # replace with int
        row = self.spark.createDataFrame([("Alice", 10, 10.0)], schema).replace(10, 20).first()
        self.assertEqual(row.age, 20)
        self.assertEqual(row.height, 20.0)

        # replace with double
        row = self.spark.createDataFrame([("Alice", 80, 80.0)], schema).replace(80.0, 82.1).first()
        self.assertEqual(row.age, 82)
        self.assertEqual(row.height, 82.1)

        # replace with string
        row = (
            self.spark.createDataFrame([("Alice", 10, 80.1)], schema)
            .replace("Alice", "Ann")
            .first()
        )
        self.assertEqual(row.name, "Ann")
        self.assertEqual(row.age, 10)

        # replace with subset specified by a string of a column name w/ actual change
        row = (
            self.spark.createDataFrame([("Alice", 10, 80.1)], schema)
            .replace(10, 20, subset="age")
            .first()
        )
        self.assertEqual(row.age, 20)

        # replace with subset specified by a string of a column name w/o actual change
        row = (
            self.spark.createDataFrame([("Alice", 10, 80.1)], schema)
            .replace(10, 20, subset="height")
            .first()
        )
        self.assertEqual(row.age, 10)

        # replace with subset specified with one column replaced, another column not in subset
        # stays unchanged.
        row = (
            self.spark.createDataFrame([("Alice", 10, 10.0)], schema)
            .replace(10, 20, subset=["name", "age"])
            .first()
        )
        self.assertEqual(row.name, "Alice")
        self.assertEqual(row.age, 20)
        self.assertEqual(row.height, 10.0)

        # replace with subset specified but no column will be replaced
        row = (
            self.spark.createDataFrame([("Alice", 10, None)], schema)
            .replace(10, 20, subset=["name", "height"])
            .first()
        )
        self.assertEqual(row.name, "Alice")
        self.assertEqual(row.age, 10)
        self.assertEqual(row.height, None)

        # replace with lists
        row = (
            self.spark.createDataFrame([("Alice", 10, 80.1)], schema)
            .replace(["Alice"], ["Ann"])
            .first()
        )
        self.assertTupleEqual(row, ("Ann", 10, 80.1))

        # replace with dict
        row = self.spark.createDataFrame([("Alice", 10, 80.1)], schema).replace({10: 11}).first()
        self.assertTupleEqual(row, ("Alice", 11, 80.1))

        # test backward compatibility with dummy value
        dummy_value = 1
        row = (
            self.spark.createDataFrame([("Alice", 10, 80.1)], schema)
            .replace({"Alice": "Bob"}, dummy_value)
            .first()
        )
        self.assertTupleEqual(row, ("Bob", 10, 80.1))

        # test dict with mixed numerics
        row = (
            self.spark.createDataFrame([("Alice", 10, 80.1)], schema)
            .replace({10: -10, 80.1: 90.5})
            .first()
        )
        self.assertTupleEqual(row, ("Alice", -10, 90.5))

        # replace with tuples
        row = (
            self.spark.createDataFrame([("Alice", 10, 80.1)], schema)
            .replace(("Alice",), ("Bob",))
            .first()
        )
        self.assertTupleEqual(row, ("Bob", 10, 80.1))

        # replace multiple columns
        row = (
            self.spark.createDataFrame([("Alice", 10, 80.0)], schema)
            .replace((10, 80.0), (20, 90))
            .first()
        )
        self.assertTupleEqual(row, ("Alice", 20, 90.0))

        # test for mixed numerics
        row = (
            self.spark.createDataFrame([("Alice", 10, 80.0)], schema)
            .replace((10, 80), (20, 90.5))
            .first()
        )
        self.assertTupleEqual(row, ("Alice", 20, 90.5))

        row = (
            self.spark.createDataFrame([("Alice", 10, 80.0)], schema)
            .replace({10: 20, 80: 90.5})
            .first()
        )
        self.assertTupleEqual(row, ("Alice", 20, 90.5))

        # replace with boolean
        row = (
            self.spark.createDataFrame([("Alice", 10, 80.0)], schema)
            .selectExpr("name = 'Bob'", "age <= 15")
            .replace(False, True)
            .first()
        )
        self.assertTupleEqual(row, (True, True))

        # replace string with None and then drop None rows
        row = (
            self.spark.createDataFrame([("Alice", 10, 80.0)], schema)
            .replace("Alice", None)
            .dropna()
        )
        self.assertEqual(row.count(), 0)

        # replace with number and None
        row = (
            self.spark.createDataFrame([("Alice", 10, 80.0)], schema)
            .replace([10, 80], [20, None])
            .first()
        )
        self.assertTupleEqual(row, ("Alice", 20, None))

        # should fail if subset is not list, tuple or None
        with self.assertRaises(TypeError):
            self.spark.createDataFrame([("Alice", 10, 80.1)], schema).replace(
                {10: 11}, subset=1
            ).first()

        # should fail if to_replace and value have different length
        with self.assertRaises(ValueError):
            self.spark.createDataFrame([("Alice", 10, 80.1)], schema).replace(
                ["Alice", "Bob"], ["Eve"]
            ).first()

        # should fail if when received unexpected type
        with self.assertRaises(TypeError):
            from datetime import datetime

            self.spark.createDataFrame([("Alice", 10, 80.1)], schema).replace(
                datetime.now(), datetime.now()
            ).first()

        # should fail if provided mixed type replacements
        with self.assertRaises(ValueError):
            self.spark.createDataFrame([("Alice", 10, 80.1)], schema).replace(
                ["Alice", 10], ["Eve", 20]
            ).first()

        with self.assertRaises(ValueError):
            self.spark.createDataFrame([("Alice", 10, 80.1)], schema).replace(
                {"Alice": "Bob", 10: 20}
            ).first()

        with self.assertRaisesRegex(
            TypeError, "value argument is required when to_replace is not a dictionary."
        ):
            self.spark.createDataFrame([("Alice", 10, 80.0)], schema).replace(
                ["Alice", "Bob"]
            ).first()

    def test_with_column_with_existing_name(self):
        keys = self.df.withColumn("key", self.df.key).select("key").collect()
        self.assertEqual([r.key for r in keys], list(range(100)))

    # regression test for SPARK-10417
    def test_column_iterator(self):
        def foo():
            for x in self.df.key:
                break

        self.assertRaises(TypeError, foo)

    def test_generic_hints(self):
        from pyspark.sql import DataFrame

        df1 = self.spark.range(10e10).toDF("id")
        df2 = self.spark.range(10e10).toDF("id")

        self.assertIsInstance(df1.hint("broadcast"), DataFrame)
        self.assertIsInstance(df1.hint("broadcast", []), DataFrame)

        # Dummy rules
        self.assertIsInstance(df1.hint("broadcast", "foo", "bar"), DataFrame)
        self.assertIsInstance(df1.hint("broadcast", ["foo", "bar"]), DataFrame)

        plan = df1.join(df2.hint("broadcast"), "id")._jdf.queryExecution().executedPlan()
        self.assertEqual(1, plan.toString().count("BroadcastHashJoin"))

    # add tests for SPARK-23647 (test more types for hint)
    def test_extended_hint_types(self):
        df = self.spark.range(10e10).toDF("id")
        such_a_nice_list = ["itworks1", "itworks2", "itworks3"]
        hinted_df = df.hint("my awesome hint", 1.2345, "what", such_a_nice_list)
        logical_plan = hinted_df._jdf.queryExecution().logical()

        self.assertEqual(1, logical_plan.toString().count("1.2345"))
        self.assertEqual(1, logical_plan.toString().count("what"))
        self.assertEqual(3, logical_plan.toString().count("itworks"))

    def test_observe(self):
        # SPARK-36263: tests the DataFrame.observe(Observation, *Column) method
        from pyspark.sql import Observation

        df = SparkSession(self.sc).createDataFrame(
            [
                (1, 1.0, "one"),
                (2, 2.0, "two"),
                (3, 3.0, "three"),
            ],
            ["id", "val", "label"],
        )

        unnamed_observation = Observation()
        named_observation = Observation("metric")
        observed = (
            df.orderBy("id")
            .observe(
                named_observation,
                count(lit(1)).alias("cnt"),
                sum(col("id")).alias("sum"),
                mean(col("val")).alias("mean"),
            )
            .observe(unnamed_observation, count(lit(1)).alias("rows"))
        )

        # test that observe works transparently
        actual = observed.collect()
        self.assertEqual(
            [
                {"id": 1, "val": 1.0, "label": "one"},
                {"id": 2, "val": 2.0, "label": "two"},
                {"id": 3, "val": 3.0, "label": "three"},
            ],
            [row.asDict() for row in actual],
        )

        # test that we retrieve the metrics
        self.assertEqual(named_observation.get, dict(cnt=3, sum=6, mean=2.0))
        self.assertEqual(unnamed_observation.get, dict(rows=3))

        # observation requires name (if given) to be non empty string
        with self.assertRaisesRegex(TypeError, "name should be a string"):
            Observation(123)
        with self.assertRaisesRegex(ValueError, "name should not be empty"):
            Observation("")

        # dataframe.observe requires at least one expr
        with self.assertRaisesRegex(AssertionError, "exprs should not be empty"):
            df.observe(Observation())

        # dataframe.observe requires non-None Columns
        for args in [(None,), ("id",), (lit(1), None), (lit(1), "id")]:
            with self.subTest(args=args):
                with self.assertRaisesRegex(AssertionError, "all exprs should be Column"):
                    df.observe(Observation(), *args)

    def test_sample(self):
        self.assertRaisesRegex(
            TypeError, "should be a bool, float and number", lambda: self.spark.range(1).sample()
        )

        self.assertRaises(TypeError, lambda: self.spark.range(1).sample("a"))

        self.assertRaises(TypeError, lambda: self.spark.range(1).sample(seed="abc"))

        self.assertRaises(IllegalArgumentException, lambda: self.spark.range(1).sample(-1.0))

    def test_toDF_with_schema_string(self):
        data = [Row(key=i, value=str(i)) for i in range(100)]
        rdd = self.sc.parallelize(data, 5)

        df = rdd.toDF("key: int, value: string")
        self.assertEqual(df.schema.simpleString(), "struct<key:int,value:string>")
        self.assertEqual(df.collect(), data)

        # different but compatible field types can be used.
        df = rdd.toDF("key: string, value: string")
        self.assertEqual(df.schema.simpleString(), "struct<key:string,value:string>")
        self.assertEqual(df.collect(), [Row(key=str(i), value=str(i)) for i in range(100)])

        # field names can differ.
        df = rdd.toDF(" a: int, b: string ")
        self.assertEqual(df.schema.simpleString(), "struct<a:int,b:string>")
        self.assertEqual(df.collect(), data)

        # number of fields must match.
        self.assertRaisesRegex(
            Exception, "Length of object", lambda: rdd.toDF("key: int").collect()
        )

        # field types mismatch will cause exception at runtime.
<<<<<<< HEAD
        self.assertRaisesRegex(Exception, "FloatType\\(\\) can not accept",
                               lambda: rdd.toDF("key: float, value: string").collect())
=======
        self.assertRaisesRegex(
            Exception,
            "FloatType can not accept",
            lambda: rdd.toDF("key: float, value: string").collect(),
        )
>>>>>>> d1cf8ffe

        # flat schema values will be wrapped into row.
        df = rdd.map(lambda row: row.key).toDF("int")
        self.assertEqual(df.schema.simpleString(), "struct<value:int>")
        self.assertEqual(df.collect(), [Row(key=i) for i in range(100)])

        # users can use DataType directly instead of data type string.
        df = rdd.map(lambda row: row.key).toDF(IntegerType())
        self.assertEqual(df.schema.simpleString(), "struct<value:int>")
        self.assertEqual(df.collect(), [Row(key=i) for i in range(100)])

    def test_join_without_on(self):
        df1 = self.spark.range(1).toDF("a")
        df2 = self.spark.range(1).toDF("b")

        with self.sql_conf({"spark.sql.crossJoin.enabled": False}):
            self.assertRaises(AnalysisException, lambda: df1.join(df2, how="inner").collect())

        with self.sql_conf({"spark.sql.crossJoin.enabled": True}):
            actual = df1.join(df2, how="inner").collect()
            expected = [Row(a=0, b=0)]
            self.assertEqual(actual, expected)

    # Regression test for invalid join methods when on is None, Spark-14761
    def test_invalid_join_method(self):
        df1 = self.spark.createDataFrame([("Alice", 5), ("Bob", 8)], ["name", "age"])
        df2 = self.spark.createDataFrame([("Alice", 80), ("Bob", 90)], ["name", "height"])
        self.assertRaises(IllegalArgumentException, lambda: df1.join(df2, how="invalid-join-type"))

    # Cartesian products require cross join syntax
    def test_require_cross(self):

        df1 = self.spark.createDataFrame([(1, "1")], ("key", "value"))
        df2 = self.spark.createDataFrame([(1, "1")], ("key", "value"))

        with self.sql_conf({"spark.sql.crossJoin.enabled": False}):
            # joins without conditions require cross join syntax
            self.assertRaises(AnalysisException, lambda: df1.join(df2).collect())

            # works with crossJoin
            self.assertEqual(1, df1.crossJoin(df2).count())

    def test_cache(self):
        spark = self.spark
        with self.tempView("tab1", "tab2"):
            spark.createDataFrame([(2, 2), (3, 3)]).createOrReplaceTempView("tab1")
            spark.createDataFrame([(2, 2), (3, 3)]).createOrReplaceTempView("tab2")
            self.assertFalse(spark.catalog.isCached("tab1"))
            self.assertFalse(spark.catalog.isCached("tab2"))
            spark.catalog.cacheTable("tab1")
            self.assertTrue(spark.catalog.isCached("tab1"))
            self.assertFalse(spark.catalog.isCached("tab2"))
            spark.catalog.cacheTable("tab2")
            spark.catalog.uncacheTable("tab1")
            self.assertFalse(spark.catalog.isCached("tab1"))
            self.assertTrue(spark.catalog.isCached("tab2"))
            spark.catalog.clearCache()
            self.assertFalse(spark.catalog.isCached("tab1"))
            self.assertFalse(spark.catalog.isCached("tab2"))
            self.assertRaisesRegex(
                AnalysisException,
                "does_not_exist",
                lambda: spark.catalog.isCached("does_not_exist"),
            )
            self.assertRaisesRegex(
                AnalysisException,
                "does_not_exist",
                lambda: spark.catalog.cacheTable("does_not_exist"),
            )
            self.assertRaisesRegex(
                AnalysisException,
                "does_not_exist",
                lambda: spark.catalog.uncacheTable("does_not_exist"),
            )

    def _to_pandas(self):
        from datetime import datetime, date, timedelta

        schema = (
            StructType()
            .add("a", IntegerType())
            .add("b", StringType())
            .add("c", BooleanType())
            .add("d", FloatType())
            .add("dt", DateType())
            .add("ts", TimestampType())
            .add("ts_ntz", TimestampNTZType())
            .add("dt_interval", DayTimeIntervalType())
        )
        data = [
            (
                1,
                "foo",
                True,
                3.0,
                date(1969, 1, 1),
                datetime(1969, 1, 1, 1, 1, 1),
                datetime(1969, 1, 1, 1, 1, 1),
                timedelta(days=1),
            ),
            (2, "foo", True, 5.0, None, None, None, None),
            (
                3,
                "bar",
                False,
                -1.0,
                date(2012, 3, 3),
                datetime(2012, 3, 3, 3, 3, 3),
                datetime(2012, 3, 3, 3, 3, 3),
                timedelta(hours=-1, milliseconds=421),
            ),
            (
                4,
                "bar",
                False,
                6.0,
                date(2100, 4, 4),
                datetime(2100, 4, 4, 4, 4, 4),
                datetime(2100, 4, 4, 4, 4, 4),
                timedelta(microseconds=123),
            ),
        ]
        df = self.spark.createDataFrame(data, schema)
        return df.toPandas()

    @unittest.skipIf(not have_pandas, pandas_requirement_message)  # type: ignore
    def test_to_pandas(self):
        import numpy as np

        pdf = self._to_pandas()
        types = pdf.dtypes
        self.assertEqual(types[0], np.int32)
        self.assertEqual(types[1], np.object)
        self.assertEqual(types[2], np.bool)
        self.assertEqual(types[3], np.float32)
        self.assertEqual(types[4], np.object)  # datetime.date
        self.assertEqual(types[5], "datetime64[ns]")
        self.assertEqual(types[6], "datetime64[ns]")
        self.assertEqual(types[7], "timedelta64[ns]")

    @unittest.skipIf(not have_pandas, pandas_requirement_message)  # type: ignore
    def test_to_pandas_with_duplicated_column_names(self):
        import numpy as np

        sql = "select 1 v, 1 v"
        for arrowEnabled in [False, True]:
            with self.sql_conf({"spark.sql.execution.arrow.pyspark.enabled": arrowEnabled}):
                df = self.spark.sql(sql)
                pdf = df.toPandas()
                types = pdf.dtypes
                self.assertEqual(types.iloc[0], np.int32)
                self.assertEqual(types.iloc[1], np.int32)

    @unittest.skipIf(not have_pandas, pandas_requirement_message)  # type: ignore
    def test_to_pandas_on_cross_join(self):
        import numpy as np

        sql = """
        select t1.*, t2.* from (
          select explode(sequence(1, 3)) v
        ) t1 left join (
          select explode(sequence(1, 3)) v
        ) t2
        """
        for arrowEnabled in [False, True]:
            with self.sql_conf(
                {
                    "spark.sql.crossJoin.enabled": True,
                    "spark.sql.execution.arrow.pyspark.enabled": arrowEnabled,
                }
            ):
                df = self.spark.sql(sql)
                pdf = df.toPandas()
                types = pdf.dtypes
                self.assertEqual(types.iloc[0], np.int32)
                self.assertEqual(types.iloc[1], np.int32)

    @unittest.skipIf(have_pandas, "Required Pandas was found.")
    def test_to_pandas_required_pandas_not_found(self):
        with QuietTest(self.sc):
            with self.assertRaisesRegex(ImportError, "Pandas >= .* must be installed"):
                self._to_pandas()

    @unittest.skipIf(not have_pandas, pandas_requirement_message)  # type: ignore
    def test_to_pandas_avoid_astype(self):
        import numpy as np

        schema = StructType().add("a", IntegerType()).add("b", StringType()).add("c", IntegerType())
        data = [(1, "foo", 16777220), (None, "bar", None)]
        df = self.spark.createDataFrame(data, schema)
        types = df.toPandas().dtypes
        self.assertEqual(types[0], np.float64)  # doesn't convert to np.int32 due to NaN value.
        self.assertEqual(types[1], np.object)
        self.assertEqual(types[2], np.float64)

    @unittest.skipIf(not have_pandas, pandas_requirement_message)  # type: ignore
    def test_to_pandas_from_empty_dataframe(self):
        # SPARK-29188 test that toPandas() on an empty dataframe has the correct dtypes
        # SPARK-30537 test that toPandas() on an empty dataframe has the correct dtypes
        # when arrow is enabled
        import numpy as np

        sql = """
            SELECT CAST(1 AS TINYINT) AS tinyint,
            CAST(1 AS SMALLINT) AS smallint,
            CAST(1 AS INT) AS int,
            CAST(1 AS BIGINT) AS bigint,
            CAST(0 AS FLOAT) AS float,
            CAST(0 AS DOUBLE) AS double,
            CAST(1 AS BOOLEAN) AS boolean,
            CAST('foo' AS STRING) AS string,
            CAST('2019-01-01' AS TIMESTAMP) AS timestamp,
            CAST('2019-01-01' AS TIMESTAMP_NTZ) AS timestamp_ntz,
            INTERVAL '1563:04' MINUTE TO SECOND AS day_time_interval
            """
        is_arrow_enabled = [True, False]
        for value in is_arrow_enabled:
            with self.sql_conf({"spark.sql.execution.arrow.pyspark.enabled": value}):
                dtypes_when_nonempty_df = self.spark.sql(sql).toPandas().dtypes
                dtypes_when_empty_df = self.spark.sql(sql).filter("False").toPandas().dtypes
                self.assertTrue(np.all(dtypes_when_empty_df == dtypes_when_nonempty_df))

    @unittest.skipIf(not have_pandas, pandas_requirement_message)  # type: ignore
    def test_to_pandas_from_null_dataframe(self):
        # SPARK-29188 test that toPandas() on a dataframe with only nulls has correct dtypes
        # SPARK-30537 test that toPandas() on a dataframe with only nulls has correct dtypes
        # using arrow
        import numpy as np

        sql = """
            SELECT CAST(NULL AS TINYINT) AS tinyint,
            CAST(NULL AS SMALLINT) AS smallint,
            CAST(NULL AS INT) AS int,
            CAST(NULL AS BIGINT) AS bigint,
            CAST(NULL AS FLOAT) AS float,
            CAST(NULL AS DOUBLE) AS double,
            CAST(NULL AS BOOLEAN) AS boolean,
            CAST(NULL AS STRING) AS string,
            CAST(NULL AS TIMESTAMP) AS timestamp,
            CAST(NULL AS TIMESTAMP_NTZ) AS timestamp_ntz,
            INTERVAL '1563:04' MINUTE TO SECOND AS day_time_interval
            """
        is_arrow_enabled = [True, False]
        for value in is_arrow_enabled:
            with self.sql_conf({"spark.sql.execution.arrow.pyspark.enabled": value}):
                pdf = self.spark.sql(sql).toPandas()
                types = pdf.dtypes
                self.assertEqual(types[0], np.float64)
                self.assertEqual(types[1], np.float64)
                self.assertEqual(types[2], np.float64)
                self.assertEqual(types[3], np.float64)
                self.assertEqual(types[4], np.float32)
                self.assertEqual(types[5], np.float64)
                self.assertEqual(types[6], np.object)
                self.assertEqual(types[7], np.object)
                self.assertTrue(np.can_cast(np.datetime64, types[8]))
                self.assertTrue(np.can_cast(np.datetime64, types[9]))
                self.assertTrue(np.can_cast(np.timedelta64, types[10]))

    @unittest.skipIf(not have_pandas, pandas_requirement_message)  # type: ignore
    def test_to_pandas_from_mixed_dataframe(self):
        # SPARK-29188 test that toPandas() on a dataframe with some nulls has correct dtypes
        # SPARK-30537 test that toPandas() on a dataframe with some nulls has correct dtypes
        # using arrow
        import numpy as np

        sql = """
        SELECT CAST(col1 AS TINYINT) AS tinyint,
        CAST(col2 AS SMALLINT) AS smallint,
        CAST(col3 AS INT) AS int,
        CAST(col4 AS BIGINT) AS bigint,
        CAST(col5 AS FLOAT) AS float,
        CAST(col6 AS DOUBLE) AS double,
        CAST(col7 AS BOOLEAN) AS boolean,
        CAST(col8 AS STRING) AS string,
        timestamp_seconds(col9) AS timestamp,
        timestamp_seconds(col10) AS timestamp_ntz,
        INTERVAL '1563:04' MINUTE TO SECOND AS day_time_interval
        FROM VALUES (1, 1, 1, 1, 1, 1, 1, 1, 1, 1, 1),
                    (NULL, NULL, NULL, NULL, NULL, NULL, NULL, NULL, NULL, NULL, NULL)
        """
        is_arrow_enabled = [True, False]
        for value in is_arrow_enabled:
            with self.sql_conf({"spark.sql.execution.arrow.pyspark.enabled": value}):
                pdf_with_some_nulls = self.spark.sql(sql).toPandas()
                pdf_with_only_nulls = self.spark.sql(sql).filter("tinyint is null").toPandas()
                self.assertTrue(np.all(pdf_with_only_nulls.dtypes == pdf_with_some_nulls.dtypes))

    def test_create_dataframe_from_array_of_long(self):
        import array

        data = [Row(longarray=array.array("l", [-9223372036854775808, 0, 9223372036854775807]))]
        df = self.spark.createDataFrame(data)
        self.assertEqual(df.first(), Row(longarray=[-9223372036854775808, 0, 9223372036854775807]))

    @unittest.skipIf(not have_pandas, pandas_requirement_message)  # type: ignore
    def test_create_dataframe_from_pandas_with_timestamp(self):
        import pandas as pd
        from datetime import datetime

        pdf = pd.DataFrame(
            {"ts": [datetime(2017, 10, 31, 1, 1, 1)], "d": [pd.Timestamp.now().date()]},
            columns=["d", "ts"],
        )
        # test types are inferred correctly without specifying schema
        df = self.spark.createDataFrame(pdf)
        self.assertTrue(isinstance(df.schema["ts"].dataType, TimestampType))
        self.assertTrue(isinstance(df.schema["d"].dataType, DateType))
        # test with schema will accept pdf as input
        df = self.spark.createDataFrame(pdf, schema="d date, ts timestamp")
        self.assertTrue(isinstance(df.schema["ts"].dataType, TimestampType))
        self.assertTrue(isinstance(df.schema["d"].dataType, DateType))
        df = self.spark.createDataFrame(pdf, schema="d date, ts timestamp_ntz")
        self.assertTrue(isinstance(df.schema["ts"].dataType, TimestampNTZType))
        self.assertTrue(isinstance(df.schema["d"].dataType, DateType))

    @unittest.skipIf(have_pandas, "Required Pandas was found.")
    def test_create_dataframe_required_pandas_not_found(self):
        with QuietTest(self.sc):
            with self.assertRaisesRegex(
                ImportError, "(Pandas >= .* must be installed|No module named '?pandas'?)"
            ):
                import pandas as pd
                from datetime import datetime

                pdf = pd.DataFrame(
                    {"ts": [datetime(2017, 10, 31, 1, 1, 1)], "d": [pd.Timestamp.now().date()]}
                )
                self.spark.createDataFrame(pdf)

    # Regression test for SPARK-23360
    @unittest.skipIf(not have_pandas, pandas_requirement_message)  # type: ignore
    def test_create_dataframe_from_pandas_with_dst(self):
        import pandas as pd
        from pandas.testing import assert_frame_equal
        from datetime import datetime

        pdf = pd.DataFrame({"time": [datetime(2015, 10, 31, 22, 30)]})

        df = self.spark.createDataFrame(pdf)
        assert_frame_equal(pdf, df.toPandas())

        orig_env_tz = os.environ.get("TZ", None)
        try:
            tz = "America/Los_Angeles"
            os.environ["TZ"] = tz
            time.tzset()
            with self.sql_conf({"spark.sql.session.timeZone": tz}):
                df = self.spark.createDataFrame(pdf)
                assert_frame_equal(pdf, df.toPandas())
        finally:
            del os.environ["TZ"]
            if orig_env_tz is not None:
                os.environ["TZ"] = orig_env_tz
            time.tzset()

    @unittest.skipIf(not have_pandas, pandas_requirement_message)  # type: ignore
    def test_create_dataframe_from_pandas_with_day_time_interval(self):
        # SPARK-37277: Test DayTimeIntervalType in createDataFrame without Arrow.
        import pandas as pd
        from datetime import timedelta

        df = self.spark.createDataFrame(pd.DataFrame({"a": [timedelta(microseconds=123)]}))
        self.assertEqual(df.toPandas().a.iloc[0], timedelta(microseconds=123))

    def test_repr_behaviors(self):
        import re

        pattern = re.compile(r"^ *\|", re.MULTILINE)
        df = self.spark.createDataFrame([(1, "1"), (22222, "22222")], ("key", "value"))

        # test when eager evaluation is enabled and _repr_html_ will not be called
        with self.sql_conf({"spark.sql.repl.eagerEval.enabled": True}):
            expected1 = """+-----+-----+
                ||  key|value|
                |+-----+-----+
                ||    1|    1|
                ||22222|22222|
                |+-----+-----+
                |"""
            self.assertEqual(re.sub(pattern, "", expected1), df.__repr__())
            with self.sql_conf({"spark.sql.repl.eagerEval.truncate": 3}):
                expected2 = """+---+-----+
                ||key|value|
                |+---+-----+
                ||  1|    1|
                ||222|  222|
                |+---+-----+
                |"""
                self.assertEqual(re.sub(pattern, "", expected2), df.__repr__())
                with self.sql_conf({"spark.sql.repl.eagerEval.maxNumRows": 1}):
                    expected3 = """+---+-----+
                    ||key|value|
                    |+---+-----+
                    ||  1|    1|
                    |+---+-----+
                    |only showing top 1 row
                    |"""
                    self.assertEqual(re.sub(pattern, "", expected3), df.__repr__())

        # test when eager evaluation is enabled and _repr_html_ will be called
        with self.sql_conf({"spark.sql.repl.eagerEval.enabled": True}):
            expected1 = """<table border='1'>
                |<tr><th>key</th><th>value</th></tr>
                |<tr><td>1</td><td>1</td></tr>
                |<tr><td>22222</td><td>22222</td></tr>
                |</table>
                |"""
            self.assertEqual(re.sub(pattern, "", expected1), df._repr_html_())
            with self.sql_conf({"spark.sql.repl.eagerEval.truncate": 3}):
                expected2 = """<table border='1'>
                    |<tr><th>key</th><th>value</th></tr>
                    |<tr><td>1</td><td>1</td></tr>
                    |<tr><td>222</td><td>222</td></tr>
                    |</table>
                    |"""
                self.assertEqual(re.sub(pattern, "", expected2), df._repr_html_())
                with self.sql_conf({"spark.sql.repl.eagerEval.maxNumRows": 1}):
                    expected3 = """<table border='1'>
                        |<tr><th>key</th><th>value</th></tr>
                        |<tr><td>1</td><td>1</td></tr>
                        |</table>
                        |only showing top 1 row
                        |"""
                    self.assertEqual(re.sub(pattern, "", expected3), df._repr_html_())

        # test when eager evaluation is disabled and _repr_html_ will be called
        with self.sql_conf({"spark.sql.repl.eagerEval.enabled": False}):
            expected = "DataFrame[key: bigint, value: string]"
            self.assertEqual(None, df._repr_html_())
            self.assertEqual(expected, df.__repr__())
            with self.sql_conf({"spark.sql.repl.eagerEval.truncate": 3}):
                self.assertEqual(None, df._repr_html_())
                self.assertEqual(expected, df.__repr__())
                with self.sql_conf({"spark.sql.repl.eagerEval.maxNumRows": 1}):
                    self.assertEqual(None, df._repr_html_())
                    self.assertEqual(expected, df.__repr__())

    def test_to_local_iterator(self):
        df = self.spark.range(8, numPartitions=4)
        expected = df.collect()
        it = df.toLocalIterator()
        self.assertEqual(expected, list(it))

        # Test DataFrame with empty partition
        df = self.spark.range(3, numPartitions=4)
        it = df.toLocalIterator()
        expected = df.collect()
        self.assertEqual(expected, list(it))

    def test_to_local_iterator_prefetch(self):
        df = self.spark.range(8, numPartitions=4)
        expected = df.collect()
        it = df.toLocalIterator(prefetchPartitions=True)
        self.assertEqual(expected, list(it))

    def test_to_local_iterator_not_fully_consumed(self):
        # SPARK-23961: toLocalIterator throws exception when not fully consumed
        # Create a DataFrame large enough so that write to socket will eventually block
        df = self.spark.range(1 << 20, numPartitions=2)
        it = df.toLocalIterator()
        self.assertEqual(df.take(1)[0], next(it))
        with QuietTest(self.sc):
            it = None  # remove iterator from scope, socket is closed when cleaned up
            # Make sure normal df operations still work
            result = []
            for i, row in enumerate(df.toLocalIterator()):
                result.append(row)
                if i == 7:
                    break
            self.assertEqual(df.take(8), result)

    def test_same_semantics_error(self):
        with QuietTest(self.sc):
            with self.assertRaisesRegex(TypeError, "should be of DataFrame.*int"):
                self.spark.range(10).sameSemantics(1)

    def test_input_files(self):
        tpath = tempfile.mkdtemp()
        shutil.rmtree(tpath)
        try:
            self.spark.range(1, 100, 1, 10).write.parquet(tpath)
            # read parquet file and get the input files list
            input_files_list = self.spark.read.parquet(tpath).inputFiles()

            # input files list should contain 10 entries
            self.assertEqual(len(input_files_list), 10)
            # all file paths in list must contain tpath
            for file_path in input_files_list:
                self.assertTrue(tpath in file_path)
        finally:
            shutil.rmtree(tpath)

    def test_df_show(self):
        # SPARK-35408: ensure better diagnostics if incorrect parameters are passed
        # to DataFrame.show

        df = self.spark.createDataFrame([("foo",)])
        df.show(5)
        df.show(5, True)
        df.show(5, 1, True)
        df.show(n=5, truncate="1", vertical=False)
        df.show(n=5, truncate=1.5, vertical=False)

        with self.assertRaisesRegex(TypeError, "Parameter 'n'"):
            df.show(True)
        with self.assertRaisesRegex(TypeError, "Parameter 'vertical'"):
            df.show(vertical="foo")
        with self.assertRaisesRegex(TypeError, "Parameter 'truncate=foo'"):
            df.show(truncate="foo")

    @unittest.skipIf(
        not have_pandas or not have_pyarrow,
        cast(str, pandas_requirement_message or pyarrow_requirement_message),
    )
    def test_pandas_api(self):
        import pandas as pd
        from pandas.testing import assert_frame_equal

        sdf = self.spark.createDataFrame([("a", 1), ("b", 2), ("c", 3)], ["Col1", "Col2"])
        psdf_from_sdf = sdf.pandas_api()
        psdf_from_sdf_with_index = sdf.pandas_api(index_col="Col1")
        pdf = pd.DataFrame({"Col1": ["a", "b", "c"], "Col2": [1, 2, 3]})
        pdf_with_index = pdf.set_index("Col1")

        assert_frame_equal(pdf, psdf_from_sdf.to_pandas())
        assert_frame_equal(pdf_with_index, psdf_from_sdf_with_index.to_pandas())

    # test for SPARK-36337
    def test_create_nan_decimal_dataframe(self):
        self.assertEqual(
            self.spark.createDataFrame(data=[Decimal("NaN")], schema="decimal").collect(),
            [Row(value=None)],
        )


class QueryExecutionListenerTests(unittest.TestCase, SQLTestUtils):
    # These tests are separate because it uses 'spark.sql.queryExecutionListeners' which is
    # static and immutable. This can't be set or unset, for example, via `spark.conf`.

    @classmethod
    def setUpClass(cls):
        import glob
        from pyspark.find_spark_home import _find_spark_home

        SPARK_HOME = _find_spark_home()
        filename_pattern = (
            "sql/core/target/scala-*/test-classes/org/apache/spark/sql/"
            "TestQueryExecutionListener.class"
        )
        cls.has_listener = bool(glob.glob(os.path.join(SPARK_HOME, filename_pattern)))

        if cls.has_listener:
            # Note that 'spark.sql.queryExecutionListeners' is a static immutable configuration.
            cls.spark = (
                SparkSession.builder.master("local[4]")
                .appName(cls.__name__)
                .config(
                    "spark.sql.queryExecutionListeners",
                    "org.apache.spark.sql.TestQueryExecutionListener",
                )
                .getOrCreate()
            )

    def setUp(self):
        if not self.has_listener:
            raise self.skipTest(
                "'org.apache.spark.sql.TestQueryExecutionListener' is not "
                "available. Will skip the related tests."
            )

    @classmethod
    def tearDownClass(cls):
        if hasattr(cls, "spark"):
            cls.spark.stop()

    def tearDown(self):
        self.spark._jvm.OnSuccessCall.clear()

    def test_query_execution_listener_on_collect(self):
        self.assertFalse(
            self.spark._jvm.OnSuccessCall.isCalled(),
            "The callback from the query execution listener should not be called before 'collect'",
        )
        self.spark.sql("SELECT * FROM range(1)").collect()
        self.spark.sparkContext._jsc.sc().listenerBus().waitUntilEmpty(10000)
        self.assertTrue(
            self.spark._jvm.OnSuccessCall.isCalled(),
            "The callback from the query execution listener should be called after 'collect'",
        )

    @unittest.skipIf(
        not have_pandas or not have_pyarrow,
        cast(str, pandas_requirement_message or pyarrow_requirement_message),
    )
    def test_query_execution_listener_on_collect_with_arrow(self):
        with self.sql_conf({"spark.sql.execution.arrow.pyspark.enabled": True}):
            self.assertFalse(
                self.spark._jvm.OnSuccessCall.isCalled(),
                "The callback from the query execution listener should not be "
                "called before 'toPandas'",
            )
            self.spark.sql("SELECT * FROM range(1)").toPandas()
            self.spark.sparkContext._jsc.sc().listenerBus().waitUntilEmpty(10000)
            self.assertTrue(
                self.spark._jvm.OnSuccessCall.isCalled(),
                "The callback from the query execution listener should be called after 'toPandas'",
            )


if __name__ == "__main__":
    from pyspark.sql.tests.test_dataframe import *  # noqa: F401

    try:
        import xmlrunner  # type: ignore

        testRunner = xmlrunner.XMLTestRunner(output="target/test-reports", verbosity=2)
    except ImportError:
        testRunner = None
    unittest.main(testRunner=testRunner, verbosity=2)<|MERGE_RESOLUTION|>--- conflicted
+++ resolved
@@ -598,16 +598,11 @@
         )
 
         # field types mismatch will cause exception at runtime.
-<<<<<<< HEAD
-        self.assertRaisesRegex(Exception, "FloatType\\(\\) can not accept",
-                               lambda: rdd.toDF("key: float, value: string").collect())
-=======
         self.assertRaisesRegex(
             Exception,
-            "FloatType can not accept",
+            "FloatType\\(\\) can not accept",
             lambda: rdd.toDF("key: float, value: string").collect(),
         )
->>>>>>> d1cf8ffe
 
         # flat schema values will be wrapped into row.
         df = rdd.map(lambda row: row.key).toDF("int")
