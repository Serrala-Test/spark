#
# Licensed to the Apache Software Foundation (ASF) under one or more
# contributor license agreements.  See the NOTICE file distributed with
# this work for additional information regarding copyright ownership.
# The ASF licenses this file to You under the Apache License, Version 2.0
# (the "License"); you may not use this file except in compliance with
# the License.  You may obtain a copy of the License at
#
#    http://www.apache.org/licenses/LICENSE-2.0
#
# Unless required by applicable law or agreed to in writing, software
# distributed under the License is distributed on an "AS IS" BASIS,
# WITHOUT WARRANTIES OR CONDITIONS OF ANY KIND, either express or implied.
# See the License for the specific language governing permissions and
# limitations under the License.
#

from decimal import Decimal
import os
import pydoc
import shutil
import tempfile
import time
import unittest
from typing import cast
import io
from contextlib import redirect_stdout

from pyspark.sql import SparkSession, Row
from pyspark.sql.functions import col, lit, count, sum, mean, struct
from pyspark.sql.pandas.utils import pyarrow_version_less_than_minimum
from pyspark.sql.types import (
    StringType,
    IntegerType,
    DoubleType,
    LongType,
    StructType,
    StructField,
    BooleanType,
    DateType,
    TimestampType,
    TimestampNTZType,
    FloatType,
    DayTimeIntervalType,
)
<<<<<<< HEAD
from pyspark.errors import AnalysisException, IllegalArgumentException, PySparkTypeError
=======
from pyspark.errors import (
    AnalysisException,
    IllegalArgumentException,
    SparkConnectAnalysisException,
)
>>>>>>> f348d4fb
from pyspark.testing.sqlutils import (
    ReusedSQLTestCase,
    SQLTestUtils,
    have_pyarrow,
    have_pandas,
    pandas_requirement_message,
    pyarrow_requirement_message,
)
from pyspark.testing.utils import QuietTest


class DataFrameTestsMixin:
    def test_range(self):
        self.assertEqual(self.spark.range(1, 1).count(), 0)
        self.assertEqual(self.spark.range(1, 0, -1).count(), 1)
        self.assertEqual(self.spark.range(0, 1 << 40, 1 << 39).count(), 2)
        self.assertEqual(self.spark.range(-2).count(), 0)
        self.assertEqual(self.spark.range(3).count(), 3)

    def test_duplicated_column_names(self):
        df = self.spark.createDataFrame([(1, 2)], ["c", "c"])
        row = df.select("*").first()
        self.assertEqual(1, row[0])
        self.assertEqual(2, row[1])
        self.assertEqual("Row(c=1, c=2)", str(row))
        # Cannot access columns
        self.assertRaises(AnalysisException, lambda: df.select(df[0]).first())
        self.assertRaises(AnalysisException, lambda: df.select(df.c).first())
        self.assertRaises(AnalysisException, lambda: df.select(df["c"]).first())

    def test_freqItems(self):
        vals = [Row(a=1, b=-2.0) if i % 2 == 0 else Row(a=i, b=i * 1.0) for i in range(100)]
        df = self.spark.createDataFrame(vals)
        items = df.stat.freqItems(("a", "b"), 0.4).collect()[0]
        self.assertTrue(1 in items[0])
        self.assertTrue(-2.0 in items[1])

    def test_help_command(self):
        # Regression test for SPARK-5464
        rdd = self.sc.parallelize(['{"foo":"bar"}', '{"foo":"baz"}'])
        df = self.spark.read.json(rdd)
        # render_doc() reproduces the help() exception without printing output
        pydoc.render_doc(df)
        pydoc.render_doc(df.foo)
        pydoc.render_doc(df.take(1))

    def test_drop(self):
        df = self.spark.createDataFrame([("A", 50, "Y"), ("B", 60, "Y")], ["name", "age", "active"])
        self.assertEqual(df.drop("active").columns, ["name", "age"])
        self.assertEqual(df.drop("active", "nonexistent_column").columns, ["name", "age"])
        self.assertEqual(df.drop("name", "age", "active").columns, [])
        self.assertEqual(df.drop(col("name")).columns, ["age", "active"])
        self.assertEqual(df.drop(col("name"), col("age")).columns, ["active"])
        self.assertEqual(df.drop(col("name"), col("age"), col("random")).columns, ["active"])

    def test_with_columns_renamed(self):
        df = self.spark.createDataFrame([("Alice", 50), ("Alice", 60)], ["name", "age"])

        # rename both columns
        renamed_df1 = df.withColumnsRenamed({"name": "naam", "age": "leeftijd"})
        self.assertEqual(renamed_df1.columns, ["naam", "leeftijd"])

        # rename one column with one missing name
        renamed_df2 = df.withColumnsRenamed({"name": "naam", "address": "adres"})
        self.assertEqual(renamed_df2.columns, ["naam", "age"])

        # negative test for incorrect type
        with self.assertRaises(PySparkTypeError) as pe:
            df.withColumnsRenamed(("name", "x"))

        self.check_error(
            exception=pe.exception,
            error_class="NOT_A_DICT",
            message_parameters={"arg_name": "colsMap", "arg_type": "tuple"},
        )

    def test_drop_duplicates(self):
        # SPARK-36034 test that drop duplicates throws a type error when in correct type provided
        df = self.spark.createDataFrame([("Alice", 50), ("Alice", 60)], ["name", "age"])

        # shouldn't drop a non-null row
        self.assertEqual(df.dropDuplicates().count(), 2)

        self.assertEqual(df.dropDuplicates(["name"]).count(), 1)

        self.assertEqual(df.dropDuplicates(["name", "age"]).count(), 2)

        with self.assertRaises(PySparkTypeError) as pe:
            df.dropDuplicates("name")

        self.check_error(
            exception=pe.exception,
            error_class="NOT_LIST_OR_TUPLE",
            message_parameters={"arg_name": "subset", "arg_type": "str"},
        )

    def test_dropna(self):
        schema = StructType(
            [
                StructField("name", StringType(), True),
                StructField("age", IntegerType(), True),
                StructField("height", DoubleType(), True),
            ]
        )

        # shouldn't drop a non-null row
        self.assertEqual(
            self.spark.createDataFrame([("Alice", 50, 80.1)], schema).dropna().count(), 1
        )

        # dropping rows with a single null value
        self.assertEqual(
            self.spark.createDataFrame([("Alice", None, 80.1)], schema).dropna().count(), 0
        )
        self.assertEqual(
            self.spark.createDataFrame([("Alice", None, 80.1)], schema).dropna(how="any").count(), 0
        )

        # if how = 'all', only drop rows if all values are null
        self.assertEqual(
            self.spark.createDataFrame([("Alice", None, 80.1)], schema).dropna(how="all").count(), 1
        )
        self.assertEqual(
            self.spark.createDataFrame([(None, None, None)], schema).dropna(how="all").count(), 0
        )

        # how and subset
        self.assertEqual(
            self.spark.createDataFrame([("Alice", 50, None)], schema)
            .dropna(how="any", subset=["name", "age"])
            .count(),
            1,
        )
        self.assertEqual(
            self.spark.createDataFrame([("Alice", None, None)], schema)
            .dropna(how="any", subset=["name", "age"])
            .count(),
            0,
        )

        # threshold
        self.assertEqual(
            self.spark.createDataFrame([("Alice", None, 80.1)], schema).dropna(thresh=2).count(), 1
        )
        self.assertEqual(
            self.spark.createDataFrame([("Alice", None, None)], schema).dropna(thresh=2).count(), 0
        )

        # threshold and subset
        self.assertEqual(
            self.spark.createDataFrame([("Alice", 50, None)], schema)
            .dropna(thresh=2, subset=["name", "age"])
            .count(),
            1,
        )
        self.assertEqual(
            self.spark.createDataFrame([("Alice", None, 180.9)], schema)
            .dropna(thresh=2, subset=["name", "age"])
            .count(),
            0,
        )

        # thresh should take precedence over how
        self.assertEqual(
            self.spark.createDataFrame([("Alice", 50, None)], schema)
            .dropna(how="any", thresh=2, subset=["name", "age"])
            .count(),
            1,
        )

        with self.assertRaises(PySparkTypeError) as pe:
            self.spark.createDataFrame([("Alice", 50, None)], schema).dropna(subset=10)

        self.check_error(
            exception=pe.exception,
            error_class="NOT_LIST_OR_TUPLE",
            message_parameters={"arg_name": "subset", "arg_type": "int"},
        )

    def test_fillna(self):
        schema = StructType(
            [
                StructField("name", StringType(), True),
                StructField("age", IntegerType(), True),
                StructField("height", DoubleType(), True),
                StructField("spy", BooleanType(), True),
            ]
        )

        # fillna shouldn't change non-null values
        row = self.spark.createDataFrame([("Alice", 10, 80.1, True)], schema).fillna(50).first()
        self.assertEqual(row.age, 10)

        # fillna with int
        row = self.spark.createDataFrame([("Alice", None, None, None)], schema).fillna(50).first()
        self.assertEqual(row.age, 50)
        self.assertEqual(row.height, 50.0)

        # fillna with double
        row = self.spark.createDataFrame([("Alice", None, None, None)], schema).fillna(50.1).first()
        self.assertEqual(row.age, 50)
        self.assertEqual(row.height, 50.1)

        # fillna with bool
        row = self.spark.createDataFrame([("Alice", None, None, None)], schema).fillna(True).first()
        self.assertEqual(row.age, None)
        self.assertEqual(row.spy, True)

        # fillna with string
        row = self.spark.createDataFrame([(None, None, None, None)], schema).fillna("hello").first()
        self.assertEqual(row.name, "hello")
        self.assertEqual(row.age, None)

        # fillna with subset specified for numeric cols
        row = (
            self.spark.createDataFrame([(None, None, None, None)], schema)
            .fillna(50, subset=["name", "age"])
            .first()
        )
        self.assertEqual(row.name, None)
        self.assertEqual(row.age, 50)
        self.assertEqual(row.height, None)
        self.assertEqual(row.spy, None)

        # fillna with subset specified for string cols
        row = (
            self.spark.createDataFrame([(None, None, None, None)], schema)
            .fillna("haha", subset=["name", "age"])
            .first()
        )
        self.assertEqual(row.name, "haha")
        self.assertEqual(row.age, None)
        self.assertEqual(row.height, None)
        self.assertEqual(row.spy, None)

        # fillna with subset specified for bool cols
        row = (
            self.spark.createDataFrame([(None, None, None, None)], schema)
            .fillna(True, subset=["name", "spy"])
            .first()
        )
        self.assertEqual(row.name, None)
        self.assertEqual(row.age, None)
        self.assertEqual(row.height, None)
        self.assertEqual(row.spy, True)

        # fillna with dictionary for boolean types
        row = self.spark.createDataFrame([Row(a=None), Row(a=True)]).fillna({"a": True}).first()
        self.assertEqual(row.a, True)

        with self.assertRaises(PySparkTypeError) as pe:
            self.spark.createDataFrame([Row(a=None), Row(a=True)]).fillna(["a", True])

        self.check_error(
            exception=pe.exception,
            error_class="NOT_BOOL_OR_DICT_FLOAT_OR_INTEGER_OR_STRING",
            message_parameters={"arg_name": "value", "arg_type": "list"},
        )

        with self.assertRaises(PySparkTypeError) as pe:
            self.spark.createDataFrame([Row(a=None), Row(a=True)]).fillna(50, subset=10)

        self.check_error(
            exception=pe.exception,
            error_class="NOT_LIST_OR_TUPLE",
            message_parameters={"arg_name": "subset", "arg_type": "int"},
        )

    def test_repartitionByRange_dataframe(self):
        schema = StructType(
            [
                StructField("name", StringType(), True),
                StructField("age", IntegerType(), True),
                StructField("height", DoubleType(), True),
            ]
        )

        df1 = self.spark.createDataFrame(
            [("Bob", 27, 66.0), ("Alice", 10, 10.0), ("Bob", 10, 66.0)], schema
        )
        df2 = self.spark.createDataFrame(
            [("Alice", 10, 10.0), ("Bob", 10, 66.0), ("Bob", 27, 66.0)], schema
        )

        # test repartitionByRange(numPartitions, *cols)
        df3 = df1.repartitionByRange(2, "name", "age")
        self.assertEqual(df3.rdd.getNumPartitions(), 2)
        self.assertEqual(df3.rdd.first(), df2.rdd.first())
        self.assertEqual(df3.rdd.take(3), df2.rdd.take(3))

        # test repartitionByRange(numPartitions, *cols)
        df4 = df1.repartitionByRange(3, "name", "age")
        self.assertEqual(df4.rdd.getNumPartitions(), 3)
        self.assertEqual(df4.rdd.first(), df2.rdd.first())
        self.assertEqual(df4.rdd.take(3), df2.rdd.take(3))

        # test repartitionByRange(*cols)
        df5 = df1.repartitionByRange(5, "name", "age")
        self.assertEqual(df5.rdd.first(), df2.rdd.first())
        self.assertEqual(df5.rdd.take(3), df2.rdd.take(3))

        with self.assertRaises(PySparkTypeError) as pe:
            df1.repartitionByRange([10], "name", "age")

        self.check_error(
            exception=pe.exception,
            error_class="NOT_COLUMN_OR_INTEGER_OR_STRING",
            message_parameters={"arg_name": "numPartitions", "arg_type": "list"},
        )

    def test_replace(self):
        schema = StructType(
            [
                StructField("name", StringType(), True),
                StructField("age", IntegerType(), True),
                StructField("height", DoubleType(), True),
            ]
        )

        # replace with int
        row = self.spark.createDataFrame([("Alice", 10, 10.0)], schema).replace(10, 20).first()
        self.assertEqual(row.age, 20)
        self.assertEqual(row.height, 20.0)

        # replace with double
        row = self.spark.createDataFrame([("Alice", 80, 80.0)], schema).replace(80.0, 82.1).first()
        self.assertEqual(row.age, 82)
        self.assertEqual(row.height, 82.1)

        # replace with string
        row = (
            self.spark.createDataFrame([("Alice", 10, 80.1)], schema)
            .replace("Alice", "Ann")
            .first()
        )
        self.assertEqual(row.name, "Ann")
        self.assertEqual(row.age, 10)

        # replace with subset specified by a string of a column name w/ actual change
        row = (
            self.spark.createDataFrame([("Alice", 10, 80.1)], schema)
            .replace(10, 20, subset="age")
            .first()
        )
        self.assertEqual(row.age, 20)

        # replace with subset specified by a string of a column name w/o actual change
        row = (
            self.spark.createDataFrame([("Alice", 10, 80.1)], schema)
            .replace(10, 20, subset="height")
            .first()
        )
        self.assertEqual(row.age, 10)

        # replace with subset specified with one column replaced, another column not in subset
        # stays unchanged.
        row = (
            self.spark.createDataFrame([("Alice", 10, 10.0)], schema)
            .replace(10, 20, subset=["name", "age"])
            .first()
        )
        self.assertEqual(row.name, "Alice")
        self.assertEqual(row.age, 20)
        self.assertEqual(row.height, 10.0)

        # replace with subset specified but no column will be replaced
        row = (
            self.spark.createDataFrame([("Alice", 10, None)], schema)
            .replace(10, 20, subset=["name", "height"])
            .first()
        )
        self.assertEqual(row.name, "Alice")
        self.assertEqual(row.age, 10)
        self.assertEqual(row.height, None)

        # replace with lists
        row = (
            self.spark.createDataFrame([("Alice", 10, 80.1)], schema)
            .replace(["Alice"], ["Ann"])
            .first()
        )
        self.assertTupleEqual(row, ("Ann", 10, 80.1))

        # replace with dict
        row = self.spark.createDataFrame([("Alice", 10, 80.1)], schema).replace({10: 11}).first()
        self.assertTupleEqual(row, ("Alice", 11, 80.1))

        # test backward compatibility with dummy value
        dummy_value = 1
        row = (
            self.spark.createDataFrame([("Alice", 10, 80.1)], schema)
            .replace({"Alice": "Bob"}, dummy_value)
            .first()
        )
        self.assertTupleEqual(row, ("Bob", 10, 80.1))

        # test dict with mixed numerics
        row = (
            self.spark.createDataFrame([("Alice", 10, 80.1)], schema)
            .replace({10: -10, 80.1: 90.5})
            .first()
        )
        self.assertTupleEqual(row, ("Alice", -10, 90.5))

        # replace with tuples
        row = (
            self.spark.createDataFrame([("Alice", 10, 80.1)], schema)
            .replace(("Alice",), ("Bob",))
            .first()
        )
        self.assertTupleEqual(row, ("Bob", 10, 80.1))

        # replace multiple columns
        row = (
            self.spark.createDataFrame([("Alice", 10, 80.0)], schema)
            .replace((10, 80.0), (20, 90))
            .first()
        )
        self.assertTupleEqual(row, ("Alice", 20, 90.0))

        # test for mixed numerics
        row = (
            self.spark.createDataFrame([("Alice", 10, 80.0)], schema)
            .replace((10, 80), (20, 90.5))
            .first()
        )
        self.assertTupleEqual(row, ("Alice", 20, 90.5))

        row = (
            self.spark.createDataFrame([("Alice", 10, 80.0)], schema)
            .replace({10: 20, 80: 90.5})
            .first()
        )
        self.assertTupleEqual(row, ("Alice", 20, 90.5))

        # replace with boolean
        row = (
            self.spark.createDataFrame([("Alice", 10, 80.0)], schema)
            .selectExpr("name = 'Bob'", "age <= 15")
            .replace(False, True)
            .first()
        )
        self.assertTupleEqual(row, (True, True))

        # replace string with None and then drop None rows
        row = (
            self.spark.createDataFrame([("Alice", 10, 80.0)], schema)
            .replace("Alice", None)
            .dropna()
        )
        self.assertEqual(row.count(), 0)

        # replace with number and None
        row = (
            self.spark.createDataFrame([("Alice", 10, 80.0)], schema)
            .replace([10, 80], [20, None])
            .first()
        )
        self.assertTupleEqual(row, ("Alice", 20, None))

        # should fail if subset is not list, tuple or None
        with self.assertRaises(TypeError):
            self.spark.createDataFrame([("Alice", 10, 80.1)], schema).replace(
                {10: 11}, subset=1
            ).first()

        # should fail if to_replace and value have different length
        with self.assertRaises(ValueError):
            self.spark.createDataFrame([("Alice", 10, 80.1)], schema).replace(
                ["Alice", "Bob"], ["Eve"]
            ).first()

        # should fail if when received unexpected type
        with self.assertRaises(TypeError):
            from datetime import datetime

            self.spark.createDataFrame([("Alice", 10, 80.1)], schema).replace(
                datetime.now(), datetime.now()
            ).first()

        # should fail if provided mixed type replacements
        with self.assertRaises(ValueError):
            self.spark.createDataFrame([("Alice", 10, 80.1)], schema).replace(
                ["Alice", 10], ["Eve", 20]
            ).first()

        with self.assertRaises(ValueError):
            self.spark.createDataFrame([("Alice", 10, 80.1)], schema).replace(
                {"Alice": "Bob", 10: 20}
            ).first()

        with self.assertRaises(PySparkTypeError) as pe:
            self.spark.createDataFrame([("Alice", 10, 80.0)], schema).replace(["Alice", "Bob"])

        self.check_error(
            exception=pe.exception,
            error_class="ARGUMENT_REQUIRED",
            message_parameters={"arg_name": "value", "condition": "`to_replace` is dict"},
        )

        with self.assertRaises(PySparkTypeError) as pe:
            self.spark.createDataFrame([("Alice", 10, 80.0)], schema).replace(lambda x: x + 1, 10)

        self.check_error(
            exception=pe.exception,
            error_class="NOT_BOOL_OR_DICT_FLOAT_OR_INTEGER_OR_LIST_OR_STRING_OR_TUPLE",
            message_parameters={"arg_name": "to_replace", "arg_type": "function"},
        )

    def test_with_column_with_existing_name(self):
        keys = self.df.withColumn("key", self.df.key).select("key").collect()
        self.assertEqual([r.key for r in keys], list(range(100)))

    # regression test for SPARK-10417
    def test_column_iterator(self):
        def foo():
            for x in self.df.key:
                break

        self.assertRaises(TypeError, foo)

    def test_with_columns(self):
        # With single column
        keys = self.df.withColumns({"key": self.df.key}).select("key").collect()
        self.assertEqual([r.key for r in keys], list(range(100)))

        # With key and value columns
        kvs = (
            self.df.withColumns({"key": self.df.key, "value": self.df.value})
            .select("key", "value")
            .collect()
        )
        self.assertEqual([(r.key, r.value) for r in kvs], [(i, str(i)) for i in range(100)])

        # Columns rename
        kvs = (
            self.df.withColumns({"key_alias": self.df.key, "value_alias": self.df.value})
            .select("key_alias", "value_alias")
            .collect()
        )
        self.assertEqual(
            [(r.key_alias, r.value_alias) for r in kvs], [(i, str(i)) for i in range(100)]
        )

        # Type check
        self.assertRaises(TypeError, self.df.withColumns, ["key"])
        self.assertRaises(Exception, self.df.withColumns)

    def test_generic_hints(self):
        df1 = self.spark.range(10e10).toDF("id")
        df2 = self.spark.range(10e10).toDF("id")

        self.assertIsInstance(df1.hint("broadcast"), type(df1))

        # Dummy rules
        self.assertIsInstance(df1.hint("broadcast", "foo", "bar"), type(df1))

        with io.StringIO() as buf, redirect_stdout(buf):
            df1.join(df2.hint("broadcast"), "id").explain(True)
            self.assertEqual(1, buf.getvalue().count("BroadcastHashJoin"))

    # add tests for SPARK-23647 (test more types for hint)
    def test_extended_hint_types(self):
        df = self.spark.range(10e10).toDF("id")
        such_a_nice_list = ["itworks1", "itworks2", "itworks3"]
        hinted_df = df.hint("my awesome hint", 1.2345, "what", such_a_nice_list)

        self.assertIsInstance(df.hint("broadcast", []), type(df))
        self.assertIsInstance(df.hint("broadcast", ["foo", "bar"]), type(df))

        with io.StringIO() as buf, redirect_stdout(buf):
            hinted_df.explain(True)
            explain_output = buf.getvalue()
            self.assertGreaterEqual(explain_output.count("1.2345"), 1)
            self.assertGreaterEqual(explain_output.count("what"), 1)
            self.assertGreaterEqual(explain_output.count("itworks"), 1)

    def test_unpivot(self):
        # SPARK-39877: test the DataFrame.unpivot method
        df = self.spark.createDataFrame(
            [
                (1, 10, 1.0, "one"),
                (2, 20, 2.0, "two"),
                (3, 30, 3.0, "three"),
            ],
            ["id", "int", "double", "str"],
        )

        with self.subTest(desc="with none identifier"):
            with self.assertRaisesRegex(AssertionError, "ids must not be None"):
                df.unpivot(None, ["int", "double"], "var", "val")

        with self.subTest(desc="with no identifier"):
            for id in [[], ()]:
                with self.subTest(ids=id):
                    actual = df.unpivot(id, ["int", "double"], "var", "val")
                    self.assertEqual(actual.schema.simpleString(), "struct<var:string,val:double>")
                    self.assertEqual(
                        actual.collect(),
                        [
                            Row(var="int", value=10.0),
                            Row(var="double", value=1.0),
                            Row(var="int", value=20.0),
                            Row(var="double", value=2.0),
                            Row(var="int", value=30.0),
                            Row(var="double", value=3.0),
                        ],
                    )

        with self.subTest(desc="with single identifier column"):
            for id in ["id", ["id"], ("id",)]:
                with self.subTest(ids=id):
                    actual = df.unpivot(id, ["int", "double"], "var", "val")
                    self.assertEqual(
                        actual.schema.simpleString(),
                        "struct<id:bigint,var:string,val:double>",
                    )
                    self.assertEqual(
                        actual.collect(),
                        [
                            Row(id=1, var="int", value=10.0),
                            Row(id=1, var="double", value=1.0),
                            Row(id=2, var="int", value=20.0),
                            Row(id=2, var="double", value=2.0),
                            Row(id=3, var="int", value=30.0),
                            Row(id=3, var="double", value=3.0),
                        ],
                    )

        with self.subTest(desc="with multiple identifier columns"):
            for ids in [["id", "double"], ("id", "double")]:
                with self.subTest(ids=ids):
                    actual = df.unpivot(ids, ["int", "double"], "var", "val")
                    self.assertEqual(
                        actual.schema.simpleString(),
                        "struct<id:bigint,double:double,var:string,val:double>",
                    )
                    self.assertEqual(
                        actual.collect(),
                        [
                            Row(id=1, double=1.0, var="int", value=10.0),
                            Row(id=1, double=1.0, var="double", value=1.0),
                            Row(id=2, double=2.0, var="int", value=20.0),
                            Row(id=2, double=2.0, var="double", value=2.0),
                            Row(id=3, double=3.0, var="int", value=30.0),
                            Row(id=3, double=3.0, var="double", value=3.0),
                        ],
                    )

        with self.subTest(desc="with no identifier columns but none value columns"):
            # select only columns that have common data type (double)
            actual = df.select("id", "int", "double").unpivot([], None, "var", "val")
            self.assertEqual(actual.schema.simpleString(), "struct<var:string,val:double>")
            self.assertEqual(
                actual.collect(),
                [
                    Row(var="id", value=1.0),
                    Row(var="int", value=10.0),
                    Row(var="double", value=1.0),
                    Row(var="id", value=2.0),
                    Row(var="int", value=20.0),
                    Row(var="double", value=2.0),
                    Row(var="id", value=3.0),
                    Row(var="int", value=30.0),
                    Row(var="double", value=3.0),
                ],
            )

        with self.subTest(desc="with single identifier columns but none value columns"):
            for ids in ["id", ["id"], ("id",)]:
                with self.subTest(ids=ids):
                    # select only columns that have common data type (double)
                    actual = df.select("id", "int", "double").unpivot(ids, None, "var", "val")
                    self.assertEqual(
                        actual.schema.simpleString(), "struct<id:bigint,var:string,val:double>"
                    )
                    self.assertEqual(
                        actual.collect(),
                        [
                            Row(id=1, var="int", value=10.0),
                            Row(id=1, var="double", value=1.0),
                            Row(id=2, var="int", value=20.0),
                            Row(id=2, var="double", value=2.0),
                            Row(id=3, var="int", value=30.0),
                            Row(id=3, var="double", value=3.0),
                        ],
                    )

        with self.subTest(desc="with multiple identifier columns but none given value columns"):
            for ids in [["id", "str"], ("id", "str")]:
                with self.subTest(ids=ids):
                    actual = df.unpivot(ids, None, "var", "val")
                    self.assertEqual(
                        actual.schema.simpleString(),
                        "struct<id:bigint,str:string,var:string,val:double>",
                    )
                    self.assertEqual(
                        actual.collect(),
                        [
                            Row(id=1, str="one", var="int", val=10.0),
                            Row(id=1, str="one", var="double", val=1.0),
                            Row(id=2, str="two", var="int", val=20.0),
                            Row(id=2, str="two", var="double", val=2.0),
                            Row(id=3, str="three", var="int", val=30.0),
                            Row(id=3, str="three", var="double", val=3.0),
                        ],
                    )

        with self.subTest(desc="with single value column"):
            for values in ["int", ["int"], ("int",)]:
                with self.subTest(values=values):
                    actual = df.unpivot("id", values, "var", "val")
                    self.assertEqual(
                        actual.schema.simpleString(), "struct<id:bigint,var:string,val:bigint>"
                    )
                    self.assertEqual(
                        actual.collect(),
                        [
                            Row(id=1, var="int", val=10),
                            Row(id=2, var="int", val=20),
                            Row(id=3, var="int", val=30),
                        ],
                    )

        with self.subTest(desc="with multiple value columns"):
            for values in [["int", "double"], ("int", "double")]:
                with self.subTest(values=values):
                    actual = df.unpivot("id", values, "var", "val")
                    self.assertEqual(
                        actual.schema.simpleString(), "struct<id:bigint,var:string,val:double>"
                    )
                    self.assertEqual(
                        actual.collect(),
                        [
                            Row(id=1, var="int", val=10.0),
                            Row(id=1, var="double", val=1.0),
                            Row(id=2, var="int", val=20.0),
                            Row(id=2, var="double", val=2.0),
                            Row(id=3, var="int", val=30.0),
                            Row(id=3, var="double", val=3.0),
                        ],
                    )

        with self.subTest(desc="with columns"):
            for id in [df.id, [df.id], (df.id,)]:
                for values in [[df.int, df.double], (df.int, df.double)]:
                    with self.subTest(ids=id, values=values):
                        self.assertEqual(
                            df.unpivot(id, values, "var", "val").collect(),
                            df.unpivot("id", ["int", "double"], "var", "val").collect(),
                        )

        with self.subTest(desc="with column names and columns"):
            for ids in [[df.id, "str"], (df.id, "str")]:
                for values in [[df.int, "double"], (df.int, "double")]:
                    with self.subTest(ids=ids, values=values):
                        self.assertEqual(
                            df.unpivot(ids, values, "var", "val").collect(),
                            df.unpivot(["id", "str"], ["int", "double"], "var", "val").collect(),
                        )

        with self.subTest(desc="melt alias"):
            self.assertEqual(
                df.unpivot("id", ["int", "double"], "var", "val").collect(),
                df.melt("id", ["int", "double"], "var", "val").collect(),
            )

    def test_unpivot_negative(self):
        # SPARK-39877: test the DataFrame.unpivot method
        df = self.spark.createDataFrame(
            [
                (1, 10, 1.0, "one"),
                (2, 20, 2.0, "two"),
                (3, 30, 3.0, "three"),
            ],
            ["id", "int", "double", "str"],
        )

        with self.subTest(desc="with no value columns"):
            for values in [[], ()]:
                with self.subTest(values=values):
                    with self.assertRaisesRegex(
                        AnalysisException,
                        r"\[UNPIVOT_REQUIRES_VALUE_COLUMNS] At least one value column "
                        r"needs to be specified for UNPIVOT, all columns specified as ids.*",
                    ):
                        df.unpivot("id", values, "var", "val").collect()

        with self.subTest(desc="with value columns without common data type"):
            with self.assertRaisesRegex(
                AnalysisException,
                r"\[UNPIVOT_VALUE_DATA_TYPE_MISMATCH\] Unpivot value columns must share "
                r"a least common type, some types do not: .*",
            ):
                df.unpivot("id", ["int", "str"], "var", "val").collect()

    def test_observe(self):
        # SPARK-36263: tests the DataFrame.observe(Observation, *Column) method
        from pyspark.sql import Observation

        df = self.spark.createDataFrame(
            [
                (1, 1.0, "one"),
                (2, 2.0, "two"),
                (3, 3.0, "three"),
            ],
            ["id", "val", "label"],
        )

        unnamed_observation = Observation()
        named_observation = Observation("metric")
        observed = (
            df.orderBy("id")
            .observe(
                named_observation,
                count(lit(1)).alias("cnt"),
                sum(col("id")).alias("sum"),
                mean(col("val")).alias("mean"),
            )
            .observe(unnamed_observation, count(lit(1)).alias("rows"))
        )

        # test that observe works transparently
        actual = observed.collect()
        self.assertEqual(
            [
                {"id": 1, "val": 1.0, "label": "one"},
                {"id": 2, "val": 2.0, "label": "two"},
                {"id": 3, "val": 3.0, "label": "three"},
            ],
            [row.asDict() for row in actual],
        )

        # test that we retrieve the metrics
        self.assertEqual(named_observation.get, dict(cnt=3, sum=6, mean=2.0))
        self.assertEqual(unnamed_observation.get, dict(rows=3))

        # observation requires name (if given) to be non empty string
        with self.assertRaisesRegex(TypeError, "name should be a string"):
            Observation(123)
        with self.assertRaisesRegex(ValueError, "name should not be empty"):
            Observation("")

        # dataframe.observe requires at least one expr
        with self.assertRaisesRegex(ValueError, "'exprs' should not be empty"):
            df.observe(Observation())

        # dataframe.observe requires non-None Columns
        for args in [(None,), ("id",), (lit(1), None), (lit(1), "id")]:
            with self.subTest(args=args):
                with self.assertRaisesRegex(ValueError, "all 'exprs' should be Column"):
                    df.observe(Observation(), *args)

    def test_observe_str(self):
        # SPARK-38760: tests the DataFrame.observe(str, *Column) method
        from pyspark.sql.streaming import StreamingQueryListener

        observed_metrics = None

        class TestListener(StreamingQueryListener):
            def onQueryStarted(self, event):
                pass

            def onQueryProgress(self, event):
                nonlocal observed_metrics
                observed_metrics = event.progress.observedMetrics

            def onQueryTerminated(self, event):
                pass

        self.spark.streams.addListener(TestListener())

        df = self.spark.readStream.format("rate").option("rowsPerSecond", 10).load()
        df = df.observe("metric", count(lit(1)).alias("cnt"), sum(col("value")).alias("sum"))
        q = df.writeStream.format("noop").queryName("test").start()
        self.assertTrue(q.isActive)
        time.sleep(10)
        q.stop()

        self.assertTrue(isinstance(observed_metrics, dict))
        self.assertTrue("metric" in observed_metrics)
        row = observed_metrics["metric"]
        self.assertTrue(isinstance(row, Row))
        self.assertTrue(hasattr(row, "cnt"))
        self.assertTrue(hasattr(row, "sum"))
        self.assertGreaterEqual(row.cnt, 0)
        self.assertGreaterEqual(row.sum, 0)

    def test_sample(self):
        self.assertRaisesRegex(
            TypeError, "should be a bool, float and number", lambda: self.spark.range(1).sample()
        )

        self.assertRaises(TypeError, lambda: self.spark.range(1).sample("a"))

        self.assertRaises(TypeError, lambda: self.spark.range(1).sample(seed="abc"))

        self.assertRaises(IllegalArgumentException, lambda: self.spark.range(1).sample(-1.0))

    def test_toDF_with_schema_string(self):
        data = [Row(key=i, value=str(i)) for i in range(100)]
        rdd = self.sc.parallelize(data, 5)

        df = rdd.toDF("key: int, value: string")
        self.assertEqual(df.schema.simpleString(), "struct<key:int,value:string>")
        self.assertEqual(df.collect(), data)

        # different but compatible field types can be used.
        df = rdd.toDF("key: string, value: string")
        self.assertEqual(df.schema.simpleString(), "struct<key:string,value:string>")
        self.assertEqual(df.collect(), [Row(key=str(i), value=str(i)) for i in range(100)])

        # field names can differ.
        df = rdd.toDF(" a: int, b: string ")
        self.assertEqual(df.schema.simpleString(), "struct<a:int,b:string>")
        self.assertEqual(df.collect(), data)

        # number of fields must match.
        self.assertRaisesRegex(
            Exception, "Length of object", lambda: rdd.toDF("key: int").collect()
        )

        # field types mismatch will cause exception at runtime.
        self.assertRaisesRegex(
            Exception,
            "FloatType\\(\\) can not accept",
            lambda: rdd.toDF("key: float, value: string").collect(),
        )

        # flat schema values will be wrapped into row.
        df = rdd.map(lambda row: row.key).toDF("int")
        self.assertEqual(df.schema.simpleString(), "struct<value:int>")
        self.assertEqual(df.collect(), [Row(key=i) for i in range(100)])

        # users can use DataType directly instead of data type string.
        df = rdd.map(lambda row: row.key).toDF(IntegerType())
        self.assertEqual(df.schema.simpleString(), "struct<value:int>")
        self.assertEqual(df.collect(), [Row(key=i) for i in range(100)])

    def test_join_without_on(self):
        df1 = self.spark.range(1).toDF("a")
        df2 = self.spark.range(1).toDF("b")

        with self.sql_conf({"spark.sql.crossJoin.enabled": False}):
            self.assertRaises(AnalysisException, lambda: df1.join(df2, how="inner").collect())

        with self.sql_conf({"spark.sql.crossJoin.enabled": True}):
            actual = df1.join(df2, how="inner").collect()
            expected = [Row(a=0, b=0)]
            self.assertEqual(actual, expected)

    # Regression test for invalid join methods when on is None, Spark-14761
    def test_invalid_join_method(self):
        df1 = self.spark.createDataFrame([("Alice", 5), ("Bob", 8)], ["name", "age"])
        df2 = self.spark.createDataFrame([("Alice", 80), ("Bob", 90)], ["name", "height"])
        self.assertRaises(IllegalArgumentException, lambda: df1.join(df2, how="invalid-join-type"))

    # Cartesian products require cross join syntax
    def test_require_cross(self):

        df1 = self.spark.createDataFrame([(1, "1")], ("key", "value"))
        df2 = self.spark.createDataFrame([(1, "1")], ("key", "value"))

        with self.sql_conf({"spark.sql.crossJoin.enabled": False}):
            # joins without conditions require cross join syntax
            self.assertRaises(AnalysisException, lambda: df1.join(df2).collect())

            # works with crossJoin
            self.assertEqual(1, df1.crossJoin(df2).count())

    def test_cache(self):
        spark = self.spark
        with self.tempView("tab1", "tab2"):
            spark.createDataFrame([(2, 2), (3, 3)]).createOrReplaceTempView("tab1")
            spark.createDataFrame([(2, 2), (3, 3)]).createOrReplaceTempView("tab2")
            self.assertFalse(spark.catalog.isCached("tab1"))
            self.assertFalse(spark.catalog.isCached("tab2"))
            spark.catalog.cacheTable("tab1")
            self.assertTrue(spark.catalog.isCached("tab1"))
            self.assertFalse(spark.catalog.isCached("tab2"))
            spark.catalog.cacheTable("tab2")
            spark.catalog.uncacheTable("tab1")
            self.assertFalse(spark.catalog.isCached("tab1"))
            self.assertTrue(spark.catalog.isCached("tab2"))
            spark.catalog.clearCache()
            self.assertFalse(spark.catalog.isCached("tab1"))
            self.assertFalse(spark.catalog.isCached("tab2"))
            self.assertRaisesRegex(
                AnalysisException,
                "does_not_exist",
                lambda: spark.catalog.isCached("does_not_exist"),
            )
            self.assertRaisesRegex(
                AnalysisException,
                "does_not_exist",
                lambda: spark.catalog.cacheTable("does_not_exist"),
            )
            self.assertRaisesRegex(
                AnalysisException,
                "does_not_exist",
                lambda: spark.catalog.uncacheTable("does_not_exist"),
            )

    def _to_pandas(self):
        from datetime import datetime, date, timedelta

        schema = (
            StructType()
            .add("a", IntegerType())
            .add("b", StringType())
            .add("c", BooleanType())
            .add("d", FloatType())
            .add("dt", DateType())
            .add("ts", TimestampType())
            .add("ts_ntz", TimestampNTZType())
            .add("dt_interval", DayTimeIntervalType())
        )
        data = [
            (
                1,
                "foo",
                True,
                3.0,
                date(1969, 1, 1),
                datetime(1969, 1, 1, 1, 1, 1),
                datetime(1969, 1, 1, 1, 1, 1),
                timedelta(days=1),
            ),
            (2, "foo", True, 5.0, None, None, None, None),
            (
                3,
                "bar",
                False,
                -1.0,
                date(2012, 3, 3),
                datetime(2012, 3, 3, 3, 3, 3),
                datetime(2012, 3, 3, 3, 3, 3),
                timedelta(hours=-1, milliseconds=421),
            ),
            (
                4,
                "bar",
                False,
                6.0,
                date(2100, 4, 4),
                datetime(2100, 4, 4, 4, 4, 4),
                datetime(2100, 4, 4, 4, 4, 4),
                timedelta(microseconds=123),
            ),
        ]
        df = self.spark.createDataFrame(data, schema)
        return df.toPandas()

    @unittest.skipIf(not have_pandas, pandas_requirement_message)  # type: ignore
    def test_to_pandas(self):
        import numpy as np

        pdf = self._to_pandas()
        types = pdf.dtypes
        self.assertEqual(types[0], np.int32)
        self.assertEqual(types[1], np.object)
        self.assertEqual(types[2], np.bool)
        self.assertEqual(types[3], np.float32)
        self.assertEqual(types[4], np.object)  # datetime.date
        self.assertEqual(types[5], "datetime64[ns]")
        self.assertEqual(types[6], "datetime64[ns]")
        self.assertEqual(types[7], "timedelta64[ns]")

    @unittest.skipIf(not have_pandas, pandas_requirement_message)  # type: ignore
    def test_to_pandas_with_duplicated_column_names(self):
        import numpy as np

        sql = "select 1 v, 1 v"
        for arrowEnabled in [False, True]:
            with self.sql_conf({"spark.sql.execution.arrow.pyspark.enabled": arrowEnabled}):
                df = self.spark.sql(sql)
                pdf = df.toPandas()
                types = pdf.dtypes
                self.assertEqual(types.iloc[0], np.int32)
                self.assertEqual(types.iloc[1], np.int32)

    @unittest.skipIf(not have_pandas, pandas_requirement_message)  # type: ignore
    def test_to_pandas_on_cross_join(self):
        import numpy as np

        sql = """
        select t1.*, t2.* from (
          select explode(sequence(1, 3)) v
        ) t1 left join (
          select explode(sequence(1, 3)) v
        ) t2
        """
        for arrowEnabled in [False, True]:
            with self.sql_conf(
                {
                    "spark.sql.crossJoin.enabled": True,
                    "spark.sql.execution.arrow.pyspark.enabled": arrowEnabled,
                }
            ):
                df = self.spark.sql(sql)
                pdf = df.toPandas()
                types = pdf.dtypes
                self.assertEqual(types.iloc[0], np.int32)
                self.assertEqual(types.iloc[1], np.int32)

    @unittest.skipIf(have_pandas, "Required Pandas was found.")
    def test_to_pandas_required_pandas_not_found(self):
        with QuietTest(self.sc):
            with self.assertRaisesRegex(ImportError, "Pandas >= .* must be installed"):
                self._to_pandas()

    @unittest.skipIf(not have_pandas, pandas_requirement_message)  # type: ignore
    def test_to_pandas_avoid_astype(self):
        import numpy as np

        schema = StructType().add("a", IntegerType()).add("b", StringType()).add("c", IntegerType())
        data = [(1, "foo", 16777220), (None, "bar", None)]
        df = self.spark.createDataFrame(data, schema)
        types = df.toPandas().dtypes
        self.assertEqual(types[0], np.float64)  # doesn't convert to np.int32 due to NaN value.
        self.assertEqual(types[1], np.object)
        self.assertEqual(types[2], np.float64)

    @unittest.skipIf(not have_pandas, pandas_requirement_message)  # type: ignore
    def test_to_pandas_from_empty_dataframe(self):
        # SPARK-29188 test that toPandas() on an empty dataframe has the correct dtypes
        # SPARK-30537 test that toPandas() on an empty dataframe has the correct dtypes
        # when arrow is enabled
        import numpy as np

        sql = """
            SELECT CAST(1 AS TINYINT) AS tinyint,
            CAST(1 AS SMALLINT) AS smallint,
            CAST(1 AS INT) AS int,
            CAST(1 AS BIGINT) AS bigint,
            CAST(0 AS FLOAT) AS float,
            CAST(0 AS DOUBLE) AS double,
            CAST(1 AS BOOLEAN) AS boolean,
            CAST('foo' AS STRING) AS string,
            CAST('2019-01-01' AS TIMESTAMP) AS timestamp,
            CAST('2019-01-01' AS TIMESTAMP_NTZ) AS timestamp_ntz,
            INTERVAL '1563:04' MINUTE TO SECOND AS day_time_interval
            """
        is_arrow_enabled = [True, False]
        for value in is_arrow_enabled:
            with self.sql_conf({"spark.sql.execution.arrow.pyspark.enabled": value}):
                dtypes_when_nonempty_df = self.spark.sql(sql).toPandas().dtypes
                dtypes_when_empty_df = self.spark.sql(sql).filter("False").toPandas().dtypes
                self.assertTrue(np.all(dtypes_when_empty_df == dtypes_when_nonempty_df))

    @unittest.skipIf(not have_pandas, pandas_requirement_message)  # type: ignore
    def test_to_pandas_from_null_dataframe(self):
        # SPARK-29188 test that toPandas() on a dataframe with only nulls has correct dtypes
        # SPARK-30537 test that toPandas() on a dataframe with only nulls has correct dtypes
        # using arrow
        import numpy as np

        sql = """
            SELECT CAST(NULL AS TINYINT) AS tinyint,
            CAST(NULL AS SMALLINT) AS smallint,
            CAST(NULL AS INT) AS int,
            CAST(NULL AS BIGINT) AS bigint,
            CAST(NULL AS FLOAT) AS float,
            CAST(NULL AS DOUBLE) AS double,
            CAST(NULL AS BOOLEAN) AS boolean,
            CAST(NULL AS STRING) AS string,
            CAST(NULL AS TIMESTAMP) AS timestamp,
            CAST(NULL AS TIMESTAMP_NTZ) AS timestamp_ntz,
            INTERVAL '1563:04' MINUTE TO SECOND AS day_time_interval
            """
        is_arrow_enabled = [True, False]
        for value in is_arrow_enabled:
            with self.sql_conf({"spark.sql.execution.arrow.pyspark.enabled": value}):
                pdf = self.spark.sql(sql).toPandas()
                types = pdf.dtypes
                self.assertEqual(types[0], np.float64)
                self.assertEqual(types[1], np.float64)
                self.assertEqual(types[2], np.float64)
                self.assertEqual(types[3], np.float64)
                self.assertEqual(types[4], np.float32)
                self.assertEqual(types[5], np.float64)
                self.assertEqual(types[6], np.object)
                self.assertEqual(types[7], np.object)
                self.assertTrue(np.can_cast(np.datetime64, types[8]))
                self.assertTrue(np.can_cast(np.datetime64, types[9]))
                self.assertTrue(np.can_cast(np.timedelta64, types[10]))

    @unittest.skipIf(not have_pandas, pandas_requirement_message)  # type: ignore
    def test_to_pandas_from_mixed_dataframe(self):
        # SPARK-29188 test that toPandas() on a dataframe with some nulls has correct dtypes
        # SPARK-30537 test that toPandas() on a dataframe with some nulls has correct dtypes
        # using arrow
        import numpy as np

        sql = """
        SELECT CAST(col1 AS TINYINT) AS tinyint,
        CAST(col2 AS SMALLINT) AS smallint,
        CAST(col3 AS INT) AS int,
        CAST(col4 AS BIGINT) AS bigint,
        CAST(col5 AS FLOAT) AS float,
        CAST(col6 AS DOUBLE) AS double,
        CAST(col7 AS BOOLEAN) AS boolean,
        CAST(col8 AS STRING) AS string,
        timestamp_seconds(col9) AS timestamp,
        timestamp_seconds(col10) AS timestamp_ntz,
        INTERVAL '1563:04' MINUTE TO SECOND AS day_time_interval
        FROM VALUES (1, 1, 1, 1, 1, 1, 1, 1, 1, 1, 1),
                    (NULL, NULL, NULL, NULL, NULL, NULL, NULL, NULL, NULL, NULL, NULL)
        """
        is_arrow_enabled = [True, False]
        for value in is_arrow_enabled:
            with self.sql_conf({"spark.sql.execution.arrow.pyspark.enabled": value}):
                pdf_with_some_nulls = self.spark.sql(sql).toPandas()
                pdf_with_only_nulls = self.spark.sql(sql).filter("tinyint is null").toPandas()
                self.assertTrue(np.all(pdf_with_only_nulls.dtypes == pdf_with_some_nulls.dtypes))

    @unittest.skipIf(
        not have_pandas or not have_pyarrow or pyarrow_version_less_than_minimum("2.0.0"),
        pandas_requirement_message
        or pyarrow_requirement_message
        or "Pyarrow version must be 2.0.0 or higher",
    )
    def test_to_pandas_for_array_of_struct(self):
        for is_arrow_enabled in [True, False]:
            with self.sql_conf({"spark.sql.execution.arrow.pyspark.enabled": is_arrow_enabled}):
                self.check_to_pandas_for_array_of_struct(is_arrow_enabled)

    def check_to_pandas_for_array_of_struct(self, is_arrow_enabled):
        # SPARK-38098: Support Array of Struct for Pandas UDFs and toPandas
        import numpy as np
        import pandas as pd

        df = self.spark.createDataFrame(
            [[[("a", 2, 3.0), ("a", 2, 3.0)]], [[("b", 5, 6.0), ("b", 5, 6.0)]]],
            "array_struct_col Array<struct<col1:string, col2:long, col3:double>>",
        )

        pdf = df.toPandas()
        self.assertEqual(type(pdf), pd.DataFrame)
        self.assertEqual(type(pdf["array_struct_col"]), pd.Series)
        if is_arrow_enabled:
            self.assertEqual(type(pdf["array_struct_col"][0]), np.ndarray)
        else:
            self.assertEqual(type(pdf["array_struct_col"][0]), list)

    def test_create_dataframe_from_array_of_long(self):
        import array

        data = [Row(longarray=array.array("l", [-9223372036854775808, 0, 9223372036854775807]))]
        df = self.spark.createDataFrame(data)
        self.assertEqual(df.first(), Row(longarray=[-9223372036854775808, 0, 9223372036854775807]))

    @unittest.skipIf(not have_pandas, pandas_requirement_message)  # type: ignore
    def test_create_dataframe_from_pandas_with_timestamp(self):
        import pandas as pd
        from datetime import datetime

        pdf = pd.DataFrame(
            {"ts": [datetime(2017, 10, 31, 1, 1, 1)], "d": [pd.Timestamp.now().date()]},
            columns=["d", "ts"],
        )
        # test types are inferred correctly without specifying schema
        df = self.spark.createDataFrame(pdf)
        self.assertIsInstance(df.schema["ts"].dataType, TimestampType)
        self.assertIsInstance(df.schema["d"].dataType, DateType)
        # test with schema will accept pdf as input
        df = self.spark.createDataFrame(pdf, schema="d date, ts timestamp")
        self.assertIsInstance(df.schema["ts"].dataType, TimestampType)
        self.assertIsInstance(df.schema["d"].dataType, DateType)
        df = self.spark.createDataFrame(pdf, schema="d date, ts timestamp_ntz")
        self.assertIsInstance(df.schema["ts"].dataType, TimestampNTZType)
        self.assertIsInstance(df.schema["d"].dataType, DateType)

    @unittest.skipIf(have_pandas, "Required Pandas was found.")
    def test_create_dataframe_required_pandas_not_found(self):
        with QuietTest(self.sc):
            with self.assertRaisesRegex(
                ImportError, "(Pandas >= .* must be installed|No module named '?pandas'?)"
            ):
                import pandas as pd
                from datetime import datetime

                pdf = pd.DataFrame(
                    {"ts": [datetime(2017, 10, 31, 1, 1, 1)], "d": [pd.Timestamp.now().date()]}
                )
                self.spark.createDataFrame(pdf)

    # Regression test for SPARK-23360
    @unittest.skipIf(not have_pandas, pandas_requirement_message)  # type: ignore
    def test_create_dataframe_from_pandas_with_dst(self):
        import pandas as pd
        from pandas.testing import assert_frame_equal
        from datetime import datetime

        pdf = pd.DataFrame({"time": [datetime(2015, 10, 31, 22, 30)]})

        df = self.spark.createDataFrame(pdf)
        assert_frame_equal(pdf, df.toPandas())

        orig_env_tz = os.environ.get("TZ", None)
        try:
            tz = "America/Los_Angeles"
            os.environ["TZ"] = tz
            time.tzset()
            with self.sql_conf({"spark.sql.session.timeZone": tz}):
                df = self.spark.createDataFrame(pdf)
                assert_frame_equal(pdf, df.toPandas())
        finally:
            del os.environ["TZ"]
            if orig_env_tz is not None:
                os.environ["TZ"] = orig_env_tz
            time.tzset()

    @unittest.skipIf(not have_pandas, pandas_requirement_message)  # type: ignore
    def test_create_dataframe_from_pandas_with_day_time_interval(self):
        # SPARK-37277: Test DayTimeIntervalType in createDataFrame without Arrow.
        import pandas as pd
        from datetime import timedelta

        df = self.spark.createDataFrame(pd.DataFrame({"a": [timedelta(microseconds=123)]}))
        self.assertEqual(df.toPandas().a.iloc[0], timedelta(microseconds=123))

    def test_repr_behaviors(self):
        import re

        pattern = re.compile(r"^ *\|", re.MULTILINE)
        df = self.spark.createDataFrame([(1, "1"), (22222, "22222")], ("key", "value"))

        # test when eager evaluation is enabled and _repr_html_ will not be called
        with self.sql_conf({"spark.sql.repl.eagerEval.enabled": True}):
            expected1 = """+-----+-----+
                ||  key|value|
                |+-----+-----+
                ||    1|    1|
                ||22222|22222|
                |+-----+-----+
                |"""
            self.assertEqual(re.sub(pattern, "", expected1), df.__repr__())
            with self.sql_conf({"spark.sql.repl.eagerEval.truncate": 3}):
                expected2 = """+---+-----+
                ||key|value|
                |+---+-----+
                ||  1|    1|
                ||222|  222|
                |+---+-----+
                |"""
                self.assertEqual(re.sub(pattern, "", expected2), df.__repr__())
                with self.sql_conf({"spark.sql.repl.eagerEval.maxNumRows": 1}):
                    expected3 = """+---+-----+
                    ||key|value|
                    |+---+-----+
                    ||  1|    1|
                    |+---+-----+
                    |only showing top 1 row
                    |"""
                    self.assertEqual(re.sub(pattern, "", expected3), df.__repr__())

        # test when eager evaluation is enabled and _repr_html_ will be called
        with self.sql_conf({"spark.sql.repl.eagerEval.enabled": True}):
            expected1 = """<table border='1'>
                |<tr><th>key</th><th>value</th></tr>
                |<tr><td>1</td><td>1</td></tr>
                |<tr><td>22222</td><td>22222</td></tr>
                |</table>
                |"""
            self.assertEqual(re.sub(pattern, "", expected1), df._repr_html_())
            with self.sql_conf({"spark.sql.repl.eagerEval.truncate": 3}):
                expected2 = """<table border='1'>
                    |<tr><th>key</th><th>value</th></tr>
                    |<tr><td>1</td><td>1</td></tr>
                    |<tr><td>222</td><td>222</td></tr>
                    |</table>
                    |"""
                self.assertEqual(re.sub(pattern, "", expected2), df._repr_html_())
                with self.sql_conf({"spark.sql.repl.eagerEval.maxNumRows": 1}):
                    expected3 = """<table border='1'>
                        |<tr><th>key</th><th>value</th></tr>
                        |<tr><td>1</td><td>1</td></tr>
                        |</table>
                        |only showing top 1 row
                        |"""
                    self.assertEqual(re.sub(pattern, "", expected3), df._repr_html_())

        # test when eager evaluation is disabled and _repr_html_ will be called
        with self.sql_conf({"spark.sql.repl.eagerEval.enabled": False}):
            expected = "DataFrame[key: bigint, value: string]"
            self.assertEqual(None, df._repr_html_())
            self.assertEqual(expected, df.__repr__())
            with self.sql_conf({"spark.sql.repl.eagerEval.truncate": 3}):
                self.assertEqual(None, df._repr_html_())
                self.assertEqual(expected, df.__repr__())
                with self.sql_conf({"spark.sql.repl.eagerEval.maxNumRows": 1}):
                    self.assertEqual(None, df._repr_html_())
                    self.assertEqual(expected, df.__repr__())

    def test_to_local_iterator(self):
        df = self.spark.range(8, numPartitions=4)
        expected = df.collect()
        it = df.toLocalIterator()
        self.assertEqual(expected, list(it))

        # Test DataFrame with empty partition
        df = self.spark.range(3, numPartitions=4)
        it = df.toLocalIterator()
        expected = df.collect()
        self.assertEqual(expected, list(it))

    def test_to_local_iterator_prefetch(self):
        df = self.spark.range(8, numPartitions=4)
        expected = df.collect()
        it = df.toLocalIterator(prefetchPartitions=True)
        self.assertEqual(expected, list(it))

    def test_to_local_iterator_not_fully_consumed(self):
        # SPARK-23961: toLocalIterator throws exception when not fully consumed
        # Create a DataFrame large enough so that write to socket will eventually block
        df = self.spark.range(1 << 20, numPartitions=2)
        it = df.toLocalIterator()
        self.assertEqual(df.take(1)[0], next(it))
        with QuietTest(self.sc):
            it = None  # remove iterator from scope, socket is closed when cleaned up
            # Make sure normal df operations still work
            result = []
            for i, row in enumerate(df.toLocalIterator()):
                result.append(row)
                if i == 7:
                    break
            self.assertEqual(df.take(8), result)

    def test_same_semantics_error(self):
        with QuietTest(self.sc):
            with self.assertRaises(PySparkTypeError) as pe:
                self.spark.range(10).sameSemantics(1)

            self.check_error(
                exception=pe.exception,
                error_class="NOT_A_STRING",
                message_parameters={"arg_name": "other", "arg_type": "int"},
            )

    def test_input_files(self):
        tpath = tempfile.mkdtemp()
        shutil.rmtree(tpath)
        try:
            self.spark.range(1, 100, 1, 10).write.parquet(tpath)
            # read parquet file and get the input files list
            input_files_list = self.spark.read.parquet(tpath).inputFiles()

            # input files list should contain 10 entries
            self.assertEqual(len(input_files_list), 10)
            # all file paths in list must contain tpath
            for file_path in input_files_list:
                self.assertTrue(tpath in file_path)
        finally:
            shutil.rmtree(tpath)

    def test_df_show(self):
        # SPARK-35408: ensure better diagnostics if incorrect parameters are passed
        # to DataFrame.show

        df = self.spark.createDataFrame([("foo",)])
        df.show(5)
        df.show(5, True)
        df.show(5, 1, True)
        df.show(n=5, truncate="1", vertical=False)
        df.show(n=5, truncate=1.5, vertical=False)

        with self.assertRaises(PySparkTypeError) as pe:
            df.show(True)

        self.check_error(
            exception=pe.exception,
            error_class="NOT_AN_INTEGER",
            message_parameters={"arg_name": "n", "arg_type": "bool"},
        )

        with self.assertRaises(PySparkTypeError) as pe:
            df.show(vertical="foo")

        self.check_error(
            exception=pe.exception,
            error_class="NOT_A_BOOLEAN",
            message_parameters={"arg_name": "vertical", "arg_type": "str"},
        )

        with self.assertRaises(PySparkTypeError) as pe:
            df.show(truncate="foo")

        self.check_error(
            exception=pe.exception,
            error_class="NOT_A_BOOLEAN",
            message_parameters={"arg_name": "truncate", "arg_type": "str"},
        )

    @unittest.skipIf(
        not have_pandas or not have_pyarrow,
        cast(str, pandas_requirement_message or pyarrow_requirement_message),
    )
    def test_pandas_api(self):
        import pandas as pd
        from pandas.testing import assert_frame_equal

        sdf = self.spark.createDataFrame([("a", 1), ("b", 2), ("c", 3)], ["Col1", "Col2"])
        psdf_from_sdf = sdf.pandas_api()
        psdf_from_sdf_with_index = sdf.pandas_api(index_col="Col1")
        pdf = pd.DataFrame({"Col1": ["a", "b", "c"], "Col2": [1, 2, 3]})
        pdf_with_index = pdf.set_index("Col1")

        assert_frame_equal(pdf, psdf_from_sdf.to_pandas())
        assert_frame_equal(pdf_with_index, psdf_from_sdf_with_index.to_pandas())

    # test for SPARK-36337
    def test_create_nan_decimal_dataframe(self):
        self.assertEqual(
            self.spark.createDataFrame(data=[Decimal("NaN")], schema="decimal").collect(),
            [Row(value=None)],
        )

    def test_to(self):
        schema = StructType(
            [StructField("i", StringType(), True), StructField("j", IntegerType(), True)]
        )
        df = self.spark.createDataFrame([("a", 1)], schema)

        schema1 = StructType([StructField("j", StringType()), StructField("i", StringType())])
        df1 = df.to(schema1)
        self.assertEqual(schema1, df1.schema)
        self.assertEqual(df.count(), df1.count())

        schema2 = StructType([StructField("j", LongType())])
        df2 = df.to(schema2)
        self.assertEqual(schema2, df2.schema)
        self.assertEqual(df.count(), df2.count())

        schema3 = StructType([StructField("struct", schema1, False)])
        df3 = df.select(struct("i", "j").alias("struct")).to(schema3)
        self.assertEqual(schema3, df3.schema)
        self.assertEqual(df.count(), df3.count())

        # incompatible field nullability
        schema4 = StructType([StructField("j", LongType(), False)])
        self.assertRaisesRegex(
            (AnalysisException, SparkConnectAnalysisException),
            "NULLABLE_COLUMN_OR_FIELD",
            lambda: df.to(schema4).count(),
        )

        # field cannot upcast
        schema5 = StructType([StructField("i", LongType())])
        self.assertRaisesRegex(
            (AnalysisException, SparkConnectAnalysisException),
            "INVALID_COLUMN_OR_FIELD_DATA_TYPE",
            lambda: df.to(schema5).count(),
        )

    def test_repartition(self):
        df = self.spark.createDataFrame([(14, "Tom"), (23, "Alice"), (16, "Bob")], ["age", "name"])
        with self.assertRaises(PySparkTypeError) as pe:
            df.repartition([10], "name", "age").rdd.getNumPartitions()

        self.check_error(
            exception=pe.exception,
            error_class="NOT_COLUMN_OR_STRING",
            message_parameters={"arg_name": "numPartitions", "arg_type": "list"},
        )

    def test_colregex(self):
        with self.assertRaises(PySparkTypeError) as pe:
            self.spark.range(10).colRegex(10)

        self.check_error(
            exception=pe.exception,
            error_class="NOT_A_STRING",
            message_parameters={"arg_name": "colName", "arg_type": "int"},
        )

    def test_where(self):
        with self.assertRaises(PySparkTypeError) as pe:
            self.spark.range(10).where(10)

        self.check_error(
            exception=pe.exception,
            error_class="NOT_COLUMN_OR_STRING",
            message_parameters={"arg_name": "condition", "arg_type": "int"},
        )


class QueryExecutionListenerTests(unittest.TestCase, SQLTestUtils):
    # These tests are separate because it uses 'spark.sql.queryExecutionListeners' which is
    # static and immutable. This can't be set or unset, for example, via `spark.conf`.

    @classmethod
    def setUpClass(cls):
        import glob
        from pyspark.find_spark_home import _find_spark_home

        SPARK_HOME = _find_spark_home()
        filename_pattern = (
            "sql/core/target/scala-*/test-classes/org/apache/spark/sql/"
            "TestQueryExecutionListener.class"
        )
        cls.has_listener = bool(glob.glob(os.path.join(SPARK_HOME, filename_pattern)))

        if cls.has_listener:
            # Note that 'spark.sql.queryExecutionListeners' is a static immutable configuration.
            cls.spark = (
                SparkSession.builder.master("local[4]")
                .appName(cls.__name__)
                .config(
                    "spark.sql.queryExecutionListeners",
                    "org.apache.spark.sql.TestQueryExecutionListener",
                )
                .getOrCreate()
            )

    def setUp(self):
        if not self.has_listener:
            raise self.skipTest(
                "'org.apache.spark.sql.TestQueryExecutionListener' is not "
                "available. Will skip the related tests."
            )

    @classmethod
    def tearDownClass(cls):
        if hasattr(cls, "spark"):
            cls.spark.stop()

    def tearDown(self):
        self.spark._jvm.OnSuccessCall.clear()

    def test_query_execution_listener_on_collect(self):
        self.assertFalse(
            self.spark._jvm.OnSuccessCall.isCalled(),
            "The callback from the query execution listener should not be called before 'collect'",
        )
        self.spark.sql("SELECT * FROM range(1)").collect()
        self.spark.sparkContext._jsc.sc().listenerBus().waitUntilEmpty(10000)
        self.assertTrue(
            self.spark._jvm.OnSuccessCall.isCalled(),
            "The callback from the query execution listener should be called after 'collect'",
        )

    @unittest.skipIf(
        not have_pandas or not have_pyarrow,
        cast(str, pandas_requirement_message or pyarrow_requirement_message),
    )
    def test_query_execution_listener_on_collect_with_arrow(self):
        with self.sql_conf({"spark.sql.execution.arrow.pyspark.enabled": True}):
            self.assertFalse(
                self.spark._jvm.OnSuccessCall.isCalled(),
                "The callback from the query execution listener should not be "
                "called before 'toPandas'",
            )
            self.spark.sql("SELECT * FROM range(1)").toPandas()
            self.spark.sparkContext._jsc.sc().listenerBus().waitUntilEmpty(10000)
            self.assertTrue(
                self.spark._jvm.OnSuccessCall.isCalled(),
                "The callback from the query execution listener should be called after 'toPandas'",
            )


class DataFrameTests(DataFrameTestsMixin, ReusedSQLTestCase):
    pass


if __name__ == "__main__":
    from pyspark.sql.tests.test_dataframe import *  # noqa: F401

    try:
        import xmlrunner  # type: ignore

        testRunner = xmlrunner.XMLTestRunner(output="target/test-reports", verbosity=2)
    except ImportError:
        testRunner = None
    unittest.main(testRunner=testRunner, verbosity=2)<|MERGE_RESOLUTION|>--- conflicted
+++ resolved
@@ -43,15 +43,12 @@
     FloatType,
     DayTimeIntervalType,
 )
-<<<<<<< HEAD
-from pyspark.errors import AnalysisException, IllegalArgumentException, PySparkTypeError
-=======
 from pyspark.errors import (
     AnalysisException,
     IllegalArgumentException,
     SparkConnectAnalysisException,
+    PySparkTypeError,
 )
->>>>>>> f348d4fb
 from pyspark.testing.sqlutils import (
     ReusedSQLTestCase,
     SQLTestUtils,
