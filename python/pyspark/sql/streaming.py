#
# Licensed to the Apache Software Foundation (ASF) under one or more
# contributor license agreements.  See the NOTICE file distributed with
# this work for additional information regarding copyright ownership.
# The ASF licenses this file to You under the Apache License, Version 2.0
# (the "License"); you may not use this file except in compliance with
# the License.  You may obtain a copy of the License at
#
#    http://www.apache.org/licenses/LICENSE-2.0
#
# Unless required by applicable law or agreed to in writing, software
# distributed under the License is distributed on an "AS IS" BASIS,
# WITHOUT WARRANTIES OR CONDITIONS OF ANY KIND, either express or implied.
# See the License for the specific language governing permissions and
# limitations under the License.
#

import sys
if sys.version >= '3':
    intlike = int
else:
    intlike = (int, long)

from abc import ABCMeta, abstractmethod

from pyspark import since
from pyspark.rdd import ignore_unicode_prefix

__all__ = ["StreamingQuery"]


class StreamingQuery(object):
    """
    A handle to a query that is executing continuously in the background as new data arrives.
    All these methods are thread-safe.

    .. note:: Experimental

    .. versionadded:: 2.0
    """

    def __init__(self, jsq):
        self._jsq = jsq

    @property
    @since(2.0)
    def id(self):
        """The id of the streaming query. This id is unique across all queries that have been
        started in the current process.
        """
        return self._jsq.id()

    @property
    @since(2.0)
    def name(self):
        """The name of the streaming query. This name is unique across all active queries.
        """
        return self._jsq.name()

    @property
    @since(2.0)
    def isActive(self):
        """Whether this streaming query is currently active or not.
        """
        return self._jsq.isActive()

    @since(2.0)
    def awaitTermination(self, timeout=None):
        """Waits for the termination of `this` query, either by :func:`query.stop()` or by an
        exception. If the query has terminated with an exception, then the exception will be thrown.
        If `timeout` is set, it returns whether the query has terminated or not within the
        `timeout` seconds.

        If the query has terminated, then all subsequent calls to this method will either return
        immediately (if the query was terminated by :func:`stop()`), or throw the exception
        immediately (if the query has terminated with exception).

        throws :class:`StreamingQueryException`, if `this` query has terminated with an exception
        """
        if timeout is not None:
            if not isinstance(timeout, (int, float)) or timeout < 0:
                raise ValueError("timeout must be a positive integer or float. Got %s" % timeout)
            return self._jsq.awaitTermination(int(timeout * 1000))
        else:
            return self._jsq.awaitTermination()

    @since(2.0)
    def processAllAvailable(self):
        """Blocks until all available data in the source has been processed and committed to the
        sink. This method is intended for testing. Note that in the case of continually arriving
        data, this method may block forever. Additionally, this method is only guaranteed to block
        until data that has been synchronously appended data to a stream source prior to invocation.
        (i.e. `getOffset` must immediately reflect the addition).
        """
        return self._jsq.processAllAvailable()

    @since(2.0)
    def stop(self):
        """Stop this streaming query.
        """
        self._jsq.stop()


class StreamingQueryManager(object):
    """A class to manage all the :class:`StreamingQuery` StreamingQueries active.

    .. note:: Experimental

    .. versionadded:: 2.0
    """

    def __init__(self, jsqm):
        self._jsqm = jsqm

    @property
    @ignore_unicode_prefix
    @since(2.0)
    def active(self):
        """Returns a list of active queries associated with this SQLContext

        >>> sq = df.writeStream.format('memory').queryName('this_query').start()
        >>> sqm = spark.streams
        >>> # get the list of active streaming queries
        >>> [q.name for q in sqm.active]
        [u'this_query']
        >>> sq.stop()
        """
        return [StreamingQuery(jsq) for jsq in self._jsqm.active()]

    @ignore_unicode_prefix
    @since(2.0)
    def get(self, id):
        """Returns an active query from this SQLContext or throws exception if an active query
        with this name doesn't exist.

        >>> sq = df.writeStream.format('memory').queryName('this_query').start()
        >>> sq.name
        u'this_query'
        >>> sq = spark.streams.get(sq.id)
        >>> sq.isActive
        True
        >>> sq = sqlContext.streams.get(sq.id)
        >>> sq.isActive
        True
        >>> sq.stop()
        """
        if not isinstance(id, intlike):
<<<<<<< HEAD
            raise ValueError("The id for the query must be an integer. Got: %d" % id)
        return StreamingQuery(self._jsqm.get(id))
=======
            raise ValueError("The id for the query must be an integer. Got: %s" % id)
        return ContinuousQuery(self._jcqm.get(id))
>>>>>>> 0ee9fd9e

    @since(2.0)
    def awaitAnyTermination(self, timeout=None):
        """Wait until any of the queries on the associated SQLContext has terminated since the
        creation of the context, or since :func:`resetTerminated()` was called. If any query was
        terminated with an exception, then the exception will be thrown.
        If `timeout` is set, it returns whether the query has terminated or not within the
        `timeout` seconds.

        If a query has terminated, then subsequent calls to :func:`awaitAnyTermination()` will
        either return immediately (if the query was terminated by :func:`query.stop()`),
        or throw the exception immediately (if the query was terminated with exception). Use
        :func:`resetTerminated()` to clear past terminations and wait for new terminations.

        In the case where multiple queries have terminated since :func:`resetTermination()`
        was called, if any query has terminated with exception, then :func:`awaitAnyTermination()`
        will throw any of the exception. For correctly documenting exceptions across multiple
        queries, users need to stop all of them after any of them terminates with exception, and
        then check the `query.exception()` for each query.

        throws :class:`StreamingQueryException`, if `this` query has terminated with an exception
        """
        if timeout is not None:
            if not isinstance(timeout, (int, float)) or timeout < 0:
                raise ValueError("timeout must be a positive integer or float. Got %s" % timeout)
            return self._jsqm.awaitAnyTermination(int(timeout * 1000))
        else:
            return self._jsqm.awaitAnyTermination()

    @since(2.0)
    def resetTerminated(self):
        """Forget about past terminated queries so that :func:`awaitAnyTermination()` can be used
        again to wait for new terminations.

        >>> spark.streams.resetTerminated()
        """
        self._jsqm.resetTerminated()


class Trigger(object):
    """Used to indicate how often results should be produced by a :class:`StreamingQuery`.

    .. note:: Experimental

    .. versionadded:: 2.0
    """

    __metaclass__ = ABCMeta

    @abstractmethod
    def _to_java_trigger(self, sqlContext):
        """Internal method to construct the trigger on the jvm.
        """
        pass


class ProcessingTime(Trigger):
    """A trigger that runs a query periodically based on the processing time. If `interval` is 0,
    the query will run as fast as possible.

    The interval should be given as a string, e.g. '2 seconds', '5 minutes', ...

    .. note:: Experimental

    .. versionadded:: 2.0
    """

    def __init__(self, interval):
        if type(interval) != str or len(interval.strip()) == 0:
            raise ValueError("interval should be a non empty interval string, e.g. '2 seconds'.")
        self.interval = interval

    def _to_java_trigger(self, sqlContext):
        return sqlContext._sc._jvm.org.apache.spark.sql.streaming.ProcessingTime.create(
            self.interval)


def _test():
    import doctest
    import os
    import tempfile
    from pyspark.sql import Row, SparkSession, SQLContext
    import pyspark.sql.streaming

    os.chdir(os.environ["SPARK_HOME"])

    globs = pyspark.sql.streaming.__dict__.copy()
    try:
        spark = SparkSession.builder.getOrCreate()
    except py4j.protocol.Py4JError:
        spark = SparkSession(sc)

    globs['tempfile'] = tempfile
    globs['os'] = os
    globs['spark'] = spark
    globs['sqlContext'] = SQLContext.getOrCreate(spark.sparkContext)
    globs['df'] = \
        globs['spark'].readStream.format('text').load('python/test_support/sql/streaming')

    (failure_count, test_count) = doctest.testmod(
        pyspark.sql.streaming, globs=globs,
        optionflags=doctest.ELLIPSIS | doctest.NORMALIZE_WHITESPACE | doctest.REPORT_NDIFF)
    globs['spark'].stop()
    if failure_count:
        exit(-1)


if __name__ == "__main__":
    _test()<|MERGE_RESOLUTION|>--- conflicted
+++ resolved
@@ -1,4 +1,4 @@
-#
+git ad#
 # Licensed to the Apache Software Foundation (ASF) under one or more
 # contributor license agreements.  See the NOTICE file distributed with
 # this work for additional information regarding copyright ownership.
@@ -145,13 +145,8 @@
         >>> sq.stop()
         """
         if not isinstance(id, intlike):
-<<<<<<< HEAD
-            raise ValueError("The id for the query must be an integer. Got: %d" % id)
+            raise ValueError("The id for the query must be an integer. Got: %s" % id)
         return StreamingQuery(self._jsqm.get(id))
-=======
-            raise ValueError("The id for the query must be an integer. Got: %s" % id)
-        return ContinuousQuery(self._jcqm.get(id))
->>>>>>> 0ee9fd9e
 
     @since(2.0)
     def awaitAnyTermination(self, timeout=None):
