--- conflicted
+++ resolved
@@ -141,14 +141,9 @@
             return self.config("spark.sql.catalogImplementation", "hive")
 
         def _sparkContext(self, sc):
-<<<<<<< HEAD
-            self._sc = sc
-            return self
-=======
             with self._lock:
                 self._sc = sc
                 return self
->>>>>>> c3c45cbd
 
         @since(2.0)
         def getOrCreate(self):
@@ -186,17 +181,8 @@
                             sparkConf.set(key, value)
                         sc = SparkContext.getOrCreate(sparkConf)
                         # This SparkContext may be an existing one.
-<<<<<<< HEAD
                     # Do not update `SparkConf` for existing `SparkContext`, as it's shared
                     # by all sessions.
-=======
-                    for key, value in self._options.items():
-                        # we need to propagate the confs
-                        # before we create the SparkSession. Otherwise, confs like
-                        # warehouse path and metastore url will not be set correctly (
-                        # these confs cannot be changed once the SparkSession is created).
-                        sc._conf.set(key, value)
->>>>>>> c3c45cbd
                     session = SparkSession(sc)
                 for key, value in self._options.items():
                     session._jsparkSession.sessionState().conf().setConfString(key, value)
