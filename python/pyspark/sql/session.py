--- conflicted
+++ resolved
@@ -582,15 +582,9 @@
         Parameters
         ----------
         data : :class:`RDD` or iterable
-<<<<<<< HEAD
             an RDD of any kind of SQL data representation(e.g. :class:`Row`,
             :class:`tuple`, ``int``, ``boolean``, :class:`pandas.DataFrame`, etc.),
             or :class:`list`, or :class:`pandas.DataFrame`.
-=======
-            an RDD of any kind of SQL data representation (:class:`Row`,
-            :class:`tuple`, ``int``, ``boolean``, etc.), or :class:`list`, or
-            :class:`pandas.DataFrame`.
->>>>>>> 4534c0c4
         schema : :class:`pyspark.sql.types.DataType`, str or list, optional
             a :class:`pyspark.sql.types.DataType` or a datatype string or a list of
             column names, default is None.  The data type string format equals to
