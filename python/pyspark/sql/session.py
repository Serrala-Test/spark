#
# Licensed to the Apache Software Foundation (ASF) under one or more
# contributor license agreements.  See the NOTICE file distributed with
# this work for additional information regarding copyright ownership.
# The ASF licenses this file to You under the Apache License, Version 2.0
# (the "License"); you may not use this file except in compliance with
# the License.  You may obtain a copy of the License at
#
#    http://www.apache.org/licenses/LICENSE-2.0
#
# Unless required by applicable law or agreed to in writing, software
# distributed under the License is distributed on an "AS IS" BASIS,
# WITHOUT WARRANTIES OR CONDITIONS OF ANY KIND, either express or implied.
# See the License for the specific language governing permissions and
# limitations under the License.
#

from __future__ import print_function
import sys
import warnings
from functools import reduce
from threading import RLock

if sys.version >= '3':
    basestring = unicode = str
    xrange = range
else:
    from itertools import izip as zip, imap as map

from pyspark import since
from pyspark.rdd import RDD, ignore_unicode_prefix
from pyspark.sql.catalog import Catalog
from pyspark.sql.conf import RuntimeConfig
from pyspark.sql.dataframe import DataFrame
from pyspark.sql.readwriter import DataFrameReader
from pyspark.sql.streaming import DataStreamReader
from pyspark.sql.types import Row, DataType, StringType, StructType, TimestampType, \
    _make_type_verifier, _infer_schema, _has_nulltype, _merge_type, _create_converter, \
    _parse_datatype_string
from pyspark.sql.utils import install_exception_handler

__all__ = ["SparkSession"]


def _monkey_patch_RDD(sparkSession):
    def toDF(self, schema=None, sampleRatio=None):
        """
        Converts current :class:`RDD` into a :class:`DataFrame`

        This is a shorthand for ``spark.createDataFrame(rdd, schema, sampleRatio)``

        :param schema: a :class:`pyspark.sql.types.StructType` or list of names of columns
        :param samplingRatio: the sample ratio of rows used for inferring
        :return: a DataFrame

        >>> rdd.toDF().collect()
        [Row(name=u'Alice', age=1)]
        """
        return sparkSession.createDataFrame(self, schema, sampleRatio)

    RDD.toDF = toDF


class SparkSession(object):
    """The entry point to programming Spark with the Dataset and DataFrame API.

    A SparkSession can be used create :class:`DataFrame`, register :class:`DataFrame` as
    tables, execute SQL over tables, cache tables, and read parquet files.
    To create a SparkSession, use the following builder pattern:

    >>> spark = SparkSession.builder \\
    ...     .master("local") \\
    ...     .appName("Word Count") \\
    ...     .config("spark.some.config.option", "some-value") \\
    ...     .getOrCreate()
    """

    class Builder(object):
        """Builder for :class:`SparkSession`.
        """

        _lock = RLock()
        _options = {}

        @since(2.0)
        def config(self, key=None, value=None, conf=None):
            """Sets a config option. Options set using this method are automatically propagated to
            both :class:`SparkConf` and :class:`SparkSession`'s own configuration.

            For an existing SparkConf, use `conf` parameter.

            >>> from pyspark.conf import SparkConf
            >>> SparkSession.builder.config(conf=SparkConf())
            <pyspark.sql.session...

            For a (key, value) pair, you can omit parameter names.

            >>> SparkSession.builder.config("spark.some.config.option", "some-value")
            <pyspark.sql.session...

            :param key: a key name string for configuration property
            :param value: a value for configuration property
            :param conf: an instance of :class:`SparkConf`
            """
            with self._lock:
                if conf is None:
                    self._options[key] = str(value)
                else:
                    for (k, v) in conf.getAll():
                        self._options[k] = v
                return self

        @since(2.0)
        def master(self, master):
            """Sets the Spark master URL to connect to, such as "local" to run locally, "local[4]"
            to run locally with 4 cores, or "spark://master:7077" to run on a Spark standalone
            cluster.

            :param master: a url for spark master
            """
            return self.config("spark.master", master)

        @since(2.0)
        def appName(self, name):
            """Sets a name for the application, which will be shown in the Spark web UI.

            If no application name is set, a randomly generated name will be used.

            :param name: an application name
            """
            return self.config("spark.app.name", name)

        @since(2.0)
        def enableHiveSupport(self):
            """Enables Hive support, including connectivity to a persistent Hive metastore, support
            for Hive serdes, and Hive user-defined functions.
            """
            return self.config("spark.sql.catalogImplementation", "hive")

        @since(2.0)
        def getOrCreate(self):
            """Gets an existing :class:`SparkSession` or, if there is no existing one, creates a
            new one based on the options set in this builder.

            This method first checks whether there is a valid global default SparkSession, and if
            yes, return that one. If no valid global default SparkSession exists, the method
            creates a new SparkSession and assigns the newly created SparkSession as the global
            default.

            >>> s1 = SparkSession.builder.config("k1", "v1").getOrCreate()
            >>> s1.conf.get("k1") == s1.sparkContext.getConf().get("k1") == "v1"
            True

            In case an existing SparkSession is returned, the config options specified
            in this builder will be applied to the existing SparkSession.

            >>> s2 = SparkSession.builder.config("k2", "v2").getOrCreate()
            >>> s1.conf.get("k1") == s2.conf.get("k1")
            True
            >>> s1.conf.get("k2") == s2.conf.get("k2")
            True
            """
            with self._lock:
                from pyspark.context import SparkContext
                from pyspark.conf import SparkConf
                session = SparkSession._instantiatedSession
                if session is None or session._sc._jsc is None:
                    sparkConf = SparkConf()
                    for key, value in self._options.items():
                        sparkConf.set(key, value)
                    sc = SparkContext.getOrCreate(sparkConf)
                    # This SparkContext may be an existing one.
                    for key, value in self._options.items():
                        # we need to propagate the confs
                        # before we create the SparkSession. Otherwise, confs like
                        # warehouse path and metastore url will not be set correctly (
                        # these confs cannot be changed once the SparkSession is created).
                        sc._conf.set(key, value)
                    session = SparkSession(sc)
                for key, value in self._options.items():
                    session._jsparkSession.sessionState().conf().setConfString(key, value)
                for key, value in self._options.items():
                    session.sparkContext._conf.set(key, value)
                return session

    builder = Builder()

    _instantiatedSession = None

    @ignore_unicode_prefix
    def __init__(self, sparkContext, jsparkSession=None):
        """Creates a new SparkSession.

        >>> from datetime import datetime
        >>> spark = SparkSession(sc)
        >>> allTypes = sc.parallelize([Row(i=1, s="string", d=1.0, l=1,
        ...     b=True, list=[1, 2, 3], dict={"s": 0}, row=Row(a=1),
        ...     time=datetime(2014, 8, 1, 14, 1, 5))])
        >>> df = allTypes.toDF()
        >>> df.createOrReplaceTempView("allTypes")
        >>> spark.sql('select i+1, d+1, not b, list[1], dict["s"], time, row.a '
        ...            'from allTypes where b and i > 0').collect()
        [Row((i + CAST(1 AS BIGINT))=2, (d + CAST(1 AS DOUBLE))=2.0, (NOT b)=False, list[1]=2, \
            dict[s]=0, time=datetime.datetime(2014, 8, 1, 14, 1, 5), a=1)]
        >>> df.rdd.map(lambda x: (x.i, x.s, x.d, x.l, x.b, x.time, x.row.a, x.list)).collect()
        [(1, u'string', 1.0, 1, True, datetime.datetime(2014, 8, 1, 14, 1, 5), 1, [1, 2, 3])]
        """
        from pyspark.sql.context import SQLContext
        self._sc = sparkContext
        self._jsc = self._sc._jsc
        self._jvm = self._sc._jvm
        if jsparkSession is None:
            jsparkSession = self._jvm.SparkSession(self._jsc.sc())
        self._jsparkSession = jsparkSession
        self._jwrapped = self._jsparkSession.sqlContext()
        self._wrapped = SQLContext(self._sc, self, self._jwrapped)
        _monkey_patch_RDD(self)
        install_exception_handler()
        # If we had an instantiated SparkSession attached with a SparkContext
        # which is stopped now, we need to renew the instantiated SparkSession.
        # Otherwise, we will use invalid SparkSession when we call Builder.getOrCreate.
        if SparkSession._instantiatedSession is None \
                or SparkSession._instantiatedSession._sc._jsc is None:
            SparkSession._instantiatedSession = self

    def _repr_html_(self):
        return """
            <div>
                <p><b>SparkSession - {catalogImplementation}</b></p>
                {sc_HTML}
            </div>
        """.format(
            catalogImplementation=self.conf.get("spark.sql.catalogImplementation"),
            sc_HTML=self.sparkContext._repr_html_()
        )

    @since(2.0)
    def newSession(self):
        """
        Returns a new SparkSession as new session, that has separate SQLConf,
        registered temporary views and UDFs, but shared SparkContext and
        table cache.
        """
        return self.__class__(self._sc, self._jsparkSession.newSession())

    @property
    @since(2.0)
    def sparkContext(self):
        """Returns the underlying :class:`SparkContext`."""
        return self._sc

    @property
    @since(2.0)
    def version(self):
        """The version of Spark on which this application is running."""
        return self._jsparkSession.version()

    @property
    @since(2.0)
    def conf(self):
        """Runtime configuration interface for Spark.

        This is the interface through which the user can get and set all Spark and Hadoop
        configurations that are relevant to Spark SQL. When getting the value of a config,
        this defaults to the value set in the underlying :class:`SparkContext`, if any.
        """
        if not hasattr(self, "_conf"):
            self._conf = RuntimeConfig(self._jsparkSession.conf())
        return self._conf

    @property
    @since(2.0)
    def catalog(self):
        """Interface through which the user may create, drop, alter or query underlying
        databases, tables, functions etc.

        :return: :class:`Catalog`
        """
        if not hasattr(self, "_catalog"):
            self._catalog = Catalog(self)
        return self._catalog

    @property
    @since(2.0)
    def udf(self):
        """Returns a :class:`UDFRegistration` for UDF registration.

        :return: :class:`UDFRegistration`
        """
        from pyspark.sql.context import UDFRegistration
        return UDFRegistration(self._wrapped)

    @since(2.0)
    def range(self, start, end=None, step=1, numPartitions=None):
        """
        Create a :class:`DataFrame` with single :class:`pyspark.sql.types.LongType` column named
        ``id``, containing elements in a range from ``start`` to ``end`` (exclusive) with
        step value ``step``.

        :param start: the start value
        :param end: the end value (exclusive)
        :param step: the incremental step (default: 1)
        :param numPartitions: the number of partitions of the DataFrame
        :return: :class:`DataFrame`

        >>> spark.range(1, 7, 2).collect()
        [Row(id=1), Row(id=3), Row(id=5)]

        If only one argument is specified, it will be used as the end value.

        >>> spark.range(3).collect()
        [Row(id=0), Row(id=1), Row(id=2)]
        """
        if numPartitions is None:
            numPartitions = self._sc.defaultParallelism

        if end is None:
            jdf = self._jsparkSession.range(0, int(start), int(step), int(numPartitions))
        else:
            jdf = self._jsparkSession.range(int(start), int(end), int(step), int(numPartitions))

        return DataFrame(jdf, self._wrapped)

    def _inferSchemaFromList(self, data):
        """
        Infer schema from list of Row or tuple.

        :param data: list of Row or tuple
        :return: :class:`pyspark.sql.types.StructType`
        """
        if not data:
            raise ValueError("can not infer schema from empty dataset")
        first = data[0]
        if type(first) is dict:
            warnings.warn("inferring schema from dict is deprecated,"
                          "please use pyspark.sql.Row instead")
        schema = reduce(_merge_type, map(_infer_schema, data))
        if _has_nulltype(schema):
            raise ValueError("Some of types cannot be determined after inferring")
        return schema

    def _inferSchema(self, rdd, samplingRatio=None):
        """
        Infer schema from an RDD of Row or tuple.

        :param rdd: an RDD of Row or tuple
        :param samplingRatio: sampling ratio, or no sampling (default)
        :return: :class:`pyspark.sql.types.StructType`
        """
        first = rdd.first()
        if not first:
            raise ValueError("The first row in RDD is empty, "
                             "can not infer schema")
        if type(first) is dict:
            warnings.warn("Using RDD of dict to inferSchema is deprecated. "
                          "Use pyspark.sql.Row instead")

        if samplingRatio is None:
            schema = _infer_schema(first)
            if _has_nulltype(schema):
                for row in rdd.take(100)[1:]:
                    schema = _merge_type(schema, _infer_schema(row))
                    if not _has_nulltype(schema):
                        break
                else:
                    raise ValueError("Some of types cannot be determined by the "
                                     "first 100 rows, please try again with sampling")
        else:
            if samplingRatio < 0.99:
                rdd = rdd.sample(False, float(samplingRatio))
            schema = rdd.map(_infer_schema).reduce(_merge_type)
        return schema

    def _createFromRDD(self, rdd, schema, samplingRatio):
        """
        Create an RDD for DataFrame from an existing RDD, returns the RDD and schema.
        """
        if schema is None or isinstance(schema, (list, tuple)):
            struct = self._inferSchema(rdd, samplingRatio)
            converter = _create_converter(struct)
            rdd = rdd.map(converter)
            if isinstance(schema, (list, tuple)):
                for i, name in enumerate(schema):
                    struct.fields[i].name = name
                    struct.names[i] = name
            schema = struct

        elif not isinstance(schema, StructType):
            raise TypeError("schema should be StructType or list or None, but got: %s" % schema)

        # convert python objects to sql data
        rdd = rdd.map(schema.toInternal)
        return rdd, schema

    def _createFromLocal(self, data, schema):
        """
        Create an RDD for DataFrame from a list or pandas.DataFrame, returns
        the RDD and schema.
        """
        # make sure data could consumed multiple times
        if not isinstance(data, list):
            data = list(data)

        if schema is None or isinstance(schema, (list, tuple)):
            struct = self._inferSchemaFromList(data)
            converter = _create_converter(struct)
            data = map(converter, data)
            if isinstance(schema, (list, tuple)):
                for i, name in enumerate(schema):
                    struct.fields[i].name = name
                    struct.names[i] = name
            schema = struct

        elif not isinstance(schema, StructType):
            raise TypeError("schema should be StructType or list or None, but got: %s" % schema)

        # convert python objects to sql data
        data = [schema.toInternal(row) for row in data]
        return self._sc.parallelize(data), schema

    def _get_numpy_record_dtype(self, rec):
        """
        Used when converting a pandas.DataFrame to Spark using to_records(), this will correct
        the dtypes of fields in a record so they can be properly loaded into Spark.
        :param rec: a numpy record to check field dtypes
        :return corrected dtype for a numpy.record or None if no correction needed
        """
        import numpy as np
        cur_dtypes = rec.dtype
        col_names = cur_dtypes.names
        record_type_list = []
        has_rec_fix = False
        for i in xrange(len(cur_dtypes)):
            curr_type = cur_dtypes[i]
            # If type is a datetime64 timestamp, convert to microseconds
            # NOTE: if dtype is datetime[ns] then np.record.tolist() will output values as longs,
            # conversion from [us] or lower will lead to py datetime objects, see SPARK-22417
            if curr_type == np.dtype('datetime64[ns]'):
                curr_type = 'datetime64[us]'
                has_rec_fix = True
            record_type_list.append((str(col_names[i]), curr_type))
        return np.dtype(record_type_list) if has_rec_fix else None

<<<<<<< HEAD
    def _convert_from_pandas(self, pdf, schema, timezone):
=======
    def _convert_from_pandas(self, pdf):
>>>>>>> 209b9361
        """
         Convert a pandas.DataFrame to list of records that can be used to make a DataFrame
         :return list of records
        """

        if timezone is not None:
            from pyspark.sql.types import _check_series_convert_timestamps_tz_local
            copied = False
            if isinstance(schema, StructType):
                for field in schema:
                    if isinstance(field.dataType, TimestampType):
                        s = _check_series_convert_timestamps_tz_local(pdf[field.name], timezone)
                        if not copied and s is not pdf[field.name]:
                            pdf = pdf.copy()
                            copied = True
                        pdf[field.name] = s
            else:
                for column, series in pdf.iteritems():
                    s = _check_series_convert_timestamps_tz_local(pdf[column], timezone)
                    if not copied and s is not pdf[column]:
                        pdf = pdf.copy()
                        copied = True
                    pdf[column] = s

        # Convert pandas.DataFrame to list of numpy records
        np_records = pdf.to_records(index=False)

        # Check if any columns need to be fixed for Spark to infer properly
        if len(np_records) > 0:
            record_dtype = self._get_numpy_record_dtype(np_records[0])
            if record_dtype is not None:
                return [r.astype(record_dtype).tolist() for r in np_records]

        # Convert list of numpy records to python lists
        return [r.tolist() for r in np_records]

    def _create_from_pandas_with_arrow(self, pdf, schema):
        """
        Create a DataFrame from a given pandas.DataFrame by slicing it into partitions, converting
        to Arrow data, then sending to the JVM to parallelize. If a schema is passed in, the
        data types will be used to coerce the data in Pandas to Arrow conversion.
        """
        from pyspark.serializers import ArrowSerializer, _create_batch
        from pyspark.sql.types import from_arrow_schema, to_arrow_type, TimestampType
        from pandas.api.types import is_datetime64_dtype, is_datetime64tz_dtype

        # Determine arrow types to coerce data when creating batches
        if isinstance(schema, StructType):
            arrow_types = [to_arrow_type(f.dataType) for f in schema.fields]
        elif isinstance(schema, DataType):
            raise ValueError("Single data type %s is not supported with Arrow" % str(schema))
        else:
            # Any timestamps must be coerced to be compatible with Spark
            arrow_types = [to_arrow_type(TimestampType())
                           if is_datetime64_dtype(t) or is_datetime64tz_dtype(t) else None
                           for t in pdf.dtypes]

        # Slice the DataFrame to be batched
        step = -(-len(pdf) // self.sparkContext.defaultParallelism)  # round int up
        pdf_slices = (pdf[start:start + step] for start in xrange(0, len(pdf), step))

        # Create Arrow record batches
        batches = [_create_batch([(c, t) for (_, c), t in zip(pdf_slice.iteritems(), arrow_types)])
                   for pdf_slice in pdf_slices]

        # Create the Spark schema from the first Arrow batch (always at least 1 batch after slicing)
        if isinstance(schema, (list, tuple)):
            struct = from_arrow_schema(batches[0].schema)
            for i, name in enumerate(schema):
                struct.fields[i].name = name
                struct.names[i] = name
            schema = struct

        # Create the Spark DataFrame directly from the Arrow data and schema
        jrdd = self._sc._serialize_to_jvm(batches, len(batches), ArrowSerializer())
        jdf = self._jvm.PythonSQLUtils.arrowPayloadToDataFrame(
            jrdd, schema.json(), self._wrapped._jsqlContext)
        df = DataFrame(jdf, self._wrapped)
        df._schema = schema
        return df

    @since(2.0)
    @ignore_unicode_prefix
    def createDataFrame(self, data, schema=None, samplingRatio=None, verifySchema=True):
        """
        Creates a :class:`DataFrame` from an :class:`RDD`, a list or a :class:`pandas.DataFrame`.

        When ``schema`` is a list of column names, the type of each column
        will be inferred from ``data``.

        When ``schema`` is ``None``, it will try to infer the schema (column names and types)
        from ``data``, which should be an RDD of :class:`Row`,
        or :class:`namedtuple`, or :class:`dict`.

        When ``schema`` is :class:`pyspark.sql.types.DataType` or a datatype string, it must match
        the real data, or an exception will be thrown at runtime. If the given schema is not
        :class:`pyspark.sql.types.StructType`, it will be wrapped into a
        :class:`pyspark.sql.types.StructType` as its only field, and the field name will be "value",
        each record will also be wrapped into a tuple, which can be converted to row later.

        If schema inference is needed, ``samplingRatio`` is used to determined the ratio of
        rows used for schema inference. The first row will be used if ``samplingRatio`` is ``None``.

        :param data: an RDD of any kind of SQL data representation(e.g. row, tuple, int, boolean,
            etc.), or :class:`list`, or :class:`pandas.DataFrame`.
        :param schema: a :class:`pyspark.sql.types.DataType` or a datatype string or a list of
            column names, default is ``None``.  The data type string format equals to
            :class:`pyspark.sql.types.DataType.simpleString`, except that top level struct type can
            omit the ``struct<>`` and atomic types use ``typeName()`` as their format, e.g. use
            ``byte`` instead of ``tinyint`` for :class:`pyspark.sql.types.ByteType`. We can also use
            ``int`` as a short name for ``IntegerType``.
        :param samplingRatio: the sample ratio of rows used for inferring
        :param verifySchema: verify data types of every row against schema.
        :return: :class:`DataFrame`

        .. versionchanged:: 2.1
           Added verifySchema.

        >>> l = [('Alice', 1)]
        >>> spark.createDataFrame(l).collect()
        [Row(_1=u'Alice', _2=1)]
        >>> spark.createDataFrame(l, ['name', 'age']).collect()
        [Row(name=u'Alice', age=1)]

        >>> d = [{'name': 'Alice', 'age': 1}]
        >>> spark.createDataFrame(d).collect()
        [Row(age=1, name=u'Alice')]

        >>> rdd = sc.parallelize(l)
        >>> spark.createDataFrame(rdd).collect()
        [Row(_1=u'Alice', _2=1)]
        >>> df = spark.createDataFrame(rdd, ['name', 'age'])
        >>> df.collect()
        [Row(name=u'Alice', age=1)]

        >>> from pyspark.sql import Row
        >>> Person = Row('name', 'age')
        >>> person = rdd.map(lambda r: Person(*r))
        >>> df2 = spark.createDataFrame(person)
        >>> df2.collect()
        [Row(name=u'Alice', age=1)]

        >>> from pyspark.sql.types import *
        >>> schema = StructType([
        ...    StructField("name", StringType(), True),
        ...    StructField("age", IntegerType(), True)])
        >>> df3 = spark.createDataFrame(rdd, schema)
        >>> df3.collect()
        [Row(name=u'Alice', age=1)]

        >>> spark.createDataFrame(df.toPandas()).collect()  # doctest: +SKIP
        [Row(name=u'Alice', age=1)]
        >>> spark.createDataFrame(pandas.DataFrame([[1, 2]])).collect()  # doctest: +SKIP
        [Row(0=1, 1=2)]

        >>> spark.createDataFrame(rdd, "a: string, b: int").collect()
        [Row(a=u'Alice', b=1)]
        >>> rdd = rdd.map(lambda row: row[1])
        >>> spark.createDataFrame(rdd, "int").collect()
        [Row(value=1)]
        >>> spark.createDataFrame(rdd, "boolean").collect() # doctest: +IGNORE_EXCEPTION_DETAIL
        Traceback (most recent call last):
            ...
        Py4JJavaError: ...
        """
        if isinstance(data, DataFrame):
            raise TypeError("data is already a DataFrame")

        if isinstance(schema, basestring):
            schema = _parse_datatype_string(schema)

        try:
            import pandas
            has_pandas = True
        except Exception:
            has_pandas = False
        if has_pandas and isinstance(data, pandas.DataFrame):
<<<<<<< HEAD
            if self.conf.get("spark.sql.execution.pandas.respectSessionTimeZone").lower() \
               == "true":
                timezone = self.conf.get("spark.sql.session.timeZone")
            else:
                timezone = None

            data, schema = self._convert_from_pandas(data, schema, timezone)
=======

            # If no schema supplied by user then get the names of columns only
            if schema is None:
                schema = [str(x) for x in data.columns]

            if self.conf.get("spark.sql.execution.arrow.enabled", "false").lower() == "true" \
                    and len(data) > 0:
                try:
                    return self._create_from_pandas_with_arrow(data, schema)
                except Exception as e:
                    warnings.warn("Arrow will not be used in createDataFrame: %s" % str(e))
                    # Fallback to create DataFrame without arrow if raise some exception
            data = self._convert_from_pandas(data)
>>>>>>> 209b9361

        if isinstance(schema, StructType):
            verify_func = _make_type_verifier(schema) if verifySchema else lambda _: True

            def prepare(obj):
                verify_func(obj)
                return obj
        elif isinstance(schema, DataType):
            dataType = schema
            schema = StructType().add("value", schema)

            verify_func = _make_type_verifier(
                dataType, name="field value") if verifySchema else lambda _: True

            def prepare(obj):
                verify_func(obj)
                return obj,
        else:
            if isinstance(schema, (list, tuple)):
                schema = [x.encode('utf-8') if not isinstance(x, str) else x for x in schema]
            prepare = lambda obj: obj

        if isinstance(data, RDD):
            rdd, schema = self._createFromRDD(data.map(prepare), schema, samplingRatio)
        else:
            rdd, schema = self._createFromLocal(map(prepare, data), schema)
        jrdd = self._jvm.SerDeUtil.toJavaArray(rdd._to_java_object_rdd())
        jdf = self._jsparkSession.applySchemaToPythonRDD(jrdd.rdd(), schema.json())
        df = DataFrame(jdf, self._wrapped)
        df._schema = schema
        return df

    @ignore_unicode_prefix
    @since(2.0)
    def sql(self, sqlQuery):
        """Returns a :class:`DataFrame` representing the result of the given query.

        :return: :class:`DataFrame`

        >>> df.createOrReplaceTempView("table1")
        >>> df2 = spark.sql("SELECT field1 AS f1, field2 as f2 from table1")
        >>> df2.collect()
        [Row(f1=1, f2=u'row1'), Row(f1=2, f2=u'row2'), Row(f1=3, f2=u'row3')]
        """
        return DataFrame(self._jsparkSession.sql(sqlQuery), self._wrapped)

    @since(2.0)
    def table(self, tableName):
        """Returns the specified table as a :class:`DataFrame`.

        :return: :class:`DataFrame`

        >>> df.createOrReplaceTempView("table1")
        >>> df2 = spark.table("table1")
        >>> sorted(df.collect()) == sorted(df2.collect())
        True
        """
        return DataFrame(self._jsparkSession.table(tableName), self._wrapped)

    @property
    @since(2.0)
    def read(self):
        """
        Returns a :class:`DataFrameReader` that can be used to read data
        in as a :class:`DataFrame`.

        :return: :class:`DataFrameReader`
        """
        return DataFrameReader(self._wrapped)

    @property
    @since(2.0)
    def readStream(self):
        """
        Returns a :class:`DataStreamReader` that can be used to read data streams
        as a streaming :class:`DataFrame`.

        .. note:: Evolving.

        :return: :class:`DataStreamReader`
        """
        return DataStreamReader(self._wrapped)

    @property
    @since(2.0)
    def streams(self):
        """Returns a :class:`StreamingQueryManager` that allows managing all the
        :class:`StreamingQuery` StreamingQueries active on `this` context.

        .. note:: Evolving.

        :return: :class:`StreamingQueryManager`
        """
        from pyspark.sql.streaming import StreamingQueryManager
        return StreamingQueryManager(self._jsparkSession.streams())

    @since(2.0)
    def stop(self):
        """Stop the underlying :class:`SparkContext`.
        """
        self._sc.stop()
        SparkSession._instantiatedSession = None

    @since(2.0)
    def __enter__(self):
        """
        Enable 'with SparkSession.builder.(...).getOrCreate() as session: app' syntax.
        """
        return self

    @since(2.0)
    def __exit__(self, exc_type, exc_val, exc_tb):
        """
        Enable 'with SparkSession.builder.(...).getOrCreate() as session: app' syntax.

        Specifically stop the SparkSession on exit of the with block.
        """
        self.stop()


def _test():
    import os
    import doctest
    from pyspark.context import SparkContext
    from pyspark.sql import Row
    import pyspark.sql.session

    os.chdir(os.environ["SPARK_HOME"])

    globs = pyspark.sql.session.__dict__.copy()
    sc = SparkContext('local[4]', 'PythonTest')
    globs['sc'] = sc
    globs['spark'] = SparkSession(sc)
    globs['rdd'] = rdd = sc.parallelize(
        [Row(field1=1, field2="row1"),
         Row(field1=2, field2="row2"),
         Row(field1=3, field2="row3")])
    globs['df'] = rdd.toDF()
    (failure_count, test_count) = doctest.testmod(
        pyspark.sql.session, globs=globs,
        optionflags=doctest.ELLIPSIS | doctest.NORMALIZE_WHITESPACE)
    globs['sc'].stop()
    if failure_count:
        exit(-1)

if __name__ == "__main__":
    _test()<|MERGE_RESOLUTION|>--- conflicted
+++ resolved
@@ -441,16 +441,11 @@
             record_type_list.append((str(col_names[i]), curr_type))
         return np.dtype(record_type_list) if has_rec_fix else None
 
-<<<<<<< HEAD
     def _convert_from_pandas(self, pdf, schema, timezone):
-=======
-    def _convert_from_pandas(self, pdf):
->>>>>>> 209b9361
         """
          Convert a pandas.DataFrame to list of records that can be used to make a DataFrame
          :return list of records
         """
-
         if timezone is not None:
             from pyspark.sql.types import _check_series_convert_timestamps_tz_local
             copied = False
@@ -482,7 +477,7 @@
         # Convert list of numpy records to python lists
         return [r.tolist() for r in np_records]
 
-    def _create_from_pandas_with_arrow(self, pdf, schema):
+    def _create_from_pandas_with_arrow(self, pdf, schema, timezone):
         """
         Create a DataFrame from a given pandas.DataFrame by slicing it into partitions, converting
         to Arrow data, then sending to the JVM to parallelize. If a schema is passed in, the
@@ -508,7 +503,8 @@
         pdf_slices = (pdf[start:start + step] for start in xrange(0, len(pdf), step))
 
         # Create Arrow record batches
-        batches = [_create_batch([(c, t) for (_, c), t in zip(pdf_slice.iteritems(), arrow_types)])
+        batches = [_create_batch([(c, t) for (_, c), t in zip(pdf_slice.iteritems(), arrow_types)],
+                                 timezone)
                    for pdf_slice in pdf_slices]
 
         # Create the Spark schema from the first Arrow batch (always at least 1 batch after slicing)
@@ -623,16 +619,12 @@
         except Exception:
             has_pandas = False
         if has_pandas and isinstance(data, pandas.DataFrame):
-<<<<<<< HEAD
             if self.conf.get("spark.sql.execution.pandas.respectSessionTimeZone").lower() \
                == "true":
                 timezone = self.conf.get("spark.sql.session.timeZone")
             else:
                 timezone = None
 
-            data, schema = self._convert_from_pandas(data, schema, timezone)
-=======
-
             # If no schema supplied by user then get the names of columns only
             if schema is None:
                 schema = [str(x) for x in data.columns]
@@ -640,12 +632,11 @@
             if self.conf.get("spark.sql.execution.arrow.enabled", "false").lower() == "true" \
                     and len(data) > 0:
                 try:
-                    return self._create_from_pandas_with_arrow(data, schema)
+                    return self._create_from_pandas_with_arrow(data, schema, timezone)
                 except Exception as e:
                     warnings.warn("Arrow will not be used in createDataFrame: %s" % str(e))
                     # Fallback to create DataFrame without arrow if raise some exception
-            data = self._convert_from_pandas(data)
->>>>>>> 209b9361
+            data = self._convert_from_pandas(data, schema, timezone)
 
         if isinstance(schema, StructType):
             verify_func = _make_type_verifier(schema) if verifySchema else lambda _: True
