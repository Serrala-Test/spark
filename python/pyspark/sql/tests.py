--- conflicted
+++ resolved
@@ -46,12 +46,9 @@
 else:
     import unittest
 
-<<<<<<< HEAD
+
+from pyspark import SparkContext
 from pyspark.sql import SparkSession, SQLContext, HiveContext, Column, Row
-=======
-from pyspark import SparkContext
-from pyspark.sql import SparkSession, HiveContext, Column, Row
->>>>>>> b040cef2
 from pyspark.sql.types import *
 from pyspark.sql.types import UserDefinedType, _infer_type
 from pyspark.tests import ReusedPySparkTestCase, SparkSubmitTests
