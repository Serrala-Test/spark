--- conflicted
+++ resolved
@@ -2261,7 +2261,6 @@
         df = self.spark.createDataFrame(data, schema=schema)
         df.collect()
 
-<<<<<<< HEAD
     # test for SPARK-16542
     def test_array_types(self):
         int_types = set(['b', 'h', 'i', 'l'])
@@ -2315,7 +2314,7 @@
             except:
                 # if incorrect exception thrown, fail the test
                 self.assertTrue(False)
-=======
+
     def test_bucketed_write(self):
         data = [
             (1, "foo", 3.0), (2, "foo", 5.0),
@@ -2379,7 +2378,6 @@
         self.assertEquals(types[1], np.object)
         self.assertEquals(types[2], np.bool)
         self.assertEquals(types[3], np.float32)
->>>>>>> fd8c931a
 
 
 class HiveSparkSubmitTests(SparkSubmitTests):
