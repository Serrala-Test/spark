--- conflicted
+++ resolved
@@ -156,28 +156,6 @@
                         # Rename back to the original column names.
                         pdf.columns = self.columns
                     else:
-<<<<<<< HEAD
-                        corrected_panda_types = {}
-                        for index, field in enumerate(self.schema):
-                            pandas_type = PandasConversionMixin._to_corrected_pandas_type(
-                                field.dataType
-                            )
-                            # From pandas 2.0.0, casting to unit-less dtype 'datetime64'
-                            # and 'timedelta64' is not supported.
-                            if pandas_type is np.datetime64:
-                                pandas_type = "datetime64[ns]"  # type: ignore[assignment]
-                            if pandas_type is np.timedelta64:
-                                pandas_type = "timedelta64[ns]"  # type: ignore[assignment]
-                            corrected_panda_types[tmp_column_names[index]] = (
-                                object if pandas_type is None else pandas_type
-                            )
-
-                        pdf = pd.DataFrame(columns=tmp_column_names).astype(
-                            dtype=corrected_panda_types
-                        )
-                        pdf.columns = self.columns
-                        return pdf
-=======
                         pdf = pd.DataFrame(columns=self.columns)
 
                     error_on_duplicated_field_names = False
@@ -198,7 +176,6 @@
                         ],
                         axis="columns",
                     )
->>>>>>> 8d99e646
                 except Exception as e:
                     # We might have to allow fallback here as well but multiple Spark jobs can
                     # be executed. So, simply fail in this case for now.
@@ -216,77 +193,6 @@
         # Below is toPandas without Arrow optimization.
         pdf = pd.DataFrame.from_records(self.collect(), columns=self.columns)
 
-<<<<<<< HEAD
-            # No need to cast for non-empty series for timedelta. The type is already correct.
-            should_check_timedelta = is_timedelta64_dtype(t) and len(pdf) == 0
-
-            if (t is not None and not is_timedelta64_dtype(t)) or should_check_timedelta:
-                # From pandas 2.0.0, casting to unit-less dtype 'datetime64'
-                # and 'timedelta64' is not supported.
-                if t is np.datetime64:
-                    t = "datetime64[ns]"  # type: ignore[assignment]
-                if t is np.timedelta64:
-                    t = "timedelta64[ns]"  # type: ignore[assignment]
-                series = series.astype(t, copy=False)
-
-            with catch_warnings():
-                from pandas.errors import PerformanceWarning
-
-                simplefilter(action="ignore", category=PerformanceWarning)
-                # `insert` API makes copy of data,
-                # we only do it for Series of duplicate column names.
-                # `pdf.iloc[:, index] = pdf.iloc[:, index]...` doesn't always work
-                # because `iloc` could return a view or a copy depending by context.
-                if column_counter[column_name] > 1:
-                    df.insert(index, column_name, series, allow_duplicates=True)
-                else:
-                    df[column_name] = series
-
-        if timezone is None:
-            return df
-        else:
-            from pyspark.sql.pandas.types import _check_series_convert_timestamps_local_tz
-
-            for field in self.schema:
-                # TODO: handle nested timestamps, such as ArrayType(TimestampType())?
-                if isinstance(field.dataType, TimestampType):
-                    df[field.name] = _check_series_convert_timestamps_local_tz(
-                        df[field.name], timezone
-                    )
-            return df
-
-    @staticmethod
-    def _to_corrected_pandas_type(dt: DataType) -> Optional[Type]:
-        """
-        When converting Spark SQL records to Pandas `pandas.DataFrame`, the inferred data type
-        may be wrong. This method gets the corrected data type for Pandas if that type may be
-        inferred incorrectly.
-        """
-        import numpy as np
-
-        if type(dt) == ByteType:
-            return np.int8
-        elif type(dt) == ShortType:
-            return np.int16
-        elif type(dt) == IntegerType:
-            return np.int32
-        elif type(dt) == LongType:
-            return np.int64
-        elif type(dt) == FloatType:
-            return np.float32
-        elif type(dt) == DoubleType:
-            return np.float64
-        elif type(dt) == BooleanType:
-            return bool
-        elif type(dt) == TimestampType:
-            return np.datetime64
-        elif type(dt) == TimestampNTZType:
-            return np.datetime64
-        elif type(dt) == DayTimeIntervalType:
-            return np.timedelta64
-        else:
-            return None
-=======
         return pd.concat(
             [
                 _create_converter_to_pandas(
@@ -300,7 +206,6 @@
             ],
             axis="columns",
         )
->>>>>>> 8d99e646
 
     def _collect_as_arrow(self, split_batches: bool = False) -> List["pa.RecordBatch"]:
         """
