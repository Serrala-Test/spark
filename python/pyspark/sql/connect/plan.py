#
# Licensed to the Apache Software Foundation (ASF) under one or more
# contributor license agreements.  See the NOTICE file distributed with
# this work for additional information regarding copyright ownership.
# The ASF licenses this file to You under the Apache License, Version 2.0
# (the "License"); you may not use this file except in compliance with
# the License.  You may obtain a copy of the License at
#
#    http://www.apache.org/licenses/LICENSE-2.0
#
# Unless required by applicable law or agreed to in writing, software
# distributed under the License is distributed on an "AS IS" BASIS,
# WITHOUT WARRANTIES OR CONDITIONS OF ANY KIND, either express or implied.
# See the License for the specific language governing permissions and
# limitations under the License.
#
from pyspark.sql.connect.utils import check_dependencies

check_dependencies(__name__)

from typing import Any, List, Optional, Type, Sequence, Union, cast, TYPE_CHECKING, Mapping, Dict
import functools
import json
import pickle
from threading import Lock
from inspect import signature, isclass

import pyarrow as pa

from pyspark.serializers import CloudPickleSerializer
from pyspark.storagelevel import StorageLevel
from pyspark.sql.types import DataType

import pyspark.sql.connect.proto as proto
from pyspark.sql.connect.conversion import storage_level_to_proto
from pyspark.sql.connect.column import Column
from pyspark.sql.connect.expressions import (
    Expression,
    SortOrder,
    ColumnReference,
    LiteralExpression,
)
from pyspark.sql.connect.types import pyspark_types_to_proto_types, UnparsedDataType
<<<<<<< HEAD
from pyspark.errors import PySparkTypeError, PySparkNotImplementedError, PySparkPicklingError
=======
from pyspark.errors import (
    PySparkTypeError,
    PySparkNotImplementedError,
    PySparkRuntimeError,
    IllegalArgumentException,
)
>>>>>>> 2a3aec1f

if TYPE_CHECKING:
    from pyspark.sql.connect._typing import ColumnOrName
    from pyspark.sql.connect.client import SparkConnectClient
    from pyspark.sql.connect.udf import UserDefinedFunction


class LogicalPlan:

    _lock: Lock = Lock()
    _nextPlanId: int = 0

    INDENT = 2

    def __init__(self, child: Optional["LogicalPlan"]) -> None:
        self._child = child

        plan_id: Optional[int] = None
        with LogicalPlan._lock:
            plan_id = LogicalPlan._nextPlanId
            LogicalPlan._nextPlanId += 1

        assert plan_id is not None
        self._plan_id = plan_id

    def _create_proto_relation(self) -> proto.Relation:
        plan = proto.Relation()
        plan.common.plan_id = self._plan_id
        return plan

    def unresolved_attr(self, colName: str) -> proto.Expression:
        """Creates an unresolved attribute from a column name."""
        exp = proto.Expression()
        exp.unresolved_attribute.unparsed_identifier = colName
        return exp

    def to_attr_or_expression(
        self, col: "ColumnOrName", session: "SparkConnectClient"
    ) -> proto.Expression:
        """Returns either an instance of an unresolved attribute or the serialized
        expression value of the column."""
        if type(col) is str:
            return self.unresolved_attr(col)
        else:
            return cast(Column, col).to_plan(session)

    def plan(self, session: "SparkConnectClient") -> proto.Relation:
        ...

    def command(self, session: "SparkConnectClient") -> proto.Command:
        ...

    def _verify(self, session: "SparkConnectClient") -> bool:
        """This method is used to verify that the current logical plan
        can be serialized to Proto and back and afterwards is identical."""
        plan = proto.Plan()
        plan.root.CopyFrom(self.plan(session))

        serialized_plan = plan.SerializeToString()
        test_plan = proto.Plan()
        test_plan.ParseFromString(serialized_plan)

        return test_plan == plan

    def to_proto(self, session: "SparkConnectClient", debug: bool = False) -> proto.Plan:
        """
        Generates connect proto plan based on this LogicalPlan.

        Parameters
        ----------
        session : :class:`SparkConnectClient`, optional.
            a session that connects remote spark cluster.
        debug: bool
            if enabled, the proto plan will be printed.
        """
        plan = proto.Plan()
        plan.root.CopyFrom(self.plan(session))

        if debug:
            print(plan)

        return plan

    def _parameters_to_print(self, parameters: Mapping[str, Any]) -> Mapping[str, Any]:
        """
        Extracts the parameters that are able to be printed. It looks up the signature
        in the constructor of this :class:`LogicalPlan`, and retrieves the variables
        from this instance by the same name (or the name with prefix `_`)  defined
        in the constructor.

        Parameters
        ----------
        parameters : map
            Parameter mapping from ``inspect.signature(...).parameters``

        Returns
        -------
        dict
            A dictionary consisting of a string name and variable found in this
            :class:`LogicalPlan`.

        Notes
        -----
        :class:`LogicalPlan` itself is filtered out and considered as a non-printable
        parameter.

        Examples
        --------
        The example below returns a dictionary from `self._start`, `self._end`,
        `self._num_partitions`.

        >>> rg = Range(0, 10, 1)
        >>> rg._parameters_to_print(signature(rg.__class__.__init__).parameters)
        {'start': 0, 'end': 10, 'step': 1, 'num_partitions': None}

        If the child is defined, it is not considered as a printable instance

        >>> project = Project(rg, "value")
        >>> project._parameters_to_print(signature(project.__class__.__init__).parameters)
        {'columns': ['value']}
        """
        params = {}
        for name, tpe in parameters.items():
            # LogicalPlan is not to print, e.g., LogicalPlan
            is_logical_plan = isclass(tpe.annotation) and isinstance(tpe.annotation, LogicalPlan)
            # Look up the string argument defined as a forward reference e.g., "LogicalPlan"
            is_forwardref_logical_plan = getattr(tpe.annotation, "__forward_arg__", "").endswith(
                "LogicalPlan"
            )
            # Wrapped LogicalPlan, e.g., Optional[LogicalPlan]
            is_nested_logical_plan = any(
                isclass(a) and issubclass(a, LogicalPlan)
                for a in getattr(tpe.annotation, "__args__", ())
            )
            # Wrapped forward reference of LogicalPlan, e.g., Optional["LogicalPlan"].
            is_nested_forwardref_logical_plan = any(
                getattr(a, "__forward_arg__", "").endswith("LogicalPlan")
                for a in getattr(tpe.annotation, "__args__", ())
            )
            if (
                not is_logical_plan
                and not is_forwardref_logical_plan
                and not is_nested_logical_plan
                and not is_nested_forwardref_logical_plan
            ):
                # Searches self.name or self._name
                try:
                    params[name] = getattr(self, name)
                except AttributeError:
                    try:
                        params[name] = getattr(self, "_" + name)
                    except AttributeError:
                        pass  # Simpy ignore
        return params

    def print(self, indent: int = 0) -> str:
        """
        Print the simple string representation of the current :class:`LogicalPlan`.

        Parameters
        ----------
        indent : int
            The number of leading spaces for the output string.

        Returns
        -------
        str
            Simple string representation of this :class:`LogicalPlan`.
        """
        params = self._parameters_to_print(signature(self.__class__.__init__).parameters)
        pretty_params = [f"{name}='{param}'" for name, param in params.items()]
        if len(pretty_params) == 0:
            pretty_str = ""
        else:
            pretty_str = " " + ", ".join(pretty_params)
        return f"{' ' * indent}<{self.__class__.__name__}{pretty_str}>\n{self._child_print(indent)}"

    def _repr_html_(self) -> str:
        """Returns a  :class:`LogicalPlan` with HTML code. This is generally called in third-party
        systems such as Jupyter.

        Returns
        -------
        str
            HTML representation of this :class:`LogicalPlan`.
        """
        params = self._parameters_to_print(signature(self.__class__.__init__).parameters)
        pretty_params = [
            f"\n              {name}: " f"{param} <br/>" for name, param in params.items()
        ]
        if len(pretty_params) == 0:
            pretty_str = ""
        else:
            pretty_str = "".join(pretty_params)
        return f"""
        <ul>
           <li>
              <b>{self.__class__.__name__}</b><br/>{pretty_str}
              {self._child_repr()}
           </li>
        </ul>
        """

    def _child_print(self, indent: int) -> str:
        return self._child.print(indent + LogicalPlan.INDENT) if self._child else ""

    def _child_repr(self) -> str:
        return self._child._repr_html_() if self._child is not None else ""


class DataSource(LogicalPlan):
    """A datasource with a format and optional a schema from which Spark reads data"""

    def __init__(
        self,
        format: Optional[str] = None,
        schema: Optional[str] = None,
        options: Optional[Mapping[str, str]] = None,
        paths: Optional[List[str]] = None,
        predicates: Optional[List[str]] = None,
        is_streaming: Optional[bool] = None,
    ) -> None:
        super().__init__(None)

        assert format is None or isinstance(format, str)
        assert schema is None or isinstance(schema, str)

        if options is not None:
            for k, v in options.items():
                assert isinstance(k, str)
                assert isinstance(v, str)

        if paths is not None:
            assert isinstance(paths, list)
            assert all(isinstance(path, str) for path in paths)

        if predicates is not None:
            assert isinstance(predicates, list)
            assert all(isinstance(predicate, str) for predicate in predicates)

        self._format = format
        self._schema = schema
        self._options = options
        self._paths = paths
        self._predicates = predicates
        self._is_streaming = is_streaming

    def plan(self, session: "SparkConnectClient") -> proto.Relation:
        plan = self._create_proto_relation()
        if self._format is not None:
            plan.read.data_source.format = self._format
        if self._schema is not None:
            plan.read.data_source.schema = self._schema
        if self._options is not None and len(self._options) > 0:
            for k, v in self._options.items():
                plan.read.data_source.options[k] = v
        if self._paths is not None and len(self._paths) > 0:
            plan.read.data_source.paths.extend(self._paths)
        if self._predicates is not None and len(self._predicates) > 0:
            plan.read.data_source.predicates.extend(self._predicates)
        if self._is_streaming is not None:
            plan.read.is_streaming = self._is_streaming
        return plan


class Read(LogicalPlan):
    def __init__(
        self,
        table_name: str,
        options: Optional[Dict[str, str]] = None,
        is_streaming: Optional[bool] = None,
    ) -> None:
        super().__init__(None)
        self.table_name = table_name
        self.options = options or {}
        self._is_streaming = is_streaming

    def plan(self, session: "SparkConnectClient") -> proto.Relation:
        plan = self._create_proto_relation()
        plan.read.named_table.unparsed_identifier = self.table_name
        if self._is_streaming is not None:
            plan.read.is_streaming = self._is_streaming
        for k, v in self.options.items():
            plan.read.named_table.options[k] = v
        return plan

    def print(self, indent: int = 0) -> str:
        return f"{' ' * indent}<Read table_name={self.table_name}>\n"


class LocalRelation(LogicalPlan):
    """Creates a LocalRelation plan object based on a PyArrow Table."""

    def __init__(
        self,
        table: Optional["pa.Table"],
        schema: Optional[str] = None,
    ) -> None:
        super().__init__(None)

        if table is None:
            assert schema is not None
        else:
            assert isinstance(table, pa.Table)

        assert schema is None or isinstance(schema, str)

        self._table = table

        self._schema = schema

    def plan(self, session: "SparkConnectClient") -> proto.Relation:
        plan = self._create_proto_relation()
        if self._table is not None:
            sink = pa.BufferOutputStream()
            with pa.ipc.new_stream(sink, self._table.schema) as writer:
                for b in self._table.to_batches():
                    writer.write_batch(b)
            plan.local_relation.data = sink.getvalue().to_pybytes()

        if self._schema is not None:
            plan.local_relation.schema = self._schema
        return plan

    def serialize(self, session: "SparkConnectClient") -> bytes:
        p = self.plan(session)
        return bytes(p.local_relation.SerializeToString())

    def print(self, indent: int = 0) -> str:
        return f"{' ' * indent}<LocalRelation>\n"

    def _repr_html_(self) -> str:
        return """
        <ul>
            <li><b>LocalRelation</b></li>
        </ul>
        """


class CachedLocalRelation(LogicalPlan):
    """Creates a CachedLocalRelation plan object based on a hash of a LocalRelation."""

    def __init__(self, hash: str) -> None:
        super().__init__(None)

        self._hash = hash

    def plan(self, session: "SparkConnectClient") -> proto.Relation:
        plan = self._create_proto_relation()
        clr = plan.cached_local_relation

        if session._user_id:
            clr.userId = session._user_id
        clr.sessionId = session._session_id
        clr.hash = self._hash

        return plan

    def print(self, indent: int = 0) -> str:
        return f"{' ' * indent}<CachedLocalRelation>\n"

    def _repr_html_(self) -> str:
        return """
        <ul>
            <li><b>CachedLocalRelation</b></li>
        </ul>
        """


class ShowString(LogicalPlan):
    def __init__(
        self, child: Optional["LogicalPlan"], num_rows: int, truncate: int, vertical: bool
    ) -> None:
        super().__init__(child)
        self.num_rows = num_rows
        self.truncate = truncate
        self.vertical = vertical

    def plan(self, session: "SparkConnectClient") -> proto.Relation:
        assert self._child is not None
        plan = self._create_proto_relation()
        plan.show_string.input.CopyFrom(self._child.plan(session))
        plan.show_string.num_rows = self.num_rows
        plan.show_string.truncate = self.truncate
        plan.show_string.vertical = self.vertical
        return plan


class HtmlString(LogicalPlan):
    def __init__(self, child: Optional["LogicalPlan"], num_rows: int, truncate: int) -> None:
        super().__init__(child)
        self.num_rows = num_rows
        self.truncate = truncate

    def plan(self, session: "SparkConnectClient") -> proto.Relation:
        assert self._child is not None
        plan = self._create_proto_relation()
        plan.html_string.input.CopyFrom(self._child.plan(session))
        plan.html_string.num_rows = self.num_rows
        plan.html_string.truncate = self.truncate
        return plan


class Project(LogicalPlan):
    """Logical plan object for a projection.

    All input arguments are directly serialized into the corresponding protocol buffer
    objects. This class only provides very limited error handling and input validation.

    To be compatible with PySpark, we validate that the input arguments are all
    expressions to be able to serialize them to the server.

    """

    def __init__(self, child: Optional["LogicalPlan"], *columns: "ColumnOrName") -> None:
        super().__init__(child)
        self._columns = list(columns)
        self.alias: Optional[str] = None
        self._verify_expressions()

    def _verify_expressions(self) -> None:
        """Ensures that all input arguments are instances of Expression or String."""
        for c in self._columns:
            if not isinstance(c, (Column, str)):
                raise PySparkTypeError(
                    error_class="NOT_LIST_OF_COLUMN_OR_STR",
                    message_parameters={"arg_name": "columns"},
                )

    def plan(self, session: "SparkConnectClient") -> proto.Relation:
        from pyspark.sql.connect.functions import col

        assert self._child is not None
        plan = self._create_proto_relation()
        plan.project.input.CopyFrom(self._child.plan(session))

        proj_exprs = []
        for c in self._columns:
            if isinstance(c, Column):
                proj_exprs.append(c.to_plan(session))
            else:
                proj_exprs.append(col(c).to_plan(session))

        plan.project.expressions.extend(proj_exprs)
        return plan


class WithColumns(LogicalPlan):
    """Logical plan object for a withColumns operation."""

    def __init__(
        self,
        child: Optional["LogicalPlan"],
        columnNames: Sequence[str],
        columns: Sequence[Column],
        metadata: Optional[Sequence[str]] = None,
    ) -> None:
        super().__init__(child)

        assert isinstance(columnNames, list)
        assert len(columnNames) > 0
        assert all(isinstance(c, str) for c in columnNames)

        assert isinstance(columns, list)
        assert len(columns) == len(columnNames)
        assert all(isinstance(c, Column) for c in columns)

        if metadata is not None:
            assert isinstance(metadata, list)
            assert len(metadata) == len(columnNames)
            for m in metadata:
                assert isinstance(m, str)
                # validate json string
                assert m == "" or json.loads(m) is not None

        self._columnNames = columnNames
        self._columns = columns
        self._metadata = metadata

    def plan(self, session: "SparkConnectClient") -> proto.Relation:
        assert self._child is not None
        plan = self._create_proto_relation()
        plan.with_columns.input.CopyFrom(self._child.plan(session))

        for i in range(0, len(self._columnNames)):
            alias = proto.Expression.Alias()
            alias.expr.CopyFrom(self._columns[i].to_plan(session))
            alias.name.append(self._columnNames[i])
            if self._metadata is not None:
                alias.metadata = self._metadata[i]
            plan.with_columns.aliases.append(alias)

        return plan


class WithWatermark(LogicalPlan):
    """Logical plan object for a WithWatermark operation."""

    def __init__(self, child: Optional["LogicalPlan"], event_time: str, delay_threshold: str):
        super().__init__(child)
        self._event_time = event_time
        self._delay_threshold = delay_threshold

    def plan(self, session: "SparkConnectClient") -> proto.Relation:
        assert self._child is not None
        plan = self._create_proto_relation()
        plan.with_watermark.input.CopyFrom(self._child.plan(session))
        plan.with_watermark.event_time = self._event_time
        plan.with_watermark.delay_threshold = self._delay_threshold
        return plan


class CachedRemoteRelation(LogicalPlan):
    """Logical plan object for a DataFrame reference which represents a DataFrame that's been
    cached on the server with a given id."""

    def __init__(self, relationId: str):
        super().__init__(None)
        self._relationId = relationId

    def plan(self, session: "SparkConnectClient") -> proto.Relation:
        plan = self._create_proto_relation()
        plan.cached_remote_relation.relation_id = self._relationId
        return plan


class Hint(LogicalPlan):
    """Logical plan object for a Hint operation."""

    def __init__(self, child: Optional["LogicalPlan"], name: str, parameters: List[Any]) -> None:
        super().__init__(child)

        assert isinstance(name, str)

        self._name = name

        for param in parameters:
            assert isinstance(param, (list, str, float, int, Column))
            if isinstance(param, list):
                assert all(isinstance(p, (str, float, int)) for p in param)

        self._parameters = parameters

    def plan(self, session: "SparkConnectClient") -> proto.Relation:
        from pyspark.sql.connect.functions import array, lit

        assert self._child is not None
        plan = self._create_proto_relation()
        plan.hint.input.CopyFrom(self._child.plan(session))
        plan.hint.name = self._name
        for param in self._parameters:
            if isinstance(param, list):
                plan.hint.parameters.append(array(*[lit(p) for p in param]).to_plan(session))
            else:
                plan.hint.parameters.append(lit(param).to_plan(session))
        return plan


class Filter(LogicalPlan):
    def __init__(self, child: Optional["LogicalPlan"], filter: Column) -> None:
        super().__init__(child)
        self.filter = filter

    def plan(self, session: "SparkConnectClient") -> proto.Relation:
        assert self._child is not None
        plan = self._create_proto_relation()
        plan.filter.input.CopyFrom(self._child.plan(session))
        plan.filter.condition.CopyFrom(self.filter.to_plan(session))
        return plan


class Limit(LogicalPlan):
    def __init__(self, child: Optional["LogicalPlan"], limit: int) -> None:
        super().__init__(child)
        self.limit = limit

    def plan(self, session: "SparkConnectClient") -> proto.Relation:
        assert self._child is not None
        plan = self._create_proto_relation()
        plan.limit.input.CopyFrom(self._child.plan(session))
        plan.limit.limit = self.limit
        return plan


class Tail(LogicalPlan):
    def __init__(self, child: Optional["LogicalPlan"], limit: int) -> None:
        super().__init__(child)
        self.limit = limit

    def plan(self, session: "SparkConnectClient") -> proto.Relation:
        assert self._child is not None
        plan = self._create_proto_relation()
        plan.tail.input.CopyFrom(self._child.plan(session))
        plan.tail.limit = self.limit
        return plan


class Offset(LogicalPlan):
    def __init__(self, child: Optional["LogicalPlan"], offset: int = 0) -> None:
        super().__init__(child)
        self.offset = offset

    def plan(self, session: "SparkConnectClient") -> proto.Relation:
        assert self._child is not None
        plan = self._create_proto_relation()
        plan.offset.input.CopyFrom(self._child.plan(session))
        plan.offset.offset = self.offset
        return plan


class Deduplicate(LogicalPlan):
    def __init__(
        self,
        child: Optional["LogicalPlan"],
        all_columns_as_keys: bool = False,
        column_names: Optional[List[str]] = None,
        within_watermark: bool = False,
    ) -> None:
        super().__init__(child)
        self.all_columns_as_keys = all_columns_as_keys
        self.column_names = column_names
        self.within_watermark = within_watermark

    def plan(self, session: "SparkConnectClient") -> proto.Relation:
        assert self._child is not None
        plan = self._create_proto_relation()
        plan.deduplicate.input.CopyFrom(self._child.plan(session))
        plan.deduplicate.all_columns_as_keys = self.all_columns_as_keys
        plan.deduplicate.within_watermark = self.within_watermark
        if self.column_names is not None:
            plan.deduplicate.column_names.extend(self.column_names)
        return plan


class Sort(LogicalPlan):
    def __init__(
        self,
        child: Optional["LogicalPlan"],
        columns: List[Column],
        is_global: bool,
    ) -> None:
        super().__init__(child)

        assert all(isinstance(c, Column) for c in columns)
        assert isinstance(is_global, bool)

        self.columns = columns
        self.is_global = is_global

    def _convert_col(
        self, col: Column, session: "SparkConnectClient"
    ) -> proto.Expression.SortOrder:
        if isinstance(col._expr, SortOrder):
            return col._expr.to_plan(session).sort_order
        else:
            return SortOrder(col._expr).to_plan(session).sort_order

    def plan(self, session: "SparkConnectClient") -> proto.Relation:
        assert self._child is not None
        plan = self._create_proto_relation()
        plan.sort.input.CopyFrom(self._child.plan(session))
        plan.sort.order.extend([self._convert_col(c, session) for c in self.columns])
        plan.sort.is_global = self.is_global
        return plan


class Drop(LogicalPlan):
    def __init__(
        self,
        child: Optional["LogicalPlan"],
        columns: List[Union[Column, str]],
    ) -> None:
        super().__init__(child)
        if len(columns) > 0:
            assert all(isinstance(c, (Column, str)) for c in columns)
        self._columns = columns

    def plan(self, session: "SparkConnectClient") -> proto.Relation:
        assert self._child is not None
        plan = self._create_proto_relation()
        plan.drop.input.CopyFrom(self._child.plan(session))
        for c in self._columns:
            if isinstance(c, Column):
                plan.drop.columns.append(c.to_plan(session))
            else:
                plan.drop.column_names.append(c)
        return plan


class Sample(LogicalPlan):
    def __init__(
        self,
        child: Optional["LogicalPlan"],
        lower_bound: float,
        upper_bound: float,
        with_replacement: bool,
        seed: Optional[int],
        deterministic_order: bool = False,
    ) -> None:
        super().__init__(child)
        self.lower_bound = lower_bound
        self.upper_bound = upper_bound
        self.with_replacement = with_replacement
        self.seed = seed
        self.deterministic_order = deterministic_order

    def plan(self, session: "SparkConnectClient") -> proto.Relation:
        assert self._child is not None
        plan = self._create_proto_relation()
        plan.sample.input.CopyFrom(self._child.plan(session))
        plan.sample.lower_bound = self.lower_bound
        plan.sample.upper_bound = self.upper_bound
        plan.sample.with_replacement = self.with_replacement
        if self.seed is not None:
            plan.sample.seed = self.seed
        plan.sample.deterministic_order = self.deterministic_order
        return plan


class Aggregate(LogicalPlan):
    def __init__(
        self,
        child: Optional["LogicalPlan"],
        group_type: str,
        grouping_cols: Sequence[Column],
        aggregate_cols: Sequence[Column],
        pivot_col: Optional[Column],
        pivot_values: Optional[Sequence[Any]],
    ) -> None:
        super().__init__(child)

        assert isinstance(group_type, str) and group_type in ["groupby", "rollup", "cube", "pivot"]
        self._group_type = group_type

        assert isinstance(grouping_cols, list) and all(isinstance(c, Column) for c in grouping_cols)
        self._grouping_cols = grouping_cols

        assert isinstance(aggregate_cols, list) and all(
            isinstance(c, Column) for c in aggregate_cols
        )
        self._aggregate_cols = aggregate_cols

        if group_type == "pivot":
            assert pivot_col is not None and isinstance(pivot_col, Column)
            assert pivot_values is None or isinstance(pivot_values, list)
        else:
            assert pivot_col is None
            assert pivot_values is None

        self._pivot_col = pivot_col
        self._pivot_values = pivot_values

    def plan(self, session: "SparkConnectClient") -> proto.Relation:
        from pyspark.sql.connect.functions import lit

        assert self._child is not None
        plan = self._create_proto_relation()
        plan.aggregate.input.CopyFrom(self._child.plan(session))
        plan.aggregate.grouping_expressions.extend(
            [c.to_plan(session) for c in self._grouping_cols]
        )
        plan.aggregate.aggregate_expressions.extend(
            [c.to_plan(session) for c in self._aggregate_cols]
        )

        if self._group_type == "groupby":
            plan.aggregate.group_type = proto.Aggregate.GroupType.GROUP_TYPE_GROUPBY
        elif self._group_type == "rollup":
            plan.aggregate.group_type = proto.Aggregate.GroupType.GROUP_TYPE_ROLLUP
        elif self._group_type == "cube":
            plan.aggregate.group_type = proto.Aggregate.GroupType.GROUP_TYPE_CUBE
        elif self._group_type == "pivot":
            plan.aggregate.group_type = proto.Aggregate.GroupType.GROUP_TYPE_PIVOT
            assert self._pivot_col is not None
            plan.aggregate.pivot.col.CopyFrom(self._pivot_col.to_plan(session))
            if self._pivot_values is not None and len(self._pivot_values) > 0:
                plan.aggregate.pivot.values.extend(
                    [lit(v).to_plan(session).literal for v in self._pivot_values]
                )

        return plan


class Join(LogicalPlan):
    def __init__(
        self,
        left: Optional["LogicalPlan"],
        right: "LogicalPlan",
        on: Optional[Union[str, List[str], Column, List[Column]]],
        how: Optional[str],
    ) -> None:
        super().__init__(left)
        self.left = cast(LogicalPlan, left)
        self.right = right
        self.on = on
        if how is None:
            join_type = proto.Join.JoinType.JOIN_TYPE_INNER
        elif how == "inner":
            join_type = proto.Join.JoinType.JOIN_TYPE_INNER
        elif how in ["outer", "full", "fullouter"]:
            join_type = proto.Join.JoinType.JOIN_TYPE_FULL_OUTER
        elif how in ["leftouter", "left"]:
            join_type = proto.Join.JoinType.JOIN_TYPE_LEFT_OUTER
        elif how in ["rightouter", "right"]:
            join_type = proto.Join.JoinType.JOIN_TYPE_RIGHT_OUTER
        elif how in ["leftsemi", "semi"]:
            join_type = proto.Join.JoinType.JOIN_TYPE_LEFT_SEMI
        elif how in ["leftanti", "anti"]:
            join_type = proto.Join.JoinType.JOIN_TYPE_LEFT_ANTI
        elif how == "cross":
            join_type = proto.Join.JoinType.JOIN_TYPE_CROSS
        else:
            raise IllegalArgumentException(
                error_class="UNSUPPORTED_JOIN_TYPE",
                message_parameters={"join_type": how},
            )
        self.how = join_type

    def plan(self, session: "SparkConnectClient") -> proto.Relation:
        plan = self._create_proto_relation()
        plan.join.left.CopyFrom(self.left.plan(session))
        plan.join.right.CopyFrom(self.right.plan(session))
        if self.on is not None:
            if not isinstance(self.on, list):
                if isinstance(self.on, str):
                    plan.join.using_columns.append(self.on)
                else:
                    plan.join.join_condition.CopyFrom(self.to_attr_or_expression(self.on, session))
            elif len(self.on) > 0:
                if isinstance(self.on[0], str):
                    plan.join.using_columns.extend(cast(str, self.on))
                else:
                    merge_column = functools.reduce(lambda c1, c2: c1 & c2, self.on)
                    plan.join.join_condition.CopyFrom(cast(Column, merge_column).to_plan(session))
        plan.join.join_type = self.how
        return plan

    def print(self, indent: int = 0) -> str:
        i = " " * indent
        o = " " * (indent + LogicalPlan.INDENT)
        n = indent + LogicalPlan.INDENT * 2
        return (
            f"{i}<Join on={self.on} how={self.how}>\n{o}"
            f"left=\n{self.left.print(n)}\n{o}right=\n{self.right.print(n)}"
        )

    def _repr_html_(self) -> str:
        return f"""
        <ul>
            <li>
                <b>Join</b><br />
                Left: {self.left._repr_html_()}
                Right: {self.right._repr_html_()}
            </li>
        </uL>
        """


class SetOperation(LogicalPlan):
    def __init__(
        self,
        child: Optional["LogicalPlan"],
        other: Optional["LogicalPlan"],
        set_op: str,
        is_all: bool = True,
        by_name: bool = False,
        allow_missing_columns: bool = False,
    ) -> None:
        super().__init__(child)
        self.other = other
        self.by_name = by_name
        self.is_all = is_all
        self.set_op = set_op
        self.allow_missing_columns = allow_missing_columns

    def plan(self, session: "SparkConnectClient") -> proto.Relation:
        assert self._child is not None
        plan = self._create_proto_relation()
        if self._child is not None:
            plan.set_op.left_input.CopyFrom(self._child.plan(session))
        if self.other is not None:
            plan.set_op.right_input.CopyFrom(self.other.plan(session))
        if self.set_op == "union":
            plan.set_op.set_op_type = proto.SetOperation.SET_OP_TYPE_UNION
        elif self.set_op == "intersect":
            plan.set_op.set_op_type = proto.SetOperation.SET_OP_TYPE_INTERSECT
        elif self.set_op == "except":
            plan.set_op.set_op_type = proto.SetOperation.SET_OP_TYPE_EXCEPT
        else:
            raise PySparkNotImplementedError(
                error_class="UNSUPPORTED_OPERATION",
                message_parameters={"feature": self.set_op},
            )

        plan.set_op.is_all = self.is_all
        plan.set_op.by_name = self.by_name
        plan.set_op.allow_missing_columns = self.allow_missing_columns
        return plan

    def print(self, indent: int = 0) -> str:
        assert self._child is not None
        assert self.other is not None

        i = " " * indent
        o = " " * (indent + LogicalPlan.INDENT)
        n = indent + LogicalPlan.INDENT * 2
        return (
            f"{i}SetOperation\n{o}child1=\n{self._child.print(n)}"
            f"\n{o}child2=\n{self.other.print(n)}"
        )

    def _repr_html_(self) -> str:
        assert self._child is not None
        assert self.other is not None

        return f"""
        <ul>
            <li>
                <b>SetOperation</b><br />
                Left: {self._child._repr_html_()}
                Right: {self.other._repr_html_()}
            </li>
        </uL>
        """


class Repartition(LogicalPlan):
    """Repartition Relation into a different number of partitions."""

    def __init__(self, child: Optional["LogicalPlan"], num_partitions: int, shuffle: bool) -> None:
        super().__init__(child)
        self._num_partitions = num_partitions
        self._shuffle = shuffle

    def plan(self, session: "SparkConnectClient") -> proto.Relation:
        plan = self._create_proto_relation()
        if self._child is not None:
            plan.repartition.input.CopyFrom(self._child.plan(session))
        plan.repartition.shuffle = self._shuffle
        plan.repartition.num_partitions = self._num_partitions
        return plan


class RepartitionByExpression(LogicalPlan):
    """Repartition Relation into a different number of partitions using Expression"""

    def __init__(
        self,
        child: Optional["LogicalPlan"],
        num_partitions: Optional[int],
        columns: List["ColumnOrName"],
    ) -> None:
        super().__init__(child)
        self.num_partitions = num_partitions
        self.columns = columns

    def plan(self, session: "SparkConnectClient") -> proto.Relation:
        plan = self._create_proto_relation()

        part_exprs = []
        for c in self.columns:
            if isinstance(c, Column):
                part_exprs.append(c.to_plan(session))
            elif c == "*":
                exp = proto.Expression()
                exp.unresolved_star.SetInParent()
                part_exprs.append(exp)
            else:
                part_exprs.append(self.unresolved_attr(c))
        plan.repartition_by_expression.partition_exprs.extend(part_exprs)

        if self._child is not None:
            plan.repartition_by_expression.input.CopyFrom(self._child.plan(session))
        if self.num_partitions is not None:
            plan.repartition_by_expression.num_partitions = self.num_partitions
        return plan


class SubqueryAlias(LogicalPlan):
    """Alias for a relation."""

    def __init__(self, child: Optional["LogicalPlan"], alias: str) -> None:
        super().__init__(child)
        self._alias = alias

    def plan(self, session: "SparkConnectClient") -> proto.Relation:
        plan = self._create_proto_relation()
        if self._child is not None:
            plan.subquery_alias.input.CopyFrom(self._child.plan(session))
        plan.subquery_alias.alias = self._alias
        return plan


class SQL(LogicalPlan):
    def __init__(self, query: str, args: Optional[Union[Dict[str, Any], List]] = None) -> None:
        super().__init__(None)

        if args is not None:
            if isinstance(args, Dict):
                for k, v in args.items():
                    assert isinstance(k, str)
            else:
                assert isinstance(args, List)

        self._query = query
        self._args = args

    def plan(self, session: "SparkConnectClient") -> proto.Relation:
        plan = self._create_proto_relation()
        plan.sql.query = self._query

        if self._args is not None and len(self._args) > 0:
            if isinstance(self._args, Dict):
                for k, v in self._args.items():
                    plan.sql.args[k].CopyFrom(
                        LiteralExpression._from_value(v).to_plan(session).literal
                    )
            else:
                for v in self._args:
                    plan.sql.pos_args.append(
                        LiteralExpression._from_value(v).to_plan(session).literal
                    )

        return plan

    def command(self, session: "SparkConnectClient") -> proto.Command:
        cmd = proto.Command()
        cmd.sql_command.sql = self._query
        if self._args is not None and len(self._args) > 0:
            if isinstance(self._args, Dict):
                for k, v in self._args.items():
                    cmd.sql_command.args[k].CopyFrom(
                        LiteralExpression._from_value(v).to_plan(session).literal
                    )
            else:
                for v in self._args:
                    cmd.sql_command.pos_args.append(
                        LiteralExpression._from_value(v).to_plan(session).literal
                    )

        return cmd


class Range(LogicalPlan):
    def __init__(
        self,
        start: int,
        end: int,
        step: int,
        num_partitions: Optional[int] = None,
    ) -> None:
        super().__init__(None)
        self._start = start
        self._end = end
        self._step = step
        self._num_partitions = num_partitions

    def plan(self, session: "SparkConnectClient") -> proto.Relation:
        plan = self._create_proto_relation()
        plan.range.start = self._start
        plan.range.end = self._end
        plan.range.step = self._step
        if self._num_partitions is not None:
            plan.range.num_partitions = self._num_partitions
        return plan


class ToSchema(LogicalPlan):
    def __init__(self, child: Optional["LogicalPlan"], schema: DataType) -> None:
        super().__init__(child)
        self._schema = schema

    def plan(self, session: "SparkConnectClient") -> proto.Relation:
        assert self._child is not None
        plan = self._create_proto_relation()
        plan.to_schema.input.CopyFrom(self._child.plan(session))
        plan.to_schema.schema.CopyFrom(pyspark_types_to_proto_types(self._schema))
        return plan


class WithColumnsRenamed(LogicalPlan):
    def __init__(self, child: Optional["LogicalPlan"], colsMap: Mapping[str, str]) -> None:
        super().__init__(child)
        self._colsMap = colsMap

    def plan(self, session: "SparkConnectClient") -> proto.Relation:
        assert self._child is not None
        plan = self._create_proto_relation()
        plan.with_columns_renamed.input.CopyFrom(self._child.plan(session))
        for k, v in self._colsMap.items():
            plan.with_columns_renamed.rename_columns_map[k] = v
        return plan


class Unpivot(LogicalPlan):
    """Logical plan object for a unpivot operation."""

    def __init__(
        self,
        child: Optional["LogicalPlan"],
        ids: List["ColumnOrName"],
        values: Optional[List["ColumnOrName"]],
        variable_column_name: str,
        value_column_name: str,
    ) -> None:
        super().__init__(child)
        self.ids = ids
        self.values = values
        self.variable_column_name = variable_column_name
        self.value_column_name = value_column_name

    def col_to_expr(self, col: "ColumnOrName", session: "SparkConnectClient") -> proto.Expression:
        if isinstance(col, Column):
            return col.to_plan(session)
        else:
            return self.unresolved_attr(col)

    def plan(self, session: "SparkConnectClient") -> proto.Relation:
        assert self._child is not None
        plan = self._create_proto_relation()
        plan.unpivot.input.CopyFrom(self._child.plan(session))
        plan.unpivot.ids.extend([self.col_to_expr(x, session) for x in self.ids])
        if self.values is not None:
            plan.unpivot.values.values.extend([self.col_to_expr(x, session) for x in self.values])
        plan.unpivot.variable_column_name = self.variable_column_name
        plan.unpivot.value_column_name = self.value_column_name
        return plan


class CollectMetrics(LogicalPlan):
    """Logical plan object for a CollectMetrics operation."""

    def __init__(
        self,
        child: Optional["LogicalPlan"],
        name: str,
        exprs: List["ColumnOrName"],
    ) -> None:
        super().__init__(child)
        self._name = name
        self._exprs = exprs

    def col_to_expr(self, col: "ColumnOrName", session: "SparkConnectClient") -> proto.Expression:
        if isinstance(col, Column):
            return col.to_plan(session)
        else:
            return self.unresolved_attr(col)

    def plan(self, session: "SparkConnectClient") -> proto.Relation:
        assert self._child is not None

        plan = proto.Relation()
        plan.collect_metrics.input.CopyFrom(self._child.plan(session))
        plan.collect_metrics.name = self._name
        plan.collect_metrics.metrics.extend([self.col_to_expr(x, session) for x in self._exprs])
        return plan


class NAFill(LogicalPlan):
    def __init__(
        self, child: Optional["LogicalPlan"], cols: Optional[List[str]], values: List[Any]
    ) -> None:
        super().__init__(child)

        assert (
            isinstance(values, list)
            and len(values) > 0
            and all(isinstance(v, (bool, int, float, str)) for v in values)
        )

        if cols is not None and len(cols) > 0:
            assert isinstance(cols, list) and all(isinstance(c, str) for c in cols)
            if len(values) > 1:
                assert len(cols) == len(values)

        self.cols = cols
        self.values = values

    def _convert_value(self, v: Any) -> proto.Expression.Literal:
        value = proto.Expression.Literal()
        if isinstance(v, bool):
            value.boolean = v
        elif isinstance(v, int):
            value.long = v
        elif isinstance(v, float):
            value.double = v
        else:
            value.string = v
        return value

    def plan(self, session: "SparkConnectClient") -> proto.Relation:
        assert self._child is not None
        plan = self._create_proto_relation()
        plan.fill_na.input.CopyFrom(self._child.plan(session))
        if self.cols is not None and len(self.cols) > 0:
            plan.fill_na.cols.extend(self.cols)
        plan.fill_na.values.extend([self._convert_value(v) for v in self.values])
        return plan


class NADrop(LogicalPlan):
    def __init__(
        self,
        child: Optional["LogicalPlan"],
        cols: Optional[List[str]],
        min_non_nulls: Optional[int],
    ) -> None:
        super().__init__(child)

        self.cols = cols
        self.min_non_nulls = min_non_nulls

    def plan(self, session: "SparkConnectClient") -> proto.Relation:
        assert self._child is not None
        plan = self._create_proto_relation()
        plan.drop_na.input.CopyFrom(self._child.plan(session))
        if self.cols is not None and len(self.cols) > 0:
            plan.drop_na.cols.extend(self.cols)
        if self.min_non_nulls is not None:
            plan.drop_na.min_non_nulls = self.min_non_nulls
        return plan


class NAReplace(LogicalPlan):
    def __init__(
        self,
        child: Optional["LogicalPlan"],
        cols: Optional[List[str]],
        replacements: Dict[Any, Any],
    ) -> None:
        super().__init__(child)

        for old_value, new_value in replacements.items():
            if old_value is not None:
                assert isinstance(old_value, (bool, int, float, str))
            if new_value is not None:
                assert isinstance(new_value, (bool, int, float, str))

        self.cols = cols
        self.replacements = replacements

    def _convert_int_to_float(self, v: Any) -> Any:
        # a bool is also an int
        if v is not None and not isinstance(v, bool) and isinstance(v, int):
            return float(v)
        else:
            return v

    def plan(self, session: "SparkConnectClient") -> proto.Relation:
        assert self._child is not None
        plan = self._create_proto_relation()
        plan.replace.input.CopyFrom(self._child.plan(session))
        if self.cols is not None and len(self.cols) > 0:
            plan.replace.cols.extend(self.cols)
        if len(self.replacements) > 0:
            for old_value, new_value in self.replacements.items():
                replacement = proto.NAReplace.Replacement()
                replacement.old_value.CopyFrom(
                    LiteralExpression._from_value(self._convert_int_to_float(old_value))
                    .to_plan(session)
                    .literal
                )
                replacement.new_value.CopyFrom(
                    LiteralExpression._from_value(self._convert_int_to_float(new_value))
                    .to_plan(session)
                    .literal
                )
                plan.replace.replacements.append(replacement)
        return plan


class StatSummary(LogicalPlan):
    def __init__(self, child: Optional["LogicalPlan"], statistics: List[str]) -> None:
        super().__init__(child)
        self.statistics = statistics

    def plan(self, session: "SparkConnectClient") -> proto.Relation:
        assert self._child is not None
        plan = self._create_proto_relation()
        plan.summary.input.CopyFrom(self._child.plan(session))
        plan.summary.statistics.extend(self.statistics)
        return plan


class StatDescribe(LogicalPlan):
    def __init__(self, child: Optional["LogicalPlan"], cols: List[str]) -> None:
        super().__init__(child)
        self.cols = cols

    def plan(self, session: "SparkConnectClient") -> proto.Relation:
        assert self._child is not None
        plan = self._create_proto_relation()
        plan.describe.input.CopyFrom(self._child.plan(session))
        plan.describe.cols.extend(self.cols)
        return plan


class StatCov(LogicalPlan):
    def __init__(self, child: Optional["LogicalPlan"], col1: str, col2: str) -> None:
        super().__init__(child)
        self._col1 = col1
        self._col2 = col2

    def plan(self, session: "SparkConnectClient") -> proto.Relation:
        assert self._child is not None
        plan = self._create_proto_relation()
        plan.cov.input.CopyFrom(self._child.plan(session))
        plan.cov.col1 = self._col1
        plan.cov.col2 = self._col2
        return plan


class StatApproxQuantile(LogicalPlan):
    def __init__(
        self,
        child: Optional["LogicalPlan"],
        cols: List[str],
        probabilities: List[float],
        relativeError: float,
    ) -> None:
        super().__init__(child)
        self._cols = cols
        self._probabilities = probabilities
        self._relativeError = relativeError

    def plan(self, session: "SparkConnectClient") -> proto.Relation:
        assert self._child is not None
        plan = self._create_proto_relation()
        plan.approx_quantile.input.CopyFrom(self._child.plan(session))
        plan.approx_quantile.cols.extend(self._cols)
        plan.approx_quantile.probabilities.extend(self._probabilities)
        plan.approx_quantile.relative_error = self._relativeError
        return plan


class StatCrosstab(LogicalPlan):
    def __init__(self, child: Optional["LogicalPlan"], col1: str, col2: str) -> None:
        super().__init__(child)
        self.col1 = col1
        self.col2 = col2

    def plan(self, session: "SparkConnectClient") -> proto.Relation:
        assert self._child is not None
        plan = self._create_proto_relation()
        plan.crosstab.input.CopyFrom(self._child.plan(session))
        plan.crosstab.col1 = self.col1
        plan.crosstab.col2 = self.col2
        return plan


class StatFreqItems(LogicalPlan):
    def __init__(
        self,
        child: Optional["LogicalPlan"],
        cols: List[str],
        support: float,
    ) -> None:
        super().__init__(child)
        self._cols = cols
        self._support = support

    def plan(self, session: "SparkConnectClient") -> proto.Relation:
        assert self._child is not None
        plan = self._create_proto_relation()
        plan.freq_items.input.CopyFrom(self._child.plan(session))
        plan.freq_items.cols.extend(self._cols)
        plan.freq_items.support = self._support
        return plan


class StatSampleBy(LogicalPlan):
    def __init__(
        self,
        child: Optional["LogicalPlan"],
        col: "ColumnOrName",
        fractions: Dict[Any, float],
        seed: Optional[int],
    ) -> None:
        super().__init__(child)

        assert col is not None and isinstance(col, (Column, str))

        assert fractions is not None and isinstance(fractions, dict)
        for k, v in fractions.items():
            assert v is not None and isinstance(v, float)

        assert seed is None or isinstance(seed, int)

        if isinstance(col, Column):
            self._col = col
        else:
            self._col = Column(ColumnReference(col))

        self._fractions = fractions

        self._seed = seed

    def plan(self, session: "SparkConnectClient") -> proto.Relation:
        assert self._child is not None
        plan = self._create_proto_relation()
        plan.sample_by.input.CopyFrom(self._child.plan(session))
        plan.sample_by.col.CopyFrom(self._col._expr.to_plan(session))
        if len(self._fractions) > 0:
            for k, v in self._fractions.items():
                fraction = proto.StatSampleBy.Fraction()
                fraction.stratum.CopyFrom(LiteralExpression._from_value(k).to_plan(session).literal)
                fraction.fraction = float(v)
                plan.sample_by.fractions.append(fraction)
        if self._seed is not None:
            plan.sample_by.seed = self._seed
        return plan


class StatCorr(LogicalPlan):
    def __init__(self, child: Optional["LogicalPlan"], col1: str, col2: str, method: str) -> None:
        super().__init__(child)
        self._col1 = col1
        self._col2 = col2
        self._method = method

    def plan(self, session: "SparkConnectClient") -> proto.Relation:
        assert self._child is not None
        plan = self._create_proto_relation()
        plan.corr.input.CopyFrom(self._child.plan(session))
        plan.corr.col1 = self._col1
        plan.corr.col2 = self._col2
        plan.corr.method = self._method
        return plan


class ToDF(LogicalPlan):
    def __init__(self, child: Optional["LogicalPlan"], cols: Sequence[str]) -> None:
        super().__init__(child)
        self._cols = cols

    def plan(self, session: "SparkConnectClient") -> proto.Relation:
        assert self._child is not None
        plan = self._create_proto_relation()
        plan.to_df.input.CopyFrom(self._child.plan(session))
        plan.to_df.column_names.extend(self._cols)
        return plan


class CreateView(LogicalPlan):
    def __init__(
        self, child: Optional["LogicalPlan"], name: str, is_global: bool, replace: bool
    ) -> None:
        super().__init__(child)
        self._name = name
        self._is_global = is_global
        self._replace = replace

    def command(self, session: "SparkConnectClient") -> proto.Command:
        assert self._child is not None
        plan = proto.Command()

        plan.create_dataframe_view.replace = self._replace
        plan.create_dataframe_view.is_global = self._is_global
        plan.create_dataframe_view.name = self._name
        plan.create_dataframe_view.input.CopyFrom(self._child.plan(session))
        return plan


class WriteOperation(LogicalPlan):
    def __init__(self, child: "LogicalPlan") -> None:
        super(WriteOperation, self).__init__(child)
        self.source: Optional[str] = None
        self.path: Optional[str] = None
        self.table_name: Optional[str] = None
        self.table_save_method: Optional[str] = None
        self.mode: Optional[str] = None
        self.sort_cols: List[str] = []
        self.partitioning_cols: List[str] = []
        self.options: Dict[str, Optional[str]] = {}
        self.num_buckets: int = -1
        self.bucket_cols: List[str] = []

    def command(self, session: "SparkConnectClient") -> proto.Command:
        assert self._child is not None
        plan = proto.Command()

        plan.write_operation.input.CopyFrom(self._child.plan(session))
        if self.source is not None:
            plan.write_operation.source = self.source
        plan.write_operation.sort_column_names.extend(self.sort_cols)
        plan.write_operation.partitioning_columns.extend(self.partitioning_cols)

        if self.num_buckets > 0:
            plan.write_operation.bucket_by.bucket_column_names.extend(self.bucket_cols)
            plan.write_operation.bucket_by.num_buckets = self.num_buckets

        for k in self.options:
            if self.options[k] is None:
                plan.write_operation.options.pop(k, None)
            else:
                plan.write_operation.options[k] = cast(str, self.options[k])

        if self.table_name is not None:
            plan.write_operation.table.table_name = self.table_name
            if self.table_save_method is not None:
                tsm = self.table_save_method.lower()
                if tsm == "save_as_table":
                    plan.write_operation.table.save_method = (
                        proto.WriteOperation.SaveTable.TableSaveMethod.TABLE_SAVE_METHOD_SAVE_AS_TABLE  # noqa: E501
                    )
                elif tsm == "insert_into":
                    plan.write_operation.table.save_method = (
                        proto.WriteOperation.SaveTable.TableSaveMethod.TABLE_SAVE_METHOD_INSERT_INTO
                    )
                else:
                    raise ValueError(
                        f"Unknown TestSaveMethod value for DataFrame: {self.table_save_method}"
                    )
        elif self.path is not None:
            plan.write_operation.path = self.path

        if self.mode is not None:
            wm = self.mode.lower()
            if wm == "append":
                plan.write_operation.mode = proto.WriteOperation.SaveMode.SAVE_MODE_APPEND
            elif wm == "overwrite":
                plan.write_operation.mode = proto.WriteOperation.SaveMode.SAVE_MODE_OVERWRITE
            elif wm == "error":
                plan.write_operation.mode = proto.WriteOperation.SaveMode.SAVE_MODE_ERROR_IF_EXISTS
            elif wm == "ignore":
                plan.write_operation.mode = proto.WriteOperation.SaveMode.SAVE_MODE_IGNORE
            else:
                raise ValueError(f"Unknown SaveMode value for DataFrame: {self.mode}")
        return plan

    def print(self, indent: int = 0) -> str:
        i = " " * indent
        return (
            f"{i}"
            f"<WriteOperation source='{self.source}' "
            f"path='{self.path} "
            f"table_name='{self.table_name}' "
            f"table_save_method='{self.table_save_method}' "
            f"mode='{self.mode}' "
            f"sort_cols='{self.sort_cols}' "
            f"partitioning_cols='{self.partitioning_cols}' "
            f"num_buckets='{self.num_buckets}' "
            f"bucket_cols='{self.bucket_cols}' "
            f"options='{self.options}'>"
        )

    def _repr_html_(self) -> str:
        return (
            f"<uL><li>WriteOperation <br />source='{self.source}'<br />"
            f"path: '{self.path}<br />"
            f"table_name: '{self.table_name}' <br />"
            f"table_save_method: '{self.table_save_method}' <br />"
            f"mode: '{self.mode}' <br />"
            f"sort_cols: '{self.sort_cols}' <br />"
            f"partitioning_cols: '{self.partitioning_cols}' <br />"
            f"num_buckets: '{self.num_buckets}' <br />"
            f"bucket_cols: '{self.bucket_cols}' <br />"
            f"options: '{self.options}'<br />"
            f"</li></ul>"
        )


class WriteOperationV2(LogicalPlan):
    def __init__(self, child: "LogicalPlan", table_name: str) -> None:
        super(WriteOperationV2, self).__init__(child)
        self.table_name: Optional[str] = table_name
        self.provider: Optional[str] = None
        self.partitioning_columns: List["ColumnOrName"] = []
        self.options: dict[str, Optional[str]] = {}
        self.table_properties: dict[str, Optional[str]] = {}
        self.mode: Optional[str] = None
        self.overwrite_condition: Optional["ColumnOrName"] = None

    def col_to_expr(self, col: "ColumnOrName", session: "SparkConnectClient") -> proto.Expression:
        if isinstance(col, Column):
            return col.to_plan(session)
        else:
            return self.unresolved_attr(col)

    def command(self, session: "SparkConnectClient") -> proto.Command:
        assert self._child is not None
        plan = proto.Command()
        plan.write_operation_v2.input.CopyFrom(self._child.plan(session))
        if self.table_name is not None:
            plan.write_operation_v2.table_name = self.table_name
        if self.provider is not None:
            plan.write_operation_v2.provider = self.provider

        plan.write_operation_v2.partitioning_columns.extend(
            [self.col_to_expr(x, session) for x in self.partitioning_columns]
        )

        for k in self.options:
            if self.options[k] is None:
                plan.write_operation_v2.options.pop(k, None)
            else:
                plan.write_operation_v2.options[k] = cast(str, self.options[k])

        for k in self.table_properties:
            if self.table_properties[k] is None:
                plan.write_operation_v2.table_properties.pop(k, None)
            else:
                plan.write_operation_v2.table_properties[k] = cast(str, self.table_properties[k])

        if self.mode is not None:
            wm = self.mode.lower()
            if wm == "create":
                plan.write_operation_v2.mode = proto.WriteOperationV2.Mode.MODE_CREATE
            elif wm == "overwrite":
                plan.write_operation_v2.mode = proto.WriteOperationV2.Mode.MODE_OVERWRITE
            elif wm == "overwrite_partition":
                plan.write_operation_v2.mode = proto.WriteOperationV2.Mode.MODE_OVERWRITE_PARTITIONS
            elif wm == "append":
                plan.write_operation_v2.mode = proto.WriteOperationV2.Mode.MODE_APPEND
            elif wm == "replace":
                plan.write_operation_v2.mode = proto.WriteOperationV2.Mode.MODE_REPLACE
                if self.overwrite_condition is not None:
                    plan.write_operation_v2.overwrite_condition.CopyFrom(
                        self.col_to_expr(self.overwrite_condition, session)
                    )
            elif wm == "create_or_replace":
                plan.write_operation_v2.mode = proto.WriteOperationV2.Mode.MODE_CREATE_OR_REPLACE
            else:
                raise ValueError(f"Unknown Mode value for DataFrame: {self.mode}")
        return plan


class WriteStreamOperation(LogicalPlan):
    def __init__(self, child: "LogicalPlan") -> None:
        super(WriteStreamOperation, self).__init__(child)
        self.write_op = proto.WriteStreamOperationStart()

    def command(self, session: "SparkConnectClient") -> proto.Command:
        assert self._child is not None
        self.write_op.input.CopyFrom(self._child.plan(session))
        cmd = proto.Command()
        cmd.write_stream_operation_start.CopyFrom(self.write_op)
        return cmd


# Catalog API (internal-only)


class CurrentDatabase(LogicalPlan):
    def __init__(self) -> None:
        super().__init__(None)

    def plan(self, session: "SparkConnectClient") -> proto.Relation:
        return proto.Relation(catalog=proto.Catalog(current_database=proto.CurrentDatabase()))


class SetCurrentDatabase(LogicalPlan):
    def __init__(self, db_name: str) -> None:
        super().__init__(None)
        self._db_name = db_name

    def plan(self, session: "SparkConnectClient") -> proto.Relation:
        plan = proto.Relation()
        plan.catalog.set_current_database.db_name = self._db_name
        return plan


class ListDatabases(LogicalPlan):
    def __init__(self, pattern: Optional[str] = None) -> None:
        super().__init__(None)
        self._pattern = pattern

    def plan(self, session: "SparkConnectClient") -> proto.Relation:
        plan = proto.Relation(catalog=proto.Catalog(list_databases=proto.ListDatabases()))
        if self._pattern is not None:
            plan.catalog.list_databases.pattern = self._pattern
        return plan


class ListTables(LogicalPlan):
    def __init__(self, db_name: Optional[str] = None, pattern: Optional[str] = None) -> None:
        super().__init__(None)
        self._db_name = db_name
        self._pattern = pattern

    def plan(self, session: "SparkConnectClient") -> proto.Relation:
        plan = proto.Relation(catalog=proto.Catalog(list_tables=proto.ListTables()))
        if self._db_name is not None:
            plan.catalog.list_tables.db_name = self._db_name
        if self._pattern is not None:
            plan.catalog.list_tables.pattern = self._pattern
        return plan


class ListFunctions(LogicalPlan):
    def __init__(self, db_name: Optional[str] = None, pattern: Optional[str] = None) -> None:
        super().__init__(None)
        self._db_name = db_name
        self._pattern = pattern

    def plan(self, session: "SparkConnectClient") -> proto.Relation:
        plan = proto.Relation(catalog=proto.Catalog(list_functions=proto.ListFunctions()))
        if self._db_name is not None:
            plan.catalog.list_functions.db_name = self._db_name
        if self._pattern is not None:
            plan.catalog.list_functions.pattern = self._pattern
        return plan


class ListColumns(LogicalPlan):
    def __init__(self, table_name: str, db_name: Optional[str] = None) -> None:
        super().__init__(None)
        self._table_name = table_name
        self._db_name = db_name

    def plan(self, session: "SparkConnectClient") -> proto.Relation:
        plan = proto.Relation(catalog=proto.Catalog(list_columns=proto.ListColumns()))
        plan.catalog.list_columns.table_name = self._table_name
        if self._db_name is not None:
            plan.catalog.list_columns.db_name = self._db_name
        return plan


class GetDatabase(LogicalPlan):
    def __init__(self, db_name: str) -> None:
        super().__init__(None)
        self._db_name = db_name

    def plan(self, session: "SparkConnectClient") -> proto.Relation:
        plan = proto.Relation(catalog=proto.Catalog(get_database=proto.GetDatabase()))
        plan.catalog.get_database.db_name = self._db_name
        return plan


class GetTable(LogicalPlan):
    def __init__(self, table_name: str, db_name: Optional[str] = None) -> None:
        super().__init__(None)
        self._table_name = table_name
        self._db_name = db_name

    def plan(self, session: "SparkConnectClient") -> proto.Relation:
        plan = proto.Relation(catalog=proto.Catalog(get_table=proto.GetTable()))
        plan.catalog.get_table.table_name = self._table_name
        if self._db_name is not None:
            plan.catalog.get_table.db_name = self._db_name
        return plan


class GetFunction(LogicalPlan):
    def __init__(self, function_name: str, db_name: Optional[str] = None) -> None:
        super().__init__(None)
        self._function_name = function_name
        self._db_name = db_name

    def plan(self, session: "SparkConnectClient") -> proto.Relation:
        plan = proto.Relation(catalog=proto.Catalog(get_function=proto.GetFunction()))
        plan.catalog.get_function.function_name = self._function_name
        if self._db_name is not None:
            plan.catalog.get_function.db_name = self._db_name
        return plan


class DatabaseExists(LogicalPlan):
    def __init__(self, db_name: str) -> None:
        super().__init__(None)
        self._db_name = db_name

    def plan(self, session: "SparkConnectClient") -> proto.Relation:
        plan = proto.Relation(catalog=proto.Catalog(database_exists=proto.DatabaseExists()))
        plan.catalog.database_exists.db_name = self._db_name
        return plan


class TableExists(LogicalPlan):
    def __init__(self, table_name: str, db_name: Optional[str] = None) -> None:
        super().__init__(None)
        self._table_name = table_name
        self._db_name = db_name

    def plan(self, session: "SparkConnectClient") -> proto.Relation:
        plan = proto.Relation(catalog=proto.Catalog(table_exists=proto.TableExists()))
        plan.catalog.table_exists.table_name = self._table_name
        if self._db_name is not None:
            plan.catalog.table_exists.db_name = self._db_name
        return plan


class FunctionExists(LogicalPlan):
    def __init__(self, function_name: str, db_name: Optional[str] = None) -> None:
        super().__init__(None)
        self._function_name = function_name
        self._db_name = db_name

    def plan(self, session: "SparkConnectClient") -> proto.Relation:
        plan = proto.Relation(catalog=proto.Catalog(function_exists=proto.FunctionExists()))
        plan.catalog.function_exists.function_name = self._function_name
        if self._db_name is not None:
            plan.catalog.function_exists.db_name = self._db_name
        return plan


class CreateExternalTable(LogicalPlan):
    def __init__(
        self,
        table_name: str,
        path: str,
        source: Optional[str] = None,
        schema: Optional[DataType] = None,
        options: Mapping[str, str] = {},
    ) -> None:
        super().__init__(None)
        self._table_name = table_name
        self._path = path
        self._source = source
        self._schema = schema
        self._options = options

    def plan(self, session: "SparkConnectClient") -> proto.Relation:
        plan = proto.Relation(
            catalog=proto.Catalog(create_external_table=proto.CreateExternalTable())
        )
        plan.catalog.create_external_table.table_name = self._table_name
        if self._path is not None:
            plan.catalog.create_external_table.path = self._path
        if self._source is not None:
            plan.catalog.create_external_table.source = self._source
        if self._schema is not None:
            plan.catalog.create_external_table.schema.CopyFrom(
                pyspark_types_to_proto_types(self._schema)
            )
        for k in self._options.keys():
            v = self._options.get(k)
            if v is not None:
                plan.catalog.create_external_table.options[k] = v
        return plan


class CreateTable(LogicalPlan):
    def __init__(
        self,
        table_name: str,
        path: str,
        source: Optional[str] = None,
        description: Optional[str] = None,
        schema: Optional[DataType] = None,
        options: Mapping[str, str] = {},
    ) -> None:
        super().__init__(None)
        self._table_name = table_name
        self._path = path
        self._source = source
        self._description = description
        self._schema = schema
        self._options = options

    def plan(self, session: "SparkConnectClient") -> proto.Relation:
        plan = proto.Relation(catalog=proto.Catalog(create_table=proto.CreateTable()))
        plan.catalog.create_table.table_name = self._table_name
        if self._path is not None:
            plan.catalog.create_table.path = self._path
        if self._source is not None:
            plan.catalog.create_table.source = self._source
        if self._description is not None:
            plan.catalog.create_table.description = self._description
        if self._schema is not None:
            plan.catalog.create_table.schema.CopyFrom(pyspark_types_to_proto_types(self._schema))
        for k in self._options.keys():
            v = self._options.get(k)
            if v is not None:
                plan.catalog.create_table.options[k] = v
        return plan


class DropTempView(LogicalPlan):
    def __init__(self, view_name: str) -> None:
        super().__init__(None)
        self._view_name = view_name

    def plan(self, session: "SparkConnectClient") -> proto.Relation:
        plan = proto.Relation(catalog=proto.Catalog(drop_temp_view=proto.DropTempView()))
        plan.catalog.drop_temp_view.view_name = self._view_name
        return plan


class DropGlobalTempView(LogicalPlan):
    def __init__(self, view_name: str) -> None:
        super().__init__(None)
        self._view_name = view_name

    def plan(self, session: "SparkConnectClient") -> proto.Relation:
        plan = proto.Relation(
            catalog=proto.Catalog(drop_global_temp_view=proto.DropGlobalTempView())
        )
        plan.catalog.drop_global_temp_view.view_name = self._view_name
        return plan


class RecoverPartitions(LogicalPlan):
    def __init__(self, table_name: str) -> None:
        super().__init__(None)
        self._table_name = table_name

    def plan(self, session: "SparkConnectClient") -> proto.Relation:
        plan = proto.Relation(
            catalog=proto.Catalog(
                recover_partitions=proto.RecoverPartitions(table_name=self._table_name)
            )
        )
        return plan


class IsCached(LogicalPlan):
    def __init__(self, table_name: str) -> None:
        super().__init__(None)
        self._table_name = table_name

    def plan(self, session: "SparkConnectClient") -> proto.Relation:
        plan = proto.Relation(
            catalog=proto.Catalog(is_cached=proto.IsCached(table_name=self._table_name))
        )
        return plan


class CacheTable(LogicalPlan):
    def __init__(self, table_name: str, storage_level: Optional[StorageLevel] = None) -> None:
        super().__init__(None)
        self._table_name = table_name
        self._storage_level = storage_level

    def plan(self, session: "SparkConnectClient") -> proto.Relation:
        _cache_table = proto.CacheTable(table_name=self._table_name)
        if self._storage_level:
            _cache_table.storage_level.CopyFrom(storage_level_to_proto(self._storage_level))
        plan = proto.Relation(catalog=proto.Catalog(cache_table=_cache_table))
        return plan


class UncacheTable(LogicalPlan):
    def __init__(self, table_name: str) -> None:
        super().__init__(None)
        self._table_name = table_name

    def plan(self, session: "SparkConnectClient") -> proto.Relation:
        plan = proto.Relation(catalog=proto.Catalog(uncache_table=proto.UncacheTable()))
        plan.catalog.uncache_table.table_name = self._table_name
        return plan


class ClearCache(LogicalPlan):
    def __init__(self) -> None:
        super().__init__(None)

    def plan(self, session: "SparkConnectClient") -> proto.Relation:
        return proto.Relation(catalog=proto.Catalog(clear_cache=proto.ClearCache()))


class RefreshTable(LogicalPlan):
    def __init__(self, table_name: str) -> None:
        super().__init__(None)
        self._table_name = table_name

    def plan(self, session: "SparkConnectClient") -> proto.Relation:
        plan = proto.Relation(catalog=proto.Catalog(refresh_table=proto.RefreshTable()))
        plan.catalog.refresh_table.table_name = self._table_name
        return plan


class RefreshByPath(LogicalPlan):
    def __init__(self, path: str) -> None:
        super().__init__(None)
        self._path = path

    def plan(self, session: "SparkConnectClient") -> proto.Relation:
        plan = proto.Relation(catalog=proto.Catalog(refresh_by_path=proto.RefreshByPath()))
        plan.catalog.refresh_by_path.path = self._path
        return plan


class CurrentCatalog(LogicalPlan):
    def __init__(self) -> None:
        super().__init__(None)

    def plan(self, session: "SparkConnectClient") -> proto.Relation:
        return proto.Relation(catalog=proto.Catalog(current_catalog=proto.CurrentCatalog()))


class SetCurrentCatalog(LogicalPlan):
    def __init__(self, catalog_name: str) -> None:
        super().__init__(None)
        self._catalog_name = catalog_name

    def plan(self, session: "SparkConnectClient") -> proto.Relation:
        plan = proto.Relation(catalog=proto.Catalog(set_current_catalog=proto.SetCurrentCatalog()))
        plan.catalog.set_current_catalog.catalog_name = self._catalog_name
        return plan


class ListCatalogs(LogicalPlan):
    def __init__(self, pattern: Optional[str] = None) -> None:
        super().__init__(None)
        self._pattern = pattern

    def plan(self, session: "SparkConnectClient") -> proto.Relation:
        plan = proto.Relation(catalog=proto.Catalog(list_catalogs=proto.ListCatalogs()))
        if self._pattern is not None:
            plan.catalog.list_catalogs.pattern = self._pattern
        return plan


class MapPartitions(LogicalPlan):
    """Logical plan object for a mapPartitions-equivalent API: mapInPandas, mapInArrow."""

    def __init__(
        self,
        child: Optional["LogicalPlan"],
        function: "UserDefinedFunction",
        cols: List[str],
        is_barrier: bool,
    ) -> None:
        super().__init__(child)

        self._func = function._build_common_inline_user_defined_function(*cols)
        self._is_barrier = is_barrier

    def plan(self, session: "SparkConnectClient") -> proto.Relation:
        assert self._child is not None
        plan = self._create_proto_relation()
        plan.map_partitions.input.CopyFrom(self._child.plan(session))
        plan.map_partitions.func.CopyFrom(self._func.to_plan_udf(session))
        plan.map_partitions.is_barrier = self._is_barrier
        return plan


class GroupMap(LogicalPlan):
    """Logical plan object for a Group Map API: apply, applyInPandas."""

    def __init__(
        self,
        child: Optional["LogicalPlan"],
        grouping_cols: Sequence[Column],
        function: "UserDefinedFunction",
        cols: List[str],
    ):
        assert isinstance(grouping_cols, list) and all(isinstance(c, Column) for c in grouping_cols)

        super().__init__(child)
        self._grouping_cols = grouping_cols
        self._func = function._build_common_inline_user_defined_function(*cols)

    def plan(self, session: "SparkConnectClient") -> proto.Relation:
        assert self._child is not None
        plan = self._create_proto_relation()
        plan.group_map.input.CopyFrom(self._child.plan(session))
        plan.group_map.grouping_expressions.extend(
            [c.to_plan(session) for c in self._grouping_cols]
        )
        plan.group_map.func.CopyFrom(self._func.to_plan_udf(session))
        return plan


class CoGroupMap(LogicalPlan):
    """Logical plan object for a CoGroup Map API: applyInPandas."""

    def __init__(
        self,
        input: Optional["LogicalPlan"],
        input_grouping_cols: Sequence[Column],
        other: Optional["LogicalPlan"],
        other_grouping_cols: Sequence[Column],
        function: "UserDefinedFunction",
        cols: List[Column],
    ):
        assert isinstance(input_grouping_cols, list) and all(
            isinstance(c, Column) for c in input_grouping_cols
        )
        assert isinstance(other_grouping_cols, list) and all(
            isinstance(c, Column) for c in other_grouping_cols
        )

        super().__init__(input)
        self._input_grouping_cols = input_grouping_cols
        self._other_grouping_cols = other_grouping_cols
        self._other = cast(LogicalPlan, other)
        self._func = function._build_common_inline_user_defined_function(*cols)

    def plan(self, session: "SparkConnectClient") -> proto.Relation:
        assert self._child is not None
        plan = self._create_proto_relation()
        plan.co_group_map.input.CopyFrom(self._child.plan(session))
        plan.co_group_map.input_grouping_expressions.extend(
            [c.to_plan(session) for c in self._input_grouping_cols]
        )
        plan.co_group_map.other.CopyFrom(self._other.plan(session))
        plan.co_group_map.other_grouping_expressions.extend(
            [c.to_plan(session) for c in self._other_grouping_cols]
        )
        plan.co_group_map.func.CopyFrom(self._func.to_plan_udf(session))
        return plan


class ApplyInPandasWithState(LogicalPlan):
    """Logical plan object for a applyInPandasWithState."""

    def __init__(
        self,
        child: Optional["LogicalPlan"],
        grouping_cols: Sequence[Column],
        function: "UserDefinedFunction",
        output_schema: str,
        state_schema: str,
        output_mode: str,
        timeout_conf: str,
        cols: List[str],
    ):
        assert isinstance(grouping_cols, list) and all(isinstance(c, Column) for c in grouping_cols)

        super().__init__(child)
        self._grouping_cols = grouping_cols
        self._func = function._build_common_inline_user_defined_function(*cols)
        self._output_schema = output_schema
        self._state_schema = state_schema
        self._output_mode = output_mode
        self._timeout_conf = timeout_conf

    def plan(self, session: "SparkConnectClient") -> proto.Relation:
        assert self._child is not None
        plan = self._create_proto_relation()
        plan.apply_in_pandas_with_state.input.CopyFrom(self._child.plan(session))
        plan.apply_in_pandas_with_state.grouping_expressions.extend(
            [c.to_plan(session) for c in self._grouping_cols]
        )
        plan.apply_in_pandas_with_state.func.CopyFrom(self._func.to_plan_udf(session))
        plan.apply_in_pandas_with_state.output_schema = self._output_schema
        plan.apply_in_pandas_with_state.state_schema = self._state_schema
        plan.apply_in_pandas_with_state.output_mode = self._output_mode
        plan.apply_in_pandas_with_state.timeout_conf = self._timeout_conf
        return plan


class PythonUDTF:
    """Represents a Python user-defined table function."""

    def __init__(
        self,
        func: Type,
        return_type: Optional[Union[DataType, str]],
        eval_type: int,
        python_ver: str,
    ) -> None:
        self._func = func
        self._name = func.__name__
        self._return_type: Optional[DataType] = (
            None
            if return_type is None
            else UnparsedDataType(return_type)
            if isinstance(return_type, str)
            else return_type
        )
        self._eval_type = eval_type
        self._python_ver = python_ver

    def to_plan(self, session: "SparkConnectClient") -> proto.PythonUDTF:
        udtf = proto.PythonUDTF()
        if self._return_type is not None:
            udtf.return_type.CopyFrom(pyspark_types_to_proto_types(self._return_type))
        udtf.eval_type = self._eval_type
        try:
            udtf.command = CloudPickleSerializer().dumps(self._func)
        except pickle.PicklingError:
            raise PySparkPicklingError(
                error_class="UDTF_SERIALIZATION_ERROR",
                message_parameters={
                    "name": self._name,
                    "message": "Please check the stack trace and "
                    "make sure the function is serializable.",
                },
            )
        udtf.python_ver = self._python_ver
        return udtf

    def __repr__(self) -> str:
        return (
            f"PythonUDTF({self._name}, {self._return_type}, "
            f"{self._eval_type}, {self._python_ver})"
        )


class CommonInlineUserDefinedTableFunction(LogicalPlan):
    """
    Logical plan object for a user-defined table function with
    an inlined defined function body.
    """

    def __init__(
        self,
        function_name: str,
        function: PythonUDTF,
        deterministic: bool,
        arguments: Sequence[Expression],
    ) -> None:
        super().__init__(None)
        self._function_name = function_name
        self._deterministic = deterministic
        self._arguments = arguments
        self._function = function

    def plan(self, session: "SparkConnectClient") -> proto.Relation:
        plan = self._create_proto_relation()
        plan.common_inline_user_defined_table_function.function_name = self._function_name
        plan.common_inline_user_defined_table_function.deterministic = self._deterministic
        if len(self._arguments) > 0:
            plan.common_inline_user_defined_table_function.arguments.extend(
                [arg.to_plan(session) for arg in self._arguments]
            )
        plan.common_inline_user_defined_table_function.python_udtf.CopyFrom(
            self._function.to_plan(session)
        )
        return plan

    def udtf_plan(
        self, session: "SparkConnectClient"
    ) -> "proto.CommonInlineUserDefinedTableFunction":
        """
        Compared to `plan`, it returns a `proto.CommonInlineUserDefinedTableFunction`
        instead of a `proto.Relation`.
        """
        plan = proto.CommonInlineUserDefinedTableFunction()
        plan.function_name = self._function_name
        plan.deterministic = self._deterministic
        if len(self._arguments) > 0:
            plan.arguments.extend([arg.to_plan(session) for arg in self._arguments])
        plan.python_udtf.CopyFrom(cast(proto.PythonUDF, self._function.to_plan(session)))
        return plan

    def __repr__(self) -> str:
        return f"{self._function_name}({', '.join([str(arg) for arg in self._arguments])})"


class CachedRelation(LogicalPlan):
    def __init__(self, plan: proto.Relation) -> None:
        super(CachedRelation, self).__init__(None)
        self._plan = plan
        # Update the plan ID based on the incremented counter.
        self._plan.common.plan_id = self._plan_id

    def plan(self, session: "SparkConnectClient") -> proto.Relation:
        return self._plan<|MERGE_RESOLUTION|>--- conflicted
+++ resolved
@@ -41,16 +41,12 @@
     LiteralExpression,
 )
 from pyspark.sql.connect.types import pyspark_types_to_proto_types, UnparsedDataType
-<<<<<<< HEAD
-from pyspark.errors import PySparkTypeError, PySparkNotImplementedError, PySparkPicklingError
-=======
 from pyspark.errors import (
     PySparkTypeError,
     PySparkNotImplementedError,
-    PySparkRuntimeError,
+    PySparkPicklingError,
     IllegalArgumentException,
 )
->>>>>>> 2a3aec1f
 
 if TYPE_CHECKING:
     from pyspark.sql.connect._typing import ColumnOrName
