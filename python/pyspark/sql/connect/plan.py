#
# Licensed to the Apache Software Foundation (ASF) under one or more
# contributor license agreements.  See the NOTICE file distributed with
# this work for additional information regarding copyright ownership.
# The ASF licenses this file to You under the Apache License, Version 2.0
# (the "License"); you may not use this file except in compliance with
# the License.  You may obtain a copy of the License at
#
#    http://www.apache.org/licenses/LICENSE-2.0
#
# Unless required by applicable law or agreed to in writing, software
# distributed under the License is distributed on an "AS IS" BASIS,
# WITHOUT WARRANTIES OR CONDITIONS OF ANY KIND, either express or implied.
# See the License for the specific language governing permissions and
# limitations under the License.
#
from pyspark.sql.connect.utils import check_dependencies

check_dependencies(__name__)

from typing import Any, List, Optional, Sequence, Union, cast, TYPE_CHECKING, Mapping, Dict
import functools
import json
from threading import Lock
from inspect import signature, isclass

import pyarrow as pa

from pyspark.storagelevel import StorageLevel
from pyspark.sql.types import DataType

import pyspark.sql.connect.proto as proto
from pyspark.sql.connect.conversion import storage_level_to_proto
from pyspark.sql.connect.column import Column
from pyspark.sql.connect.expressions import (
    SortOrder,
    ColumnReference,
    LiteralExpression,
)
from pyspark.sql.connect.types import pyspark_types_to_proto_types
<<<<<<< HEAD
from pyspark.errors import PySparkTypeError
=======
from pyspark.errors import PySparkNotImplementedError
>>>>>>> 16196c0f

if TYPE_CHECKING:
    from pyspark.sql.connect._typing import ColumnOrName
    from pyspark.sql.connect.client import SparkConnectClient
    from pyspark.sql.connect.udf import UserDefinedFunction


class LogicalPlan:

    _lock: Lock = Lock()
    _nextPlanId: int = 0

    INDENT = 2

    def __init__(self, child: Optional["LogicalPlan"]) -> None:
        self._child = child

        plan_id: Optional[int] = None
        with LogicalPlan._lock:
            plan_id = LogicalPlan._nextPlanId
            LogicalPlan._nextPlanId += 1

        assert plan_id is not None
        self._plan_id = plan_id

    def _create_proto_relation(self) -> proto.Relation:
        plan = proto.Relation()
        plan.common.plan_id = self._plan_id
        return plan

    def unresolved_attr(self, colName: str) -> proto.Expression:
        """Creates an unresolved attribute from a column name."""
        exp = proto.Expression()
        exp.unresolved_attribute.unparsed_identifier = colName
        return exp

    def to_attr_or_expression(
        self, col: "ColumnOrName", session: "SparkConnectClient"
    ) -> proto.Expression:
        """Returns either an instance of an unresolved attribute or the serialized
        expression value of the column."""
        if type(col) is str:
            return self.unresolved_attr(col)
        else:
            return cast(Column, col).to_plan(session)

    def plan(self, session: "SparkConnectClient") -> proto.Relation:
        ...

    def command(self, session: "SparkConnectClient") -> proto.Command:
        ...

    def _verify(self, session: "SparkConnectClient") -> bool:
        """This method is used to verify that the current logical plan
        can be serialized to Proto and back and afterwards is identical."""
        plan = proto.Plan()
        plan.root.CopyFrom(self.plan(session))

        serialized_plan = plan.SerializeToString()
        test_plan = proto.Plan()
        test_plan.ParseFromString(serialized_plan)

        return test_plan == plan

    def to_proto(self, session: "SparkConnectClient", debug: bool = False) -> proto.Plan:
        """
        Generates connect proto plan based on this LogicalPlan.

        Parameters
        ----------
        session : :class:`SparkConnectClient`, optional.
            a session that connects remote spark cluster.
        debug: bool
            if enabled, the proto plan will be printed.
        """
        plan = proto.Plan()
        plan.root.CopyFrom(self.plan(session))

        if debug:
            print(plan)

        return plan

    def _parameters_to_print(self, parameters: Mapping[str, Any]) -> Mapping[str, Any]:
        """
        Extracts the parameters that are able to be printed. It looks up the signature
        in the constructor of this :class:`LogicalPlan`, and retrieves the variables
        from this instance by the same name (or the name with prefix `_`)  defined
        in the constructor.

        Parameters
        ----------
        parameters : map
            Parameter mapping from ``inspect.signature(...).parameters``

        Returns
        -------
        dict
            A dictionary consisting of a string name and variable found in this
            :class:`LogicalPlan`.

        Notes
        -----
        :class:`LogicalPlan` itself is filtered out and considered as a non-printable
        parameter.

        Examples
        --------
        The example below returns a dictionary from `self._start`, `self._end`,
        `self._num_partitions`.

        >>> rg = Range(0, 10, 1)
        >>> rg._parameters_to_print(signature(rg.__class__.__init__).parameters)
        {'start': 0, 'end': 10, 'step': 1, 'num_partitions': None}

        If the child is defined, it is not considered as a printable instance

        >>> project = Project(rg, "value")
        >>> project._parameters_to_print(signature(project.__class__.__init__).parameters)
        {'columns': ['value']}
        """
        params = {}
        for name, tpe in parameters.items():
            # LogicalPlan is not to print, e.g., LogicalPlan
            is_logical_plan = isclass(tpe.annotation) and isinstance(tpe.annotation, LogicalPlan)
            # Look up the string argument defined as a forward reference e.g., "LogicalPlan"
            is_forwardref_logical_plan = getattr(tpe.annotation, "__forward_arg__", "").endswith(
                "LogicalPlan"
            )
            # Wrapped LogicalPlan, e.g., Optional[LogicalPlan]
            is_nested_logical_plan = any(
                isclass(a) and issubclass(a, LogicalPlan)
                for a in getattr(tpe.annotation, "__args__", ())
            )
            # Wrapped forward reference of LogicalPlan, e.g., Optional["LogicalPlan"].
            is_nested_forwardref_logical_plan = any(
                getattr(a, "__forward_arg__", "").endswith("LogicalPlan")
                for a in getattr(tpe.annotation, "__args__", ())
            )
            if (
                not is_logical_plan
                and not is_forwardref_logical_plan
                and not is_nested_logical_plan
                and not is_nested_forwardref_logical_plan
            ):
                # Searches self.name or self._name
                try:
                    params[name] = getattr(self, name)
                except AttributeError:
                    try:
                        params[name] = getattr(self, "_" + name)
                    except AttributeError:
                        pass  # Simpy ignore
        return params

    def print(self, indent: int = 0) -> str:
        """
        Print the simple string representation of the current :class:`LogicalPlan`.

        Parameters
        ----------
        indent : int
            The number of leading spaces for the output string.

        Returns
        -------
        str
            Simple string representation of this :class:`LogicalPlan`.
        """
        params = self._parameters_to_print(signature(self.__class__.__init__).parameters)
        pretty_params = [f"{name}='{param}'" for name, param in params.items()]
        if len(pretty_params) == 0:
            pretty_str = ""
        else:
            pretty_str = " " + ", ".join(pretty_params)
        return f"{' ' * indent}<{self.__class__.__name__}{pretty_str}>\n{self._child_print(indent)}"

    def _repr_html_(self) -> str:
        """Returns a  :class:`LogicalPlan` with HTML code. This is generally called in third-party
        systems such as Jupyter.

        Returns
        -------
        str
            HTML representation of this :class:`LogicalPlan`.
        """
        params = self._parameters_to_print(signature(self.__class__.__init__).parameters)
        pretty_params = [
            f"\n              {name}: " f"{param} <br/>" for name, param in params.items()
        ]
        if len(pretty_params) == 0:
            pretty_str = ""
        else:
            pretty_str = "".join(pretty_params)
        return f"""
        <ul>
           <li>
              <b>{self.__class__.__name__}</b><br/>{pretty_str}
              {self._child_repr()}
           </li>
        </ul>
        """

    def _child_print(self, indent: int) -> str:
        return self._child.print(indent + LogicalPlan.INDENT) if self._child else ""

    def _child_repr(self) -> str:
        return self._child._repr_html_() if self._child is not None else ""


class DataSource(LogicalPlan):
    """A datasource with a format and optional a schema from which Spark reads data"""

    def __init__(
        self,
        format: Optional[str] = None,
        schema: Optional[str] = None,
        options: Optional[Mapping[str, str]] = None,
        paths: Optional[List[str]] = None,
        predicates: Optional[List[str]] = None,
        is_streaming: Optional[bool] = None,
    ) -> None:
        super().__init__(None)

        assert format is None or isinstance(format, str)
        assert schema is None or isinstance(schema, str)

        if options is not None:
            for k, v in options.items():
                assert isinstance(k, str)
                assert isinstance(v, str)

        if paths is not None:
            assert isinstance(paths, list)
            assert all(isinstance(path, str) for path in paths)

        if predicates is not None:
            assert isinstance(predicates, list)
            assert all(isinstance(predicate, str) for predicate in predicates)

        self._format = format
        self._schema = schema
        self._options = options
        self._paths = paths
        self._predicates = predicates
        self._is_streaming = is_streaming

    def plan(self, session: "SparkConnectClient") -> proto.Relation:
        plan = self._create_proto_relation()
        if self._format is not None:
            plan.read.data_source.format = self._format
        if self._schema is not None:
            plan.read.data_source.schema = self._schema
        if self._options is not None and len(self._options) > 0:
            for k, v in self._options.items():
                plan.read.data_source.options[k] = v
        if self._paths is not None and len(self._paths) > 0:
            plan.read.data_source.paths.extend(self._paths)
        if self._predicates is not None and len(self._predicates) > 0:
            plan.read.data_source.predicates.extend(self._predicates)
        if self._is_streaming is not None:
            plan.read.is_streaming = self._is_streaming
        return plan


class Read(LogicalPlan):
    def __init__(
        self,
        table_name: str,
        options: Optional[Dict[str, str]] = None,
        is_streaming: Optional[bool] = None,
    ) -> None:
        super().__init__(None)
        self.table_name = table_name
        self.options = options or {}
        self._is_streaming = is_streaming

    def plan(self, session: "SparkConnectClient") -> proto.Relation:
        plan = self._create_proto_relation()
        plan.read.named_table.unparsed_identifier = self.table_name
        if self._is_streaming is not None:
            plan.read.is_streaming = self._is_streaming
        for k, v in self.options.items():
            plan.read.named_table.options[k] = v
        return plan

    def print(self, indent: int = 0) -> str:
        return f"{' ' * indent}<Read table_name={self.table_name}>\n"


class LocalRelation(LogicalPlan):
    """Creates a LocalRelation plan object based on a PyArrow Table."""

    def __init__(
        self,
        table: Optional["pa.Table"],
        schema: Optional[str] = None,
    ) -> None:
        super().__init__(None)

        if table is None:
            assert schema is not None
        else:
            assert isinstance(table, pa.Table)

        assert schema is None or isinstance(schema, str)

        self._table = table

        self._schema = schema

    def plan(self, session: "SparkConnectClient") -> proto.Relation:
        plan = self._create_proto_relation()
        if self._table is not None:
            sink = pa.BufferOutputStream()
            with pa.ipc.new_stream(sink, self._table.schema) as writer:
                for b in self._table.to_batches():
                    writer.write_batch(b)
            plan.local_relation.data = sink.getvalue().to_pybytes()

        if self._schema is not None:
            plan.local_relation.schema = self._schema
        return plan

    def print(self, indent: int = 0) -> str:
        return f"{' ' * indent}<LocalRelation>\n"

    def _repr_html_(self) -> str:
        return """
        <ul>
            <li><b>LocalRelation</b></li>
        </ul>
        """


class ShowString(LogicalPlan):
    def __init__(
        self, child: Optional["LogicalPlan"], num_rows: int, truncate: int, vertical: bool
    ) -> None:
        super().__init__(child)
        self.num_rows = num_rows
        self.truncate = truncate
        self.vertical = vertical

    def plan(self, session: "SparkConnectClient") -> proto.Relation:
        assert self._child is not None
        plan = self._create_proto_relation()
        plan.show_string.input.CopyFrom(self._child.plan(session))
        plan.show_string.num_rows = self.num_rows
        plan.show_string.truncate = self.truncate
        plan.show_string.vertical = self.vertical
        return plan


class HtmlString(LogicalPlan):
    def __init__(self, child: Optional["LogicalPlan"], num_rows: int, truncate: int) -> None:
        super().__init__(child)
        self.num_rows = num_rows
        self.truncate = truncate

    def plan(self, session: "SparkConnectClient") -> proto.Relation:
        assert self._child is not None
        plan = self._create_proto_relation()
        plan.html_string.input.CopyFrom(self._child.plan(session))
        plan.html_string.num_rows = self.num_rows
        plan.html_string.truncate = self.truncate
        return plan


class Project(LogicalPlan):
    """Logical plan object for a projection.

    All input arguments are directly serialized into the corresponding protocol buffer
    objects. This class only provides very limited error handling and input validation.

    To be compatible with PySpark, we validate that the input arguments are all
    expressions to be able to serialize them to the server.

    """

    def __init__(self, child: Optional["LogicalPlan"], *columns: "ColumnOrName") -> None:
        super().__init__(child)
        self._columns = list(columns)
        self.alias: Optional[str] = None
        self._verify_expressions()

    def _verify_expressions(self) -> None:
        """Ensures that all input arguments are instances of Expression or String."""
        for c in self._columns:
            if not isinstance(c, (Column, str)):
                raise PySparkTypeError(
                    error_class="NOT_LIST_OF_COLUMN_OR_STR",
                    message_parameters={"arg_name": "columns"},
                )

    def plan(self, session: "SparkConnectClient") -> proto.Relation:
        from pyspark.sql.connect.functions import col

        assert self._child is not None
        plan = self._create_proto_relation()
        plan.project.input.CopyFrom(self._child.plan(session))

        proj_exprs = []
        for c in self._columns:
            if isinstance(c, Column):
                proj_exprs.append(c.to_plan(session))
            else:
                proj_exprs.append(col(c).to_plan(session))

        plan.project.expressions.extend(proj_exprs)
        return plan


class WithColumns(LogicalPlan):
    """Logical plan object for a withColumns operation."""

    def __init__(
        self,
        child: Optional["LogicalPlan"],
        columnNames: Sequence[str],
        columns: Sequence[Column],
        metadata: Optional[Sequence[str]] = None,
    ) -> None:
        super().__init__(child)

        assert isinstance(columnNames, list)
        assert len(columnNames) > 0
        assert all(isinstance(c, str) for c in columnNames)

        assert isinstance(columns, list)
        assert len(columns) == len(columnNames)
        assert all(isinstance(c, Column) for c in columns)

        if metadata is not None:
            assert isinstance(metadata, list)
            assert len(metadata) == len(columnNames)
            for m in metadata:
                assert isinstance(m, str)
                # validate json string
                assert m == "" or json.loads(m) is not None

        self._columnNames = columnNames
        self._columns = columns
        self._metadata = metadata

    def plan(self, session: "SparkConnectClient") -> proto.Relation:
        assert self._child is not None
        plan = self._create_proto_relation()
        plan.with_columns.input.CopyFrom(self._child.plan(session))

        for i in range(0, len(self._columnNames)):
            alias = proto.Expression.Alias()
            alias.expr.CopyFrom(self._columns[i].to_plan(session))
            alias.name.append(self._columnNames[i])
            if self._metadata is not None:
                alias.metadata = self._metadata[i]
            plan.with_columns.aliases.append(alias)

        return plan


class WithWatermark(LogicalPlan):
    """Logical plan object for a WithWatermark operation."""

    def __init__(self, child: Optional["LogicalPlan"], event_time: str, delay_threshold: str):
        super().__init__(child)
        self._event_time = event_time
        self._delay_threshold = delay_threshold

    def plan(self, session: "SparkConnectClient") -> proto.Relation:
        assert self._child is not None
        plan = self._create_proto_relation()
        plan.with_watermark.input.CopyFrom(self._child.plan(session))
        plan.with_watermark.event_time = self._event_time
        plan.with_watermark.delay_threshold = self._delay_threshold
        return plan


class Hint(LogicalPlan):
    """Logical plan object for a Hint operation."""

    def __init__(self, child: Optional["LogicalPlan"], name: str, parameters: List[Any]) -> None:
        super().__init__(child)

        assert isinstance(name, str)

        self._name = name

        for param in parameters:
            assert isinstance(param, (list, str, float, int))
            if isinstance(param, list):
                assert all(isinstance(p, (str, float, int)) for p in param)

        self._parameters = parameters

    def plan(self, session: "SparkConnectClient") -> proto.Relation:
        from pyspark.sql.connect.functions import array, lit

        assert self._child is not None
        plan = self._create_proto_relation()
        plan.hint.input.CopyFrom(self._child.plan(session))
        plan.hint.name = self._name
        for param in self._parameters:
            if isinstance(param, list):
                plan.hint.parameters.append(array(*[lit(p) for p in param]).to_plan(session))
            else:
                plan.hint.parameters.append(lit(param).to_plan(session))
        return plan


class Filter(LogicalPlan):
    def __init__(self, child: Optional["LogicalPlan"], filter: Column) -> None:
        super().__init__(child)
        self.filter = filter

    def plan(self, session: "SparkConnectClient") -> proto.Relation:
        assert self._child is not None
        plan = self._create_proto_relation()
        plan.filter.input.CopyFrom(self._child.plan(session))
        plan.filter.condition.CopyFrom(self.filter.to_plan(session))
        return plan


class Limit(LogicalPlan):
    def __init__(self, child: Optional["LogicalPlan"], limit: int) -> None:
        super().__init__(child)
        self.limit = limit

    def plan(self, session: "SparkConnectClient") -> proto.Relation:
        assert self._child is not None
        plan = self._create_proto_relation()
        plan.limit.input.CopyFrom(self._child.plan(session))
        plan.limit.limit = self.limit
        return plan


class Tail(LogicalPlan):
    def __init__(self, child: Optional["LogicalPlan"], limit: int) -> None:
        super().__init__(child)
        self.limit = limit

    def plan(self, session: "SparkConnectClient") -> proto.Relation:
        assert self._child is not None
        plan = self._create_proto_relation()
        plan.tail.input.CopyFrom(self._child.plan(session))
        plan.tail.limit = self.limit
        return plan


class Offset(LogicalPlan):
    def __init__(self, child: Optional["LogicalPlan"], offset: int = 0) -> None:
        super().__init__(child)
        self.offset = offset

    def plan(self, session: "SparkConnectClient") -> proto.Relation:
        assert self._child is not None
        plan = self._create_proto_relation()
        plan.offset.input.CopyFrom(self._child.plan(session))
        plan.offset.offset = self.offset
        return plan


class Deduplicate(LogicalPlan):
    def __init__(
        self,
        child: Optional["LogicalPlan"],
        all_columns_as_keys: bool = False,
        column_names: Optional[List[str]] = None,
        within_watermark: bool = False,
    ) -> None:
        super().__init__(child)
        self.all_columns_as_keys = all_columns_as_keys
        self.column_names = column_names
        self.within_watermark = within_watermark

    def plan(self, session: "SparkConnectClient") -> proto.Relation:
        assert self._child is not None
        plan = self._create_proto_relation()
        plan.deduplicate.input.CopyFrom(self._child.plan(session))
        plan.deduplicate.all_columns_as_keys = self.all_columns_as_keys
        plan.deduplicate.within_watermark = self.within_watermark
        if self.column_names is not None:
            plan.deduplicate.column_names.extend(self.column_names)
        return plan


class Sort(LogicalPlan):
    def __init__(
        self,
        child: Optional["LogicalPlan"],
        columns: List[Column],
        is_global: bool,
    ) -> None:
        super().__init__(child)

        assert all(isinstance(c, Column) for c in columns)
        assert isinstance(is_global, bool)

        self.columns = columns
        self.is_global = is_global

    def _convert_col(
        self, col: Column, session: "SparkConnectClient"
    ) -> proto.Expression.SortOrder:
        if isinstance(col._expr, SortOrder):
            return col._expr.to_plan(session).sort_order
        else:
            return SortOrder(col._expr).to_plan(session).sort_order

    def plan(self, session: "SparkConnectClient") -> proto.Relation:
        assert self._child is not None
        plan = self._create_proto_relation()
        plan.sort.input.CopyFrom(self._child.plan(session))
        plan.sort.order.extend([self._convert_col(c, session) for c in self.columns])
        plan.sort.is_global = self.is_global
        return plan


class Drop(LogicalPlan):
    def __init__(
        self,
        child: Optional["LogicalPlan"],
        columns: List[Union[Column, str]],
    ) -> None:
        super().__init__(child)
        assert len(columns) > 0 and all(isinstance(c, (Column, str)) for c in columns)
        self._columns = columns

    def plan(self, session: "SparkConnectClient") -> proto.Relation:
        assert self._child is not None
        plan = self._create_proto_relation()
        plan.drop.input.CopyFrom(self._child.plan(session))
        for c in self._columns:
            if isinstance(c, Column):
                plan.drop.columns.append(c.to_plan(session))
            else:
                plan.drop.column_names.append(c)
        return plan


class Sample(LogicalPlan):
    def __init__(
        self,
        child: Optional["LogicalPlan"],
        lower_bound: float,
        upper_bound: float,
        with_replacement: bool,
        seed: Optional[int],
        deterministic_order: bool = False,
    ) -> None:
        super().__init__(child)
        self.lower_bound = lower_bound
        self.upper_bound = upper_bound
        self.with_replacement = with_replacement
        self.seed = seed
        self.deterministic_order = deterministic_order

    def plan(self, session: "SparkConnectClient") -> proto.Relation:
        assert self._child is not None
        plan = self._create_proto_relation()
        plan.sample.input.CopyFrom(self._child.plan(session))
        plan.sample.lower_bound = self.lower_bound
        plan.sample.upper_bound = self.upper_bound
        plan.sample.with_replacement = self.with_replacement
        if self.seed is not None:
            plan.sample.seed = self.seed
        plan.sample.deterministic_order = self.deterministic_order
        return plan


class Aggregate(LogicalPlan):
    def __init__(
        self,
        child: Optional["LogicalPlan"],
        group_type: str,
        grouping_cols: Sequence[Column],
        aggregate_cols: Sequence[Column],
        pivot_col: Optional[Column],
        pivot_values: Optional[Sequence[Any]],
    ) -> None:
        super().__init__(child)

        assert isinstance(group_type, str) and group_type in ["groupby", "rollup", "cube", "pivot"]
        self._group_type = group_type

        assert isinstance(grouping_cols, list) and all(isinstance(c, Column) for c in grouping_cols)
        self._grouping_cols = grouping_cols

        assert isinstance(aggregate_cols, list) and all(
            isinstance(c, Column) for c in aggregate_cols
        )
        self._aggregate_cols = aggregate_cols

        if group_type == "pivot":
            assert pivot_col is not None and isinstance(pivot_col, Column)
            assert pivot_values is None or isinstance(pivot_values, list)
        else:
            assert pivot_col is None
            assert pivot_values is None

        self._pivot_col = pivot_col
        self._pivot_values = pivot_values

    def plan(self, session: "SparkConnectClient") -> proto.Relation:
        from pyspark.sql.connect.functions import lit

        assert self._child is not None
        plan = self._create_proto_relation()
        plan.aggregate.input.CopyFrom(self._child.plan(session))
        plan.aggregate.grouping_expressions.extend(
            [c.to_plan(session) for c in self._grouping_cols]
        )
        plan.aggregate.aggregate_expressions.extend(
            [c.to_plan(session) for c in self._aggregate_cols]
        )

        if self._group_type == "groupby":
            plan.aggregate.group_type = proto.Aggregate.GroupType.GROUP_TYPE_GROUPBY
        elif self._group_type == "rollup":
            plan.aggregate.group_type = proto.Aggregate.GroupType.GROUP_TYPE_ROLLUP
        elif self._group_type == "cube":
            plan.aggregate.group_type = proto.Aggregate.GroupType.GROUP_TYPE_CUBE
        elif self._group_type == "pivot":
            plan.aggregate.group_type = proto.Aggregate.GroupType.GROUP_TYPE_PIVOT
            assert self._pivot_col is not None
            plan.aggregate.pivot.col.CopyFrom(self._pivot_col.to_plan(session))
            if self._pivot_values is not None and len(self._pivot_values) > 0:
                plan.aggregate.pivot.values.extend(
                    [lit(v).to_plan(session).literal for v in self._pivot_values]
                )

        return plan


class Join(LogicalPlan):
    def __init__(
        self,
        left: Optional["LogicalPlan"],
        right: "LogicalPlan",
        on: Optional[Union[str, List[str], Column, List[Column]]],
        how: Optional[str],
    ) -> None:
        super().__init__(left)
        self.left = cast(LogicalPlan, left)
        self.right = right
        self.on = on
        if how is None:
            join_type = proto.Join.JoinType.JOIN_TYPE_INNER
        elif how == "inner":
            join_type = proto.Join.JoinType.JOIN_TYPE_INNER
        elif how in ["outer", "full", "fullouter"]:
            join_type = proto.Join.JoinType.JOIN_TYPE_FULL_OUTER
        elif how in ["leftouter", "left"]:
            join_type = proto.Join.JoinType.JOIN_TYPE_LEFT_OUTER
        elif how in ["rightouter", "right"]:
            join_type = proto.Join.JoinType.JOIN_TYPE_RIGHT_OUTER
        elif how in ["leftsemi", "semi"]:
            join_type = proto.Join.JoinType.JOIN_TYPE_LEFT_SEMI
        elif how in ["leftanti", "anti"]:
            join_type = proto.Join.JoinType.JOIN_TYPE_LEFT_ANTI
        elif how == "cross":
            join_type = proto.Join.JoinType.JOIN_TYPE_CROSS
        else:
            raise PySparkNotImplementedError(
                error_class="UNSUPPORTED_JOIN_TYPE",
                message_parameters={"join_type": how},
            )
        self.how = join_type

    def plan(self, session: "SparkConnectClient") -> proto.Relation:
        plan = self._create_proto_relation()
        plan.join.left.CopyFrom(self.left.plan(session))
        plan.join.right.CopyFrom(self.right.plan(session))
        if self.on is not None:
            if not isinstance(self.on, list):
                if isinstance(self.on, str):
                    plan.join.using_columns.append(self.on)
                else:
                    plan.join.join_condition.CopyFrom(self.to_attr_or_expression(self.on, session))
            elif len(self.on) > 0:
                if isinstance(self.on[0], str):
                    plan.join.using_columns.extend(cast(str, self.on))
                else:
                    merge_column = functools.reduce(lambda c1, c2: c1 & c2, self.on)
                    plan.join.join_condition.CopyFrom(cast(Column, merge_column).to_plan(session))
        plan.join.join_type = self.how
        return plan

    def print(self, indent: int = 0) -> str:
        i = " " * indent
        o = " " * (indent + LogicalPlan.INDENT)
        n = indent + LogicalPlan.INDENT * 2
        return (
            f"{i}<Join on={self.on} how={self.how}>\n{o}"
            f"left=\n{self.left.print(n)}\n{o}right=\n{self.right.print(n)}"
        )

    def _repr_html_(self) -> str:
        return f"""
        <ul>
            <li>
                <b>Join</b><br />
                Left: {self.left._repr_html_()}
                Right: {self.right._repr_html_()}
            </li>
        </uL>
        """


class SetOperation(LogicalPlan):
    def __init__(
        self,
        child: Optional["LogicalPlan"],
        other: Optional["LogicalPlan"],
        set_op: str,
        is_all: bool = True,
        by_name: bool = False,
        allow_missing_columns: bool = False,
    ) -> None:
        super().__init__(child)
        self.other = other
        self.by_name = by_name
        self.is_all = is_all
        self.set_op = set_op
        self.allow_missing_columns = allow_missing_columns

    def plan(self, session: "SparkConnectClient") -> proto.Relation:
        assert self._child is not None
        plan = self._create_proto_relation()
        if self._child is not None:
            plan.set_op.left_input.CopyFrom(self._child.plan(session))
        if self.other is not None:
            plan.set_op.right_input.CopyFrom(self.other.plan(session))
        if self.set_op == "union":
            plan.set_op.set_op_type = proto.SetOperation.SET_OP_TYPE_UNION
        elif self.set_op == "intersect":
            plan.set_op.set_op_type = proto.SetOperation.SET_OP_TYPE_INTERSECT
        elif self.set_op == "except":
            plan.set_op.set_op_type = proto.SetOperation.SET_OP_TYPE_EXCEPT
        else:
            raise PySparkNotImplementedError(
                error_class="UNSUPPORTED_OPERATION",
                message_parameters={"feature": self.set_op},
            )

        plan.set_op.is_all = self.is_all
        plan.set_op.by_name = self.by_name
        plan.set_op.allow_missing_columns = self.allow_missing_columns
        return plan

    def print(self, indent: int = 0) -> str:
        assert self._child is not None
        assert self.other is not None

        i = " " * indent
        o = " " * (indent + LogicalPlan.INDENT)
        n = indent + LogicalPlan.INDENT * 2
        return (
            f"{i}SetOperation\n{o}child1=\n{self._child.print(n)}"
            f"\n{o}child2=\n{self.other.print(n)}"
        )

    def _repr_html_(self) -> str:
        assert self._child is not None
        assert self.other is not None

        return f"""
        <ul>
            <li>
                <b>SetOperation</b><br />
                Left: {self._child._repr_html_()}
                Right: {self.other._repr_html_()}
            </li>
        </uL>
        """


class Repartition(LogicalPlan):
    """Repartition Relation into a different number of partitions."""

    def __init__(self, child: Optional["LogicalPlan"], num_partitions: int, shuffle: bool) -> None:
        super().__init__(child)
        self._num_partitions = num_partitions
        self._shuffle = shuffle

    def plan(self, session: "SparkConnectClient") -> proto.Relation:
        plan = self._create_proto_relation()
        if self._child is not None:
            plan.repartition.input.CopyFrom(self._child.plan(session))
        plan.repartition.shuffle = self._shuffle
        plan.repartition.num_partitions = self._num_partitions
        return plan


class RepartitionByExpression(LogicalPlan):
    """Repartition Relation into a different number of partitions using Expression"""

    def __init__(
        self,
        child: Optional["LogicalPlan"],
        num_partitions: Optional[int],
        columns: List["ColumnOrName"],
    ) -> None:
        super().__init__(child)
        self.num_partitions = num_partitions
        self.columns = columns

    def plan(self, session: "SparkConnectClient") -> proto.Relation:
        plan = self._create_proto_relation()

        part_exprs = []
        for c in self.columns:
            if isinstance(c, Column):
                part_exprs.append(c.to_plan(session))
            elif c == "*":
                exp = proto.Expression()
                exp.unresolved_star.SetInParent()
                part_exprs.append(exp)
            else:
                part_exprs.append(self.unresolved_attr(c))
        plan.repartition_by_expression.partition_exprs.extend(part_exprs)

        if self._child is not None:
            plan.repartition_by_expression.input.CopyFrom(self._child.plan(session))
        if self.num_partitions is not None:
            plan.repartition_by_expression.num_partitions = self.num_partitions
        return plan


class SubqueryAlias(LogicalPlan):
    """Alias for a relation."""

    def __init__(self, child: Optional["LogicalPlan"], alias: str) -> None:
        super().__init__(child)
        self._alias = alias

    def plan(self, session: "SparkConnectClient") -> proto.Relation:
        plan = self._create_proto_relation()
        if self._child is not None:
            plan.subquery_alias.input.CopyFrom(self._child.plan(session))
        plan.subquery_alias.alias = self._alias
        return plan


class SQL(LogicalPlan):
    def __init__(self, query: str, args: Optional[Dict[str, Any]] = None) -> None:
        super().__init__(None)

        if args is not None:
            for k, v in args.items():
                assert isinstance(k, str)

        self._query = query
        self._args = args

    def plan(self, session: "SparkConnectClient") -> proto.Relation:
        plan = self._create_proto_relation()
        plan.sql.query = self._query

        if self._args is not None and len(self._args) > 0:
            for k, v in self._args.items():
                plan.sql.args[k].CopyFrom(LiteralExpression._from_value(v).to_plan(session).literal)

        return plan

    def command(self, session: "SparkConnectClient") -> proto.Command:
        cmd = proto.Command()
        cmd.sql_command.sql = self._query
        if self._args is not None and len(self._args) > 0:
            for k, v in self._args.items():
                cmd.sql_command.args[k].CopyFrom(
                    LiteralExpression._from_value(v).to_plan(session).literal
                )
        return cmd


class Range(LogicalPlan):
    def __init__(
        self,
        start: int,
        end: int,
        step: int,
        num_partitions: Optional[int] = None,
    ) -> None:
        super().__init__(None)
        self._start = start
        self._end = end
        self._step = step
        self._num_partitions = num_partitions

    def plan(self, session: "SparkConnectClient") -> proto.Relation:
        plan = self._create_proto_relation()
        plan.range.start = self._start
        plan.range.end = self._end
        plan.range.step = self._step
        if self._num_partitions is not None:
            plan.range.num_partitions = self._num_partitions
        return plan


class ToSchema(LogicalPlan):
    def __init__(self, child: Optional["LogicalPlan"], schema: DataType) -> None:
        super().__init__(child)
        self._schema = schema

    def plan(self, session: "SparkConnectClient") -> proto.Relation:
        assert self._child is not None
        plan = self._create_proto_relation()
        plan.to_schema.input.CopyFrom(self._child.plan(session))
        plan.to_schema.schema.CopyFrom(pyspark_types_to_proto_types(self._schema))
        return plan


class WithColumnsRenamed(LogicalPlan):
    def __init__(self, child: Optional["LogicalPlan"], colsMap: Mapping[str, str]) -> None:
        super().__init__(child)
        self._colsMap = colsMap

    def plan(self, session: "SparkConnectClient") -> proto.Relation:
        assert self._child is not None
        plan = self._create_proto_relation()
        plan.with_columns_renamed.input.CopyFrom(self._child.plan(session))
        for k, v in self._colsMap.items():
            plan.with_columns_renamed.rename_columns_map[k] = v
        return plan


class Unpivot(LogicalPlan):
    """Logical plan object for a unpivot operation."""

    def __init__(
        self,
        child: Optional["LogicalPlan"],
        ids: List["ColumnOrName"],
        values: Optional[List["ColumnOrName"]],
        variable_column_name: str,
        value_column_name: str,
    ) -> None:
        super().__init__(child)
        self.ids = ids
        self.values = values
        self.variable_column_name = variable_column_name
        self.value_column_name = value_column_name

    def col_to_expr(self, col: "ColumnOrName", session: "SparkConnectClient") -> proto.Expression:
        if isinstance(col, Column):
            return col.to_plan(session)
        else:
            return self.unresolved_attr(col)

    def plan(self, session: "SparkConnectClient") -> proto.Relation:
        assert self._child is not None
        plan = self._create_proto_relation()
        plan.unpivot.input.CopyFrom(self._child.plan(session))
        plan.unpivot.ids.extend([self.col_to_expr(x, session) for x in self.ids])
        if self.values is not None:
            plan.unpivot.values.values.extend([self.col_to_expr(x, session) for x in self.values])
        plan.unpivot.variable_column_name = self.variable_column_name
        plan.unpivot.value_column_name = self.value_column_name
        return plan


class CollectMetrics(LogicalPlan):
    """Logical plan object for a CollectMetrics operation."""

    def __init__(
        self,
        child: Optional["LogicalPlan"],
        name: str,
        exprs: List["ColumnOrName"],
    ) -> None:
        super().__init__(child)
        self._name = name
        self._exprs = exprs

    def col_to_expr(self, col: "ColumnOrName", session: "SparkConnectClient") -> proto.Expression:
        if isinstance(col, Column):
            return col.to_plan(session)
        else:
            return self.unresolved_attr(col)

    def plan(self, session: "SparkConnectClient") -> proto.Relation:
        assert self._child is not None

        plan = proto.Relation()
        plan.collect_metrics.input.CopyFrom(self._child.plan(session))
        plan.collect_metrics.name = self._name
        plan.collect_metrics.metrics.extend([self.col_to_expr(x, session) for x in self._exprs])
        return plan


class NAFill(LogicalPlan):
    def __init__(
        self, child: Optional["LogicalPlan"], cols: Optional[List[str]], values: List[Any]
    ) -> None:
        super().__init__(child)

        assert (
            isinstance(values, list)
            and len(values) > 0
            and all(isinstance(v, (bool, int, float, str)) for v in values)
        )

        if cols is not None and len(cols) > 0:
            assert isinstance(cols, list) and all(isinstance(c, str) for c in cols)
            if len(values) > 1:
                assert len(cols) == len(values)

        self.cols = cols
        self.values = values

    def _convert_value(self, v: Any) -> proto.Expression.Literal:
        value = proto.Expression.Literal()
        if isinstance(v, bool):
            value.boolean = v
        elif isinstance(v, int):
            value.long = v
        elif isinstance(v, float):
            value.double = v
        else:
            value.string = v
        return value

    def plan(self, session: "SparkConnectClient") -> proto.Relation:
        assert self._child is not None
        plan = self._create_proto_relation()
        plan.fill_na.input.CopyFrom(self._child.plan(session))
        if self.cols is not None and len(self.cols) > 0:
            plan.fill_na.cols.extend(self.cols)
        plan.fill_na.values.extend([self._convert_value(v) for v in self.values])
        return plan


class NADrop(LogicalPlan):
    def __init__(
        self,
        child: Optional["LogicalPlan"],
        cols: Optional[List[str]],
        min_non_nulls: Optional[int],
    ) -> None:
        super().__init__(child)

        self.cols = cols
        self.min_non_nulls = min_non_nulls

    def plan(self, session: "SparkConnectClient") -> proto.Relation:
        assert self._child is not None
        plan = self._create_proto_relation()
        plan.drop_na.input.CopyFrom(self._child.plan(session))
        if self.cols is not None and len(self.cols) > 0:
            plan.drop_na.cols.extend(self.cols)
        if self.min_non_nulls is not None:
            plan.drop_na.min_non_nulls = self.min_non_nulls
        return plan


class NAReplace(LogicalPlan):
    def __init__(
        self,
        child: Optional["LogicalPlan"],
        cols: Optional[List[str]],
        replacements: Dict[Any, Any],
    ) -> None:
        super().__init__(child)

        for old_value, new_value in replacements.items():
            if old_value is not None:
                assert isinstance(old_value, (bool, int, float, str))
            if new_value is not None:
                assert isinstance(new_value, (bool, int, float, str))

        self.cols = cols
        self.replacements = replacements

    def _convert_int_to_float(self, v: Any) -> Any:
        # a bool is also an int
        if v is not None and not isinstance(v, bool) and isinstance(v, int):
            return float(v)
        else:
            return v

    def plan(self, session: "SparkConnectClient") -> proto.Relation:
        assert self._child is not None
        plan = self._create_proto_relation()
        plan.replace.input.CopyFrom(self._child.plan(session))
        if self.cols is not None and len(self.cols) > 0:
            plan.replace.cols.extend(self.cols)
        if len(self.replacements) > 0:
            for old_value, new_value in self.replacements.items():
                replacement = proto.NAReplace.Replacement()
                replacement.old_value.CopyFrom(
                    LiteralExpression._from_value(self._convert_int_to_float(old_value))
                    .to_plan(session)
                    .literal
                )
                replacement.new_value.CopyFrom(
                    LiteralExpression._from_value(self._convert_int_to_float(new_value))
                    .to_plan(session)
                    .literal
                )
                plan.replace.replacements.append(replacement)
        return plan


class StatSummary(LogicalPlan):
    def __init__(self, child: Optional["LogicalPlan"], statistics: List[str]) -> None:
        super().__init__(child)
        self.statistics = statistics

    def plan(self, session: "SparkConnectClient") -> proto.Relation:
        assert self._child is not None
        plan = self._create_proto_relation()
        plan.summary.input.CopyFrom(self._child.plan(session))
        plan.summary.statistics.extend(self.statistics)
        return plan


class StatDescribe(LogicalPlan):
    def __init__(self, child: Optional["LogicalPlan"], cols: List[str]) -> None:
        super().__init__(child)
        self.cols = cols

    def plan(self, session: "SparkConnectClient") -> proto.Relation:
        assert self._child is not None
        plan = self._create_proto_relation()
        plan.describe.input.CopyFrom(self._child.plan(session))
        plan.describe.cols.extend(self.cols)
        return plan


class StatCov(LogicalPlan):
    def __init__(self, child: Optional["LogicalPlan"], col1: str, col2: str) -> None:
        super().__init__(child)
        self._col1 = col1
        self._col2 = col2

    def plan(self, session: "SparkConnectClient") -> proto.Relation:
        assert self._child is not None
        plan = self._create_proto_relation()
        plan.cov.input.CopyFrom(self._child.plan(session))
        plan.cov.col1 = self._col1
        plan.cov.col2 = self._col2
        return plan


class StatApproxQuantile(LogicalPlan):
    def __init__(
        self,
        child: Optional["LogicalPlan"],
        cols: List[str],
        probabilities: List[float],
        relativeError: float,
    ) -> None:
        super().__init__(child)
        self._cols = cols
        self._probabilities = probabilities
        self._relativeError = relativeError

    def plan(self, session: "SparkConnectClient") -> proto.Relation:
        assert self._child is not None
        plan = self._create_proto_relation()
        plan.approx_quantile.input.CopyFrom(self._child.plan(session))
        plan.approx_quantile.cols.extend(self._cols)
        plan.approx_quantile.probabilities.extend(self._probabilities)
        plan.approx_quantile.relative_error = self._relativeError
        return plan


class StatCrosstab(LogicalPlan):
    def __init__(self, child: Optional["LogicalPlan"], col1: str, col2: str) -> None:
        super().__init__(child)
        self.col1 = col1
        self.col2 = col2

    def plan(self, session: "SparkConnectClient") -> proto.Relation:
        assert self._child is not None
        plan = self._create_proto_relation()
        plan.crosstab.input.CopyFrom(self._child.plan(session))
        plan.crosstab.col1 = self.col1
        plan.crosstab.col2 = self.col2
        return plan


class StatFreqItems(LogicalPlan):
    def __init__(
        self,
        child: Optional["LogicalPlan"],
        cols: List[str],
        support: float,
    ) -> None:
        super().__init__(child)
        self._cols = cols
        self._support = support

    def plan(self, session: "SparkConnectClient") -> proto.Relation:
        assert self._child is not None
        plan = self._create_proto_relation()
        plan.freq_items.input.CopyFrom(self._child.plan(session))
        plan.freq_items.cols.extend(self._cols)
        plan.freq_items.support = self._support
        return plan


class StatSampleBy(LogicalPlan):
    def __init__(
        self,
        child: Optional["LogicalPlan"],
        col: "ColumnOrName",
        fractions: Dict[Any, float],
        seed: Optional[int],
    ) -> None:
        super().__init__(child)

        assert col is not None and isinstance(col, (Column, str))

        assert fractions is not None and isinstance(fractions, dict)
        for k, v in fractions.items():
            assert v is not None and isinstance(v, float)

        assert seed is None or isinstance(seed, int)

        if isinstance(col, Column):
            self._col = col
        else:
            self._col = Column(ColumnReference(col))

        self._fractions = fractions

        self._seed = seed

    def plan(self, session: "SparkConnectClient") -> proto.Relation:
        assert self._child is not None
        plan = self._create_proto_relation()
        plan.sample_by.input.CopyFrom(self._child.plan(session))
        plan.sample_by.col.CopyFrom(self._col._expr.to_plan(session))
        if len(self._fractions) > 0:
            for k, v in self._fractions.items():
                fraction = proto.StatSampleBy.Fraction()
                fraction.stratum.CopyFrom(LiteralExpression._from_value(k).to_plan(session).literal)
                fraction.fraction = float(v)
                plan.sample_by.fractions.append(fraction)
        if self._seed is not None:
            plan.sample_by.seed = self._seed
        return plan


class StatCorr(LogicalPlan):
    def __init__(self, child: Optional["LogicalPlan"], col1: str, col2: str, method: str) -> None:
        super().__init__(child)
        self._col1 = col1
        self._col2 = col2
        self._method = method

    def plan(self, session: "SparkConnectClient") -> proto.Relation:
        assert self._child is not None
        plan = self._create_proto_relation()
        plan.corr.input.CopyFrom(self._child.plan(session))
        plan.corr.col1 = self._col1
        plan.corr.col2 = self._col2
        plan.corr.method = self._method
        return plan


class ToDF(LogicalPlan):
    def __init__(self, child: Optional["LogicalPlan"], cols: Sequence[str]) -> None:
        super().__init__(child)
        self._cols = cols

    def plan(self, session: "SparkConnectClient") -> proto.Relation:
        assert self._child is not None
        plan = self._create_proto_relation()
        plan.to_df.input.CopyFrom(self._child.plan(session))
        plan.to_df.column_names.extend(self._cols)
        return plan


class CreateView(LogicalPlan):
    def __init__(
        self, child: Optional["LogicalPlan"], name: str, is_global: bool, replace: bool
    ) -> None:
        super().__init__(child)
        self._name = name
        self._is_global = is_global
        self._replace = replace

    def command(self, session: "SparkConnectClient") -> proto.Command:
        assert self._child is not None
        plan = proto.Command()

        plan.create_dataframe_view.replace = self._replace
        plan.create_dataframe_view.is_global = self._is_global
        plan.create_dataframe_view.name = self._name
        plan.create_dataframe_view.input.CopyFrom(self._child.plan(session))
        return plan


class WriteOperation(LogicalPlan):
    def __init__(self, child: "LogicalPlan") -> None:
        super(WriteOperation, self).__init__(child)
        self.source: Optional[str] = None
        self.path: Optional[str] = None
        self.table_name: Optional[str] = None
        self.table_save_method: Optional[str] = None
        self.mode: Optional[str] = None
        self.sort_cols: List[str] = []
        self.partitioning_cols: List[str] = []
        self.options: Dict[str, Optional[str]] = {}
        self.num_buckets: int = -1
        self.bucket_cols: List[str] = []

    def command(self, session: "SparkConnectClient") -> proto.Command:
        assert self._child is not None
        plan = proto.Command()

        plan.write_operation.input.CopyFrom(self._child.plan(session))
        if self.source is not None:
            plan.write_operation.source = self.source
        plan.write_operation.sort_column_names.extend(self.sort_cols)
        plan.write_operation.partitioning_columns.extend(self.partitioning_cols)

        if self.num_buckets > 0:
            plan.write_operation.bucket_by.bucket_column_names.extend(self.bucket_cols)
            plan.write_operation.bucket_by.num_buckets = self.num_buckets

        for k in self.options:
            if self.options[k] is None:
                plan.write_operation.options.pop(k, None)
            else:
                plan.write_operation.options[k] = cast(str, self.options[k])

        if self.table_name is not None:
            plan.write_operation.table.table_name = self.table_name
            if self.table_save_method is not None:
                tsm = self.table_save_method.lower()
                if tsm == "save_as_table":
                    plan.write_operation.table.save_method = (
                        proto.WriteOperation.SaveTable.TableSaveMethod.TABLE_SAVE_METHOD_SAVE_AS_TABLE  # noqa: E501
                    )
                elif tsm == "insert_into":
                    plan.write_operation.table.save_method = (
                        proto.WriteOperation.SaveTable.TableSaveMethod.TABLE_SAVE_METHOD_INSERT_INTO
                    )
                else:
                    raise ValueError(
                        f"Unknown TestSaveMethod value for DataFrame: {self.table_save_method}"
                    )
        elif self.path is not None:
            plan.write_operation.path = self.path

        if self.mode is not None:
            wm = self.mode.lower()
            if wm == "append":
                plan.write_operation.mode = proto.WriteOperation.SaveMode.SAVE_MODE_APPEND
            elif wm == "overwrite":
                plan.write_operation.mode = proto.WriteOperation.SaveMode.SAVE_MODE_OVERWRITE
            elif wm == "error":
                plan.write_operation.mode = proto.WriteOperation.SaveMode.SAVE_MODE_ERROR_IF_EXISTS
            elif wm == "ignore":
                plan.write_operation.mode = proto.WriteOperation.SaveMode.SAVE_MODE_IGNORE
            else:
                raise ValueError(f"Unknown SaveMode value for DataFrame: {self.mode}")
        return plan

    def print(self, indent: int = 0) -> str:
        i = " " * indent
        return (
            f"{i}"
            f"<WriteOperation source='{self.source}' "
            f"path='{self.path} "
            f"table_name='{self.table_name}' "
            f"table_save_method='{self.table_save_method}' "
            f"mode='{self.mode}' "
            f"sort_cols='{self.sort_cols}' "
            f"partitioning_cols='{self.partitioning_cols}' "
            f"num_buckets='{self.num_buckets}' "
            f"bucket_cols='{self.bucket_cols}' "
            f"options='{self.options}'>"
        )

    def _repr_html_(self) -> str:
        return (
            f"<uL><li>WriteOperation <br />source='{self.source}'<br />"
            f"path: '{self.path}<br />"
            f"table_name: '{self.table_name}' <br />"
            f"table_save_method: '{self.table_save_method}' <br />"
            f"mode: '{self.mode}' <br />"
            f"sort_cols: '{self.sort_cols}' <br />"
            f"partitioning_cols: '{self.partitioning_cols}' <br />"
            f"num_buckets: '{self.num_buckets}' <br />"
            f"bucket_cols: '{self.bucket_cols}' <br />"
            f"options: '{self.options}'<br />"
            f"</li></ul>"
        )
        pass


class WriteOperationV2(LogicalPlan):
    def __init__(self, child: "LogicalPlan", table_name: str) -> None:
        super(WriteOperationV2, self).__init__(child)
        self.table_name: Optional[str] = table_name
        self.provider: Optional[str] = None
        self.partitioning_columns: List["ColumnOrName"] = []
        self.options: dict[str, Optional[str]] = {}
        self.table_properties: dict[str, Optional[str]] = {}
        self.mode: Optional[str] = None
        self.overwrite_condition: Optional["ColumnOrName"] = None

    def col_to_expr(self, col: "ColumnOrName", session: "SparkConnectClient") -> proto.Expression:
        if isinstance(col, Column):
            return col.to_plan(session)
        else:
            return self.unresolved_attr(col)

    def command(self, session: "SparkConnectClient") -> proto.Command:
        assert self._child is not None
        plan = proto.Command()
        plan.write_operation_v2.input.CopyFrom(self._child.plan(session))
        if self.table_name is not None:
            plan.write_operation_v2.table_name = self.table_name
        if self.provider is not None:
            plan.write_operation_v2.provider = self.provider

        plan.write_operation_v2.partitioning_columns.extend(
            [self.col_to_expr(x, session) for x in self.partitioning_columns]
        )

        for k in self.options:
            if self.options[k] is None:
                plan.write_operation_v2.options.pop(k, None)
            else:
                plan.write_operation_v2.options[k] = cast(str, self.options[k])

        for k in self.table_properties:
            if self.table_properties[k] is None:
                plan.write_operation_v2.table_properties.pop(k, None)
            else:
                plan.write_operation_v2.table_properties[k] = cast(str, self.table_properties[k])

        if self.mode is not None:
            wm = self.mode.lower()
            if wm == "create":
                plan.write_operation_v2.mode = proto.WriteOperationV2.Mode.MODE_CREATE
            elif wm == "overwrite":
                plan.write_operation_v2.mode = proto.WriteOperationV2.Mode.MODE_OVERWRITE
            elif wm == "overwrite_partition":
                plan.write_operation_v2.mode = proto.WriteOperationV2.Mode.MODE_OVERWRITE_PARTITIONS
            elif wm == "append":
                plan.write_operation_v2.mode = proto.WriteOperationV2.Mode.MODE_APPEND
            elif wm == "replace":
                plan.write_operation_v2.mode = proto.WriteOperationV2.Mode.MODE_REPLACE
                if self.overwrite_condition is not None:
                    plan.write_operation_v2.overwrite_condition.CopyFrom(
                        self.col_to_expr(self.overwrite_condition, session)
                    )
            elif wm == "create_or_replace":
                plan.write_operation_v2.mode = proto.WriteOperationV2.Mode.MODE_CREATE_OR_REPLACE
            else:
                raise ValueError(f"Unknown Mode value for DataFrame: {self.mode}")
        return plan


class WriteStreamOperation(LogicalPlan):
    def __init__(self, child: "LogicalPlan") -> None:
        super(WriteStreamOperation, self).__init__(child)
        self.write_op = proto.WriteStreamOperationStart()

    def command(self, session: "SparkConnectClient") -> proto.Command:
        assert self._child is not None
        self.write_op.input.CopyFrom(self._child.plan(session))
        cmd = proto.Command()
        cmd.write_stream_operation_start.CopyFrom(self.write_op)
        return cmd


# Catalog API (internal-only)


class CurrentDatabase(LogicalPlan):
    def __init__(self) -> None:
        super().__init__(None)

    def plan(self, session: "SparkConnectClient") -> proto.Relation:
        return proto.Relation(catalog=proto.Catalog(current_database=proto.CurrentDatabase()))


class SetCurrentDatabase(LogicalPlan):
    def __init__(self, db_name: str) -> None:
        super().__init__(None)
        self._db_name = db_name

    def plan(self, session: "SparkConnectClient") -> proto.Relation:
        plan = proto.Relation()
        plan.catalog.set_current_database.db_name = self._db_name
        return plan


class ListDatabases(LogicalPlan):
    def __init__(self) -> None:
        super().__init__(None)

    def plan(self, session: "SparkConnectClient") -> proto.Relation:
        return proto.Relation(catalog=proto.Catalog(list_databases=proto.ListDatabases()))


class ListTables(LogicalPlan):
    def __init__(self, db_name: Optional[str] = None) -> None:
        super().__init__(None)
        self._db_name = db_name

    def plan(self, session: "SparkConnectClient") -> proto.Relation:
        plan = proto.Relation(catalog=proto.Catalog(list_tables=proto.ListTables()))
        if self._db_name is not None:
            plan.catalog.list_tables.db_name = self._db_name
        return plan


class ListFunctions(LogicalPlan):
    def __init__(self, db_name: Optional[str] = None) -> None:
        super().__init__(None)
        self._db_name = db_name

    def plan(self, session: "SparkConnectClient") -> proto.Relation:
        plan = proto.Relation(catalog=proto.Catalog(list_functions=proto.ListFunctions()))
        if self._db_name is not None:
            plan.catalog.list_functions.db_name = self._db_name
        return plan


class ListColumns(LogicalPlan):
    def __init__(self, table_name: str, db_name: Optional[str] = None) -> None:
        super().__init__(None)
        self._table_name = table_name
        self._db_name = db_name

    def plan(self, session: "SparkConnectClient") -> proto.Relation:
        plan = proto.Relation(catalog=proto.Catalog(list_columns=proto.ListColumns()))
        plan.catalog.list_columns.table_name = self._table_name
        if self._db_name is not None:
            plan.catalog.list_columns.db_name = self._db_name
        return plan


class GetDatabase(LogicalPlan):
    def __init__(self, db_name: str) -> None:
        super().__init__(None)
        self._db_name = db_name

    def plan(self, session: "SparkConnectClient") -> proto.Relation:
        plan = proto.Relation(catalog=proto.Catalog(get_database=proto.GetDatabase()))
        plan.catalog.get_database.db_name = self._db_name
        return plan


class GetTable(LogicalPlan):
    def __init__(self, table_name: str, db_name: Optional[str] = None) -> None:
        super().__init__(None)
        self._table_name = table_name
        self._db_name = db_name

    def plan(self, session: "SparkConnectClient") -> proto.Relation:
        plan = proto.Relation(catalog=proto.Catalog(get_table=proto.GetTable()))
        plan.catalog.get_table.table_name = self._table_name
        if self._db_name is not None:
            plan.catalog.get_table.db_name = self._db_name
        return plan


class GetFunction(LogicalPlan):
    def __init__(self, function_name: str, db_name: Optional[str] = None) -> None:
        super().__init__(None)
        self._function_name = function_name
        self._db_name = db_name

    def plan(self, session: "SparkConnectClient") -> proto.Relation:
        plan = proto.Relation(catalog=proto.Catalog(get_function=proto.GetFunction()))
        plan.catalog.get_function.function_name = self._function_name
        if self._db_name is not None:
            plan.catalog.get_function.db_name = self._db_name
        return plan


class DatabaseExists(LogicalPlan):
    def __init__(self, db_name: str) -> None:
        super().__init__(None)
        self._db_name = db_name

    def plan(self, session: "SparkConnectClient") -> proto.Relation:
        plan = proto.Relation(catalog=proto.Catalog(database_exists=proto.DatabaseExists()))
        plan.catalog.database_exists.db_name = self._db_name
        return plan


class TableExists(LogicalPlan):
    def __init__(self, table_name: str, db_name: Optional[str] = None) -> None:
        super().__init__(None)
        self._table_name = table_name
        self._db_name = db_name

    def plan(self, session: "SparkConnectClient") -> proto.Relation:
        plan = proto.Relation(catalog=proto.Catalog(table_exists=proto.TableExists()))
        plan.catalog.table_exists.table_name = self._table_name
        if self._db_name is not None:
            plan.catalog.table_exists.db_name = self._db_name
        return plan


class FunctionExists(LogicalPlan):
    def __init__(self, function_name: str, db_name: Optional[str] = None) -> None:
        super().__init__(None)
        self._function_name = function_name
        self._db_name = db_name

    def plan(self, session: "SparkConnectClient") -> proto.Relation:
        plan = proto.Relation(catalog=proto.Catalog(function_exists=proto.FunctionExists()))
        plan.catalog.function_exists.function_name = self._function_name
        if self._db_name is not None:
            plan.catalog.function_exists.db_name = self._db_name
        return plan


class CreateExternalTable(LogicalPlan):
    def __init__(
        self,
        table_name: str,
        path: str,
        source: Optional[str] = None,
        schema: Optional[DataType] = None,
        options: Mapping[str, str] = {},
    ) -> None:
        super().__init__(None)
        self._table_name = table_name
        self._path = path
        self._source = source
        self._schema = schema
        self._options = options

    def plan(self, session: "SparkConnectClient") -> proto.Relation:
        plan = proto.Relation(
            catalog=proto.Catalog(create_external_table=proto.CreateExternalTable())
        )
        plan.catalog.create_external_table.table_name = self._table_name
        if self._path is not None:
            plan.catalog.create_external_table.path = self._path
        if self._source is not None:
            plan.catalog.create_external_table.source = self._source
        if self._schema is not None:
            plan.catalog.create_external_table.schema.CopyFrom(
                pyspark_types_to_proto_types(self._schema)
            )
        for k in self._options.keys():
            v = self._options.get(k)
            if v is not None:
                plan.catalog.create_external_table.options[k] = v
        return plan


class CreateTable(LogicalPlan):
    def __init__(
        self,
        table_name: str,
        path: str,
        source: Optional[str] = None,
        description: Optional[str] = None,
        schema: Optional[DataType] = None,
        options: Mapping[str, str] = {},
    ) -> None:
        super().__init__(None)
        self._table_name = table_name
        self._path = path
        self._source = source
        self._description = description
        self._schema = schema
        self._options = options

    def plan(self, session: "SparkConnectClient") -> proto.Relation:
        plan = proto.Relation(catalog=proto.Catalog(create_table=proto.CreateTable()))
        plan.catalog.create_table.table_name = self._table_name
        if self._path is not None:
            plan.catalog.create_table.path = self._path
        if self._source is not None:
            plan.catalog.create_table.source = self._source
        if self._description is not None:
            plan.catalog.create_table.description = self._description
        if self._schema is not None:
            plan.catalog.create_table.schema.CopyFrom(pyspark_types_to_proto_types(self._schema))
        for k in self._options.keys():
            v = self._options.get(k)
            if v is not None:
                plan.catalog.create_table.options[k] = v
        return plan


class DropTempView(LogicalPlan):
    def __init__(self, view_name: str) -> None:
        super().__init__(None)
        self._view_name = view_name

    def plan(self, session: "SparkConnectClient") -> proto.Relation:
        plan = proto.Relation(catalog=proto.Catalog(drop_temp_view=proto.DropTempView()))
        plan.catalog.drop_temp_view.view_name = self._view_name
        return plan


class DropGlobalTempView(LogicalPlan):
    def __init__(self, view_name: str) -> None:
        super().__init__(None)
        self._view_name = view_name

    def plan(self, session: "SparkConnectClient") -> proto.Relation:
        plan = proto.Relation(
            catalog=proto.Catalog(drop_global_temp_view=proto.DropGlobalTempView())
        )
        plan.catalog.drop_global_temp_view.view_name = self._view_name
        return plan


class RecoverPartitions(LogicalPlan):
    def __init__(self, table_name: str) -> None:
        super().__init__(None)
        self._table_name = table_name

    def plan(self, session: "SparkConnectClient") -> proto.Relation:
        plan = proto.Relation(
            catalog=proto.Catalog(
                recover_partitions=proto.RecoverPartitions(table_name=self._table_name)
            )
        )
        return plan


class IsCached(LogicalPlan):
    def __init__(self, table_name: str) -> None:
        super().__init__(None)
        self._table_name = table_name

    def plan(self, session: "SparkConnectClient") -> proto.Relation:
        plan = proto.Relation(
            catalog=proto.Catalog(is_cached=proto.IsCached(table_name=self._table_name))
        )
        return plan


class CacheTable(LogicalPlan):
    def __init__(self, table_name: str, storage_level: Optional[StorageLevel] = None) -> None:
        super().__init__(None)
        self._table_name = table_name
        self._storage_level = storage_level

    def plan(self, session: "SparkConnectClient") -> proto.Relation:
        _cache_table = proto.CacheTable(table_name=self._table_name)
        if self._storage_level:
            _cache_table.storage_level.CopyFrom(storage_level_to_proto(self._storage_level))
        plan = proto.Relation(catalog=proto.Catalog(cache_table=_cache_table))
        return plan


class UncacheTable(LogicalPlan):
    def __init__(self, table_name: str) -> None:
        super().__init__(None)
        self._table_name = table_name

    def plan(self, session: "SparkConnectClient") -> proto.Relation:
        plan = proto.Relation(catalog=proto.Catalog(uncache_table=proto.UncacheTable()))
        plan.catalog.uncache_table.table_name = self._table_name
        return plan


class ClearCache(LogicalPlan):
    def __init__(self) -> None:
        super().__init__(None)

    def plan(self, session: "SparkConnectClient") -> proto.Relation:
        return proto.Relation(catalog=proto.Catalog(clear_cache=proto.ClearCache()))


class RefreshTable(LogicalPlan):
    def __init__(self, table_name: str) -> None:
        super().__init__(None)
        self._table_name = table_name

    def plan(self, session: "SparkConnectClient") -> proto.Relation:
        plan = proto.Relation(catalog=proto.Catalog(refresh_table=proto.RefreshTable()))
        plan.catalog.refresh_table.table_name = self._table_name
        return plan


class RefreshByPath(LogicalPlan):
    def __init__(self, path: str) -> None:
        super().__init__(None)
        self._path = path

    def plan(self, session: "SparkConnectClient") -> proto.Relation:
        plan = proto.Relation(catalog=proto.Catalog(refresh_by_path=proto.RefreshByPath()))
        plan.catalog.refresh_by_path.path = self._path
        return plan


class CurrentCatalog(LogicalPlan):
    def __init__(self) -> None:
        super().__init__(None)

    def plan(self, session: "SparkConnectClient") -> proto.Relation:
        return proto.Relation(catalog=proto.Catalog(current_catalog=proto.CurrentCatalog()))


class SetCurrentCatalog(LogicalPlan):
    def __init__(self, catalog_name: str) -> None:
        super().__init__(None)
        self._catalog_name = catalog_name

    def plan(self, session: "SparkConnectClient") -> proto.Relation:
        plan = proto.Relation(catalog=proto.Catalog(set_current_catalog=proto.SetCurrentCatalog()))
        plan.catalog.set_current_catalog.catalog_name = self._catalog_name
        return plan


class ListCatalogs(LogicalPlan):
    def __init__(self) -> None:
        super().__init__(None)

    def plan(self, session: "SparkConnectClient") -> proto.Relation:
        return proto.Relation(catalog=proto.Catalog(list_catalogs=proto.ListCatalogs()))


class MapPartitions(LogicalPlan):
    """Logical plan object for a mapPartitions-equivalent API: mapInPandas, mapInArrow."""

    def __init__(
        self,
        child: Optional["LogicalPlan"],
        function: "UserDefinedFunction",
        cols: List[str],
        is_barrier: bool,
    ) -> None:
        super().__init__(child)

        self._func = function._build_common_inline_user_defined_function(*cols)
        self._is_barrier = is_barrier

    def plan(self, session: "SparkConnectClient") -> proto.Relation:
        assert self._child is not None
        plan = self._create_proto_relation()
        plan.map_partitions.input.CopyFrom(self._child.plan(session))
        plan.map_partitions.func.CopyFrom(self._func.to_plan_udf(session))
        plan.map_partitions.is_barrier = self._is_barrier
        return plan


class GroupMap(LogicalPlan):
    """Logical plan object for a Group Map API: apply, applyInPandas."""

    def __init__(
        self,
        child: Optional["LogicalPlan"],
        grouping_cols: Sequence[Column],
        function: "UserDefinedFunction",
        cols: List[str],
    ):
        assert isinstance(grouping_cols, list) and all(isinstance(c, Column) for c in grouping_cols)

        super().__init__(child)
        self._grouping_cols = grouping_cols
        self._func = function._build_common_inline_user_defined_function(*cols)

    def plan(self, session: "SparkConnectClient") -> proto.Relation:
        assert self._child is not None
        plan = self._create_proto_relation()
        plan.group_map.input.CopyFrom(self._child.plan(session))
        plan.group_map.grouping_expressions.extend(
            [c.to_plan(session) for c in self._grouping_cols]
        )
        plan.group_map.func.CopyFrom(self._func.to_plan_udf(session))
        return plan


class CoGroupMap(LogicalPlan):
    """Logical plan object for a CoGroup Map API: applyInPandas."""

    def __init__(
        self,
        input: Optional["LogicalPlan"],
        input_grouping_cols: Sequence[Column],
        other: Optional["LogicalPlan"],
        other_grouping_cols: Sequence[Column],
        function: "UserDefinedFunction",
        cols: List[Column],
    ):
        assert isinstance(input_grouping_cols, list) and all(
            isinstance(c, Column) for c in input_grouping_cols
        )
        assert isinstance(other_grouping_cols, list) and all(
            isinstance(c, Column) for c in other_grouping_cols
        )

        super().__init__(input)
        self._input_grouping_cols = input_grouping_cols
        self._other_grouping_cols = other_grouping_cols
        self._other = cast(LogicalPlan, other)
        self._func = function._build_common_inline_user_defined_function(*cols)

    def plan(self, session: "SparkConnectClient") -> proto.Relation:
        assert self._child is not None
        plan = self._create_proto_relation()
        plan.co_group_map.input.CopyFrom(self._child.plan(session))
        plan.co_group_map.input_grouping_expressions.extend(
            [c.to_plan(session) for c in self._input_grouping_cols]
        )
        plan.co_group_map.other.CopyFrom(self._other.plan(session))
        plan.co_group_map.other_grouping_expressions.extend(
            [c.to_plan(session) for c in self._other_grouping_cols]
        )
        plan.co_group_map.func.CopyFrom(self._func.to_plan_udf(session))
        return plan


class ApplyInPandasWithState(LogicalPlan):
    """Logical plan object for a applyInPandasWithState."""

    def __init__(
        self,
        child: Optional["LogicalPlan"],
        grouping_cols: Sequence[Column],
        function: "UserDefinedFunction",
        output_schema: str,
        state_schema: str,
        output_mode: str,
        timeout_conf: str,
        cols: List[str],
    ):
        assert isinstance(grouping_cols, list) and all(isinstance(c, Column) for c in grouping_cols)

        super().__init__(child)
        self._grouping_cols = grouping_cols
        self._func = function._build_common_inline_user_defined_function(*cols)
        self._output_schema = output_schema
        self._state_schema = state_schema
        self._output_mode = output_mode
        self._timeout_conf = timeout_conf

    def plan(self, session: "SparkConnectClient") -> proto.Relation:
        assert self._child is not None
        plan = self._create_proto_relation()
        plan.apply_in_pandas_with_state.input.CopyFrom(self._child.plan(session))
        plan.apply_in_pandas_with_state.grouping_expressions.extend(
            [c.to_plan(session) for c in self._grouping_cols]
        )
        plan.apply_in_pandas_with_state.func.CopyFrom(self._func.to_plan_udf(session))
        plan.apply_in_pandas_with_state.output_schema = self._output_schema
        plan.apply_in_pandas_with_state.state_schema = self._state_schema
        plan.apply_in_pandas_with_state.output_mode = self._output_mode
        plan.apply_in_pandas_with_state.timeout_conf = self._timeout_conf
        return plan


class CachedRelation(LogicalPlan):
    def __init__(self, plan: proto.Relation) -> None:
        super(CachedRelation, self).__init__(None)
        self._plan = plan
        # Update the plan ID based on the incremented counter.
        self._plan.common.plan_id = self._plan_id

    def plan(self, session: "SparkConnectClient") -> proto.Relation:
        return self._plan<|MERGE_RESOLUTION|>--- conflicted
+++ resolved
@@ -38,11 +38,7 @@
     LiteralExpression,
 )
 from pyspark.sql.connect.types import pyspark_types_to_proto_types
-<<<<<<< HEAD
-from pyspark.errors import PySparkTypeError
-=======
-from pyspark.errors import PySparkNotImplementedError
->>>>>>> 16196c0f
+from pyspark.errors import PySparkTypeError, PySparkNotImplementedError
 
 if TYPE_CHECKING:
     from pyspark.sql.connect._typing import ColumnOrName
