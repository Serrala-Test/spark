#
# Licensed to the Apache Software Foundation (ASF) under one or more
# contributor license agreements.  See the NOTICE file distributed with
# this work for additional information regarding copyright ownership.
# The ASF licenses this file to You under the Apache License, Version 2.0
# (the "License"); you may not use this file except in compliance with
# the License.  You may obtain a copy of the License at
#
#    http://www.apache.org/licenses/LICENSE-2.0
#
# Unless required by applicable law or agreed to in writing, software
# distributed under the License is distributed on an "AS IS" BASIS,
# WITHOUT WARRANTIES OR CONDITIONS OF ANY KIND, either express or implied.
# See the License for the specific language governing permissions and
# limitations under the License.
#

import sys

if sys.version >= '3':
    basestring = unicode = str

from py4j.java_gateway import JavaClass

from pyspark import RDD, since
from pyspark.rdd import ignore_unicode_prefix
from pyspark.sql.column import _to_seq
from pyspark.sql.types import *
from pyspark.sql import utils

__all__ = ["DataFrameReader", "DataFrameWriter"]


def to_str(value):
    """
    A wrapper over str(), but converts bool values to lower case strings.
    If None is given, just returns None, instead of converting it to string "None".
    """
    if isinstance(value, bool):
        return str(value).lower()
    elif value is None:
        return value
    else:
        return str(value)


class OptionUtils(object):

    def _set_opts(self, schema=None, **options):
        """
        Set named options (filter out those the value is None)
        """
        if schema is not None:
            self.schema(schema)
        for k, v in options.items():
            if v is not None:
                self.option(k, v)


class DataFrameReader(OptionUtils):
    """
    Interface used to load a :class:`DataFrame` from external storage systems
    (e.g. file systems, key-value stores, etc). Use :func:`spark.read`
    to access this.

    .. versionadded:: 1.4
    """

    def __init__(self, spark):
        self._jreader = spark._ssql_ctx.read()
        self._spark = spark

    def _df(self, jdf):
        from pyspark.sql.dataframe import DataFrame
        return DataFrame(jdf, self._spark)

    @since(1.4)
    def format(self, source):
        """Specifies the input data source format.

        :param source: string, name of the data source, e.g. 'json', 'parquet'.

        >>> df = spark.read.format('json').load('python/test_support/sql/people.json')
        >>> df.dtypes
        [('age', 'bigint'), ('name', 'string')]

        """
        self._jreader = self._jreader.format(source)
        return self

    @since(1.4)
    def schema(self, schema):
        """Specifies the input schema.

        Some data sources (e.g. JSON) can infer the input schema automatically from data.
        By specifying the schema here, the underlying data source can skip the schema
        inference step, and thus speed up data loading.

        :param schema: a :class:`pyspark.sql.types.StructType` object or a DDL-formatted string
                       (For example ``col0 INT, col1 DOUBLE``).

        >>> s = spark.read.schema("col0 INT, col1 DOUBLE")
        """
        from pyspark.sql import SparkSession
        spark = SparkSession.builder.getOrCreate()
        if isinstance(schema, StructType):
            jschema = spark._jsparkSession.parseDataType(schema.json())
            self._jreader = self._jreader.schema(jschema)
        elif isinstance(schema, basestring):
            self._jreader = self._jreader.schema(schema)
        else:
            raise TypeError("schema should be StructType or string")
        return self

    @since(1.5)
    def option(self, key, value):
        """Adds an input option for the underlying data source.

        You can set the following option(s) for reading files:
            * ``timeZone``: sets the string that indicates a timezone to be used to parse timestamps
                in the JSON/CSV datasources or partition values.
                If it isn't set, it uses the default value, session local timezone.
        """
        self._jreader = self._jreader.option(key, to_str(value))
        return self

    @since(1.4)
    def options(self, **options):
        """Adds input options for the underlying data source.

        You can set the following option(s) for reading files:
            * ``timeZone``: sets the string that indicates a timezone to be used to parse timestamps
                in the JSON/CSV datasources or partition values.
                If it isn't set, it uses the default value, session local timezone.
        """
        for k in options:
            self._jreader = self._jreader.option(k, to_str(options[k]))
        return self

    @since(1.4)
    def load(self, path=None, format=None, schema=None, **options):
        """Loads data from a data source and returns it as a :class`DataFrame`.

        :param path: optional string or a list of string for file-system backed data sources.
        :param format: optional string for format of the data source. Default to 'parquet'.
        :param schema: optional :class:`pyspark.sql.types.StructType` for the input schema
                       or a DDL-formatted string (For example ``col0 INT, col1 DOUBLE``).
        :param options: all other string options

        >>> df = spark.read.format("parquet").load('python/test_support/sql/parquet_partitioned',
        ...     opt1=True, opt2=1, opt3='str')
        >>> df.dtypes
        [('name', 'string'), ('year', 'int'), ('month', 'int'), ('day', 'int')]

        >>> df = spark.read.format('json').load(['python/test_support/sql/people.json',
        ...     'python/test_support/sql/people1.json'])
        >>> df.dtypes
        [('age', 'bigint'), ('aka', 'string'), ('name', 'string')]
        """
        if format is not None:
            self.format(format)
        if schema is not None:
            self.schema(schema)
        self.options(**options)
        if isinstance(path, basestring):
            return self._df(self._jreader.load(path))
        elif path is not None:
            if type(path) != list:
                path = [path]
            return self._df(self._jreader.load(self._spark._sc._jvm.PythonUtils.toSeq(path)))
        else:
            return self._df(self._jreader.load())

    @since(1.4)
    def json(self, path, schema=None, primitivesAsString=None, prefersDecimal=None,
             allowComments=None, allowUnquotedFieldNames=None, allowSingleQuotes=None,
             allowNumericLeadingZero=None, allowBackslashEscapingAnyCharacter=None,
             mode=None, columnNameOfCorruptRecord=None, dateFormat=None, timestampFormat=None,
<<<<<<< HEAD
             multiLine=None, allowUnquotedControlChars=None, encoding=None, lineSep=None):
=======
             multiLine=None, allowUnquotedControlChars=None, lineSep=None, samplingRatio=None):
>>>>>>> 3fd297af
        """
        Loads JSON files and returns the results as a :class:`DataFrame`.

        `JSON Lines <http://jsonlines.org/>`_ (newline-delimited JSON) is supported by default.
        For JSON (one record per file), set the ``multiLine`` parameter to ``true``.

        If the ``schema`` parameter is not specified, this function goes
        through the input once to determine the input schema.

        :param path: string represents path to the JSON dataset, or a list of paths,
                     or RDD of Strings storing JSON objects.
        :param schema: an optional :class:`pyspark.sql.types.StructType` for the input schema or
                       a DDL-formatted string (For example ``col0 INT, col1 DOUBLE``).
        :param primitivesAsString: infers all primitive values as a string type. If None is set,
                                   it uses the default value, ``false``.
        :param prefersDecimal: infers all floating-point values as a decimal type. If the values
                               do not fit in decimal, then it infers them as doubles. If None is
                               set, it uses the default value, ``false``.
        :param allowComments: ignores Java/C++ style comment in JSON records. If None is set,
                              it uses the default value, ``false``.
        :param allowUnquotedFieldNames: allows unquoted JSON field names. If None is set,
                                        it uses the default value, ``false``.
        :param allowSingleQuotes: allows single quotes in addition to double quotes. If None is
                                        set, it uses the default value, ``true``.
        :param allowNumericLeadingZero: allows leading zeros in numbers (e.g. 00012). If None is
                                        set, it uses the default value, ``false``.
        :param allowBackslashEscapingAnyCharacter: allows accepting quoting of all character
                                                   using backslash quoting mechanism. If None is
                                                   set, it uses the default value, ``false``.
        :param mode: allows a mode for dealing with corrupt records during parsing. If None is
                     set, it uses the default value, ``PERMISSIVE``.

                * ``PERMISSIVE`` : when it meets a corrupted record, puts the malformed string \
                  into a field configured by ``columnNameOfCorruptRecord``, and sets other \
                  fields to ``null``. To keep corrupt records, an user can set a string type \
                  field named ``columnNameOfCorruptRecord`` in an user-defined schema. If a \
                  schema does not have the field, it drops corrupt records during parsing. \
                  When inferring a schema, it implicitly adds a ``columnNameOfCorruptRecord`` \
                  field in an output schema.
                *  ``DROPMALFORMED`` : ignores the whole corrupted records.
                *  ``FAILFAST`` : throws an exception when it meets corrupted records.

        :param columnNameOfCorruptRecord: allows renaming the new field having malformed string
                                          created by ``PERMISSIVE`` mode. This overrides
                                          ``spark.sql.columnNameOfCorruptRecord``. If None is set,
                                          it uses the value specified in
                                          ``spark.sql.columnNameOfCorruptRecord``.
        :param dateFormat: sets the string that indicates a date format. Custom date formats
                           follow the formats at ``java.text.SimpleDateFormat``. This
                           applies to date type. If None is set, it uses the
                           default value, ``yyyy-MM-dd``.
        :param timestampFormat: sets the string that indicates a timestamp format. Custom date
                                formats follow the formats at ``java.text.SimpleDateFormat``.
                                This applies to timestamp type. If None is set, it uses the
                                default value, ``yyyy-MM-dd'T'HH:mm:ss.SSSXXX``.
        :param multiLine: parse one record, which may span multiple lines, per file. If None is
                          set, it uses the default value, ``false``.
        :param allowUnquotedControlChars: allows JSON Strings to contain unquoted control
                                          characters (ASCII characters with value less than 32,
                                          including tab and line feed characters) or not.
        :param encoding: standard encoding (charset) name, for example UTF-8, UTF-16LE and UTF-32BE.
                         If None is set, the encoding of input JSON will be detected automatically
                         when the multiLine option is set to ``true``.
        :param lineSep: defines the line separator that should be used for parsing. If None is
                        set, it covers all ``\\r``, ``\\r\\n`` and ``\\n``.
        :param samplingRatio: defines fraction of input JSON objects used for schema inferring.
                              If None is set, it uses the default value, ``1.0``.

        >>> df1 = spark.read.json('python/test_support/sql/people.json')
        >>> df1.dtypes
        [('age', 'bigint'), ('name', 'string')]
        >>> rdd = sc.textFile('python/test_support/sql/people.json')
        >>> df2 = spark.read.json(rdd)
        >>> df2.dtypes
        [('age', 'bigint'), ('name', 'string')]

        """
        self._set_opts(
            schema=schema, primitivesAsString=primitivesAsString, prefersDecimal=prefersDecimal,
            allowComments=allowComments, allowUnquotedFieldNames=allowUnquotedFieldNames,
            allowSingleQuotes=allowSingleQuotes, allowNumericLeadingZero=allowNumericLeadingZero,
            allowBackslashEscapingAnyCharacter=allowBackslashEscapingAnyCharacter,
            mode=mode, columnNameOfCorruptRecord=columnNameOfCorruptRecord, dateFormat=dateFormat,
            timestampFormat=timestampFormat, multiLine=multiLine,
<<<<<<< HEAD
            allowUnquotedControlChars=allowUnquotedControlChars, encoding=encoding, lineSep=lineSep)
=======
            allowUnquotedControlChars=allowUnquotedControlChars, lineSep=lineSep,
            samplingRatio=samplingRatio)
>>>>>>> 3fd297af
        if isinstance(path, basestring):
            path = [path]
        if type(path) == list:
            return self._df(self._jreader.json(self._spark._sc._jvm.PythonUtils.toSeq(path)))
        elif isinstance(path, RDD):
            def func(iterator):
                for x in iterator:
                    if not isinstance(x, basestring):
                        x = unicode(x)
                    if isinstance(x, unicode):
                        x = x.encode("utf-8")
                    yield x
            keyed = path.mapPartitions(func)
            keyed._bypass_serializer = True
            jrdd = keyed._jrdd.map(self._spark._jvm.BytesToString())
            return self._df(self._jreader.json(jrdd))
        else:
            raise TypeError("path can be only string, list or RDD")

    @since(1.4)
    def table(self, tableName):
        """Returns the specified table as a :class:`DataFrame`.

        :param tableName: string, name of the table.

        >>> df = spark.read.parquet('python/test_support/sql/parquet_partitioned')
        >>> df.createOrReplaceTempView('tmpTable')
        >>> spark.read.table('tmpTable').dtypes
        [('name', 'string'), ('year', 'int'), ('month', 'int'), ('day', 'int')]
        """
        return self._df(self._jreader.table(tableName))

    @since(1.4)
    def parquet(self, *paths):
        """Loads Parquet files, returning the result as a :class:`DataFrame`.

        You can set the following Parquet-specific option(s) for reading Parquet files:
            * ``mergeSchema``: sets whether we should merge schemas collected from all \
                Parquet part-files. This will override ``spark.sql.parquet.mergeSchema``. \
                The default value is specified in ``spark.sql.parquet.mergeSchema``.

        >>> df = spark.read.parquet('python/test_support/sql/parquet_partitioned')
        >>> df.dtypes
        [('name', 'string'), ('year', 'int'), ('month', 'int'), ('day', 'int')]
        """
        return self._df(self._jreader.parquet(_to_seq(self._spark._sc, paths)))

    @ignore_unicode_prefix
    @since(1.6)
    def text(self, paths, wholetext=False, lineSep=None):
        """
        Loads text files and returns a :class:`DataFrame` whose schema starts with a
        string column named "value", and followed by partitioned columns if there
        are any.

        By default, each line in the text file is a new row in the resulting DataFrame.

        :param paths: string, or list of strings, for input path(s).
        :param wholetext: if true, read each file from input path(s) as a single row.
        :param lineSep: defines the line separator that should be used for parsing. If None is
                        set, it covers all ``\\r``, ``\\r\\n`` and ``\\n``.

        >>> df = spark.read.text('python/test_support/sql/text-test.txt')
        >>> df.collect()
        [Row(value=u'hello'), Row(value=u'this')]
        >>> df = spark.read.text('python/test_support/sql/text-test.txt', wholetext=True)
        >>> df.collect()
        [Row(value=u'hello\\nthis')]
        """
        self._set_opts(wholetext=wholetext, lineSep=lineSep)
        if isinstance(paths, basestring):
            paths = [paths]
        return self._df(self._jreader.text(self._spark._sc._jvm.PythonUtils.toSeq(paths)))

    @since(2.0)
    def csv(self, path, schema=None, sep=None, encoding=None, quote=None, escape=None,
            comment=None, header=None, inferSchema=None, ignoreLeadingWhiteSpace=None,
            ignoreTrailingWhiteSpace=None, nullValue=None, nanValue=None, positiveInf=None,
            negativeInf=None, dateFormat=None, timestampFormat=None, maxColumns=None,
            maxCharsPerColumn=None, maxMalformedLogPerPartition=None, mode=None,
            columnNameOfCorruptRecord=None, multiLine=None, charToEscapeQuoteEscaping=None):
        """Loads a CSV file and returns the result as a  :class:`DataFrame`.

        This function will go through the input once to determine the input schema if
        ``inferSchema`` is enabled. To avoid going through the entire data once, disable
        ``inferSchema`` option or specify the schema explicitly using ``schema``.

        :param path: string, or list of strings, for input path(s),
                     or RDD of Strings storing CSV rows.
        :param schema: an optional :class:`pyspark.sql.types.StructType` for the input schema
                       or a DDL-formatted string (For example ``col0 INT, col1 DOUBLE``).
        :param sep: sets a single character as a separator for each field and value.
                    If None is set, it uses the default value, ``,``.
        :param encoding: decodes the CSV files by the given encoding type. If None is set,
                         it uses the default value, ``UTF-8``.
        :param quote: sets a single character used for escaping quoted values where the
                      separator can be part of the value. If None is set, it uses the default
                      value, ``"``. If you would like to turn off quotations, you need to set an
                      empty string.
        :param escape: sets a single character used for escaping quotes inside an already
                       quoted value. If None is set, it uses the default value, ``\``.
        :param comment: sets a single character used for skipping lines beginning with this
                        character. By default (None), it is disabled.
        :param header: uses the first line as names of columns. If None is set, it uses the
                       default value, ``false``.
        :param inferSchema: infers the input schema automatically from data. It requires one extra
                       pass over the data. If None is set, it uses the default value, ``false``.
        :param ignoreLeadingWhiteSpace: A flag indicating whether or not leading whitespaces from
                                        values being read should be skipped. If None is set, it
                                        uses the default value, ``false``.
        :param ignoreTrailingWhiteSpace: A flag indicating whether or not trailing whitespaces from
                                         values being read should be skipped. If None is set, it
                                         uses the default value, ``false``.
        :param nullValue: sets the string representation of a null value. If None is set, it uses
                          the default value, empty string. Since 2.0.1, this ``nullValue`` param
                          applies to all supported types including the string type.
        :param nanValue: sets the string representation of a non-number value. If None is set, it
                         uses the default value, ``NaN``.
        :param positiveInf: sets the string representation of a positive infinity value. If None
                            is set, it uses the default value, ``Inf``.
        :param negativeInf: sets the string representation of a negative infinity value. If None
                            is set, it uses the default value, ``Inf``.
        :param dateFormat: sets the string that indicates a date format. Custom date formats
                           follow the formats at ``java.text.SimpleDateFormat``. This
                           applies to date type. If None is set, it uses the
                           default value, ``yyyy-MM-dd``.
        :param timestampFormat: sets the string that indicates a timestamp format. Custom date
                                formats follow the formats at ``java.text.SimpleDateFormat``.
                                This applies to timestamp type. If None is set, it uses the
                                default value, ``yyyy-MM-dd'T'HH:mm:ss.SSSXXX``.
        :param maxColumns: defines a hard limit of how many columns a record can have. If None is
                           set, it uses the default value, ``20480``.
        :param maxCharsPerColumn: defines the maximum number of characters allowed for any given
                                  value being read. If None is set, it uses the default value,
                                  ``-1`` meaning unlimited length.
        :param maxMalformedLogPerPartition: this parameter is no longer used since Spark 2.2.0.
                                            If specified, it is ignored.
        :param mode: allows a mode for dealing with corrupt records during parsing. If None is
                     set, it uses the default value, ``PERMISSIVE``.

                * ``PERMISSIVE`` : when it meets a corrupted record, puts the malformed string \
                  into a field configured by ``columnNameOfCorruptRecord``, and sets other \
                  fields to ``null``. To keep corrupt records, an user can set a string type \
                  field named ``columnNameOfCorruptRecord`` in an user-defined schema. If a \
                  schema does not have the field, it drops corrupt records during parsing. \
                  A record with less/more tokens than schema is not a corrupted record to CSV. \
                  When it meets a record having fewer tokens than the length of the schema, \
                  sets ``null`` to extra fields. When the record has more tokens than the \
                  length of the schema, it drops extra tokens.
                * ``DROPMALFORMED`` : ignores the whole corrupted records.
                * ``FAILFAST`` : throws an exception when it meets corrupted records.

        :param columnNameOfCorruptRecord: allows renaming the new field having malformed string
                                          created by ``PERMISSIVE`` mode. This overrides
                                          ``spark.sql.columnNameOfCorruptRecord``. If None is set,
                                          it uses the value specified in
                                          ``spark.sql.columnNameOfCorruptRecord``.
        :param multiLine: parse records, which may span multiple lines. If None is
                          set, it uses the default value, ``false``.
        :param charToEscapeQuoteEscaping: sets a single character used for escaping the escape for
                                          the quote character. If None is set, the default value is
                                          escape character when escape and quote characters are
                                          different, ``\0`` otherwise.

        >>> df = spark.read.csv('python/test_support/sql/ages.csv')
        >>> df.dtypes
        [('_c0', 'string'), ('_c1', 'string')]
        >>> rdd = sc.textFile('python/test_support/sql/ages.csv')
        >>> df2 = spark.read.csv(rdd)
        >>> df2.dtypes
        [('_c0', 'string'), ('_c1', 'string')]
        """
        self._set_opts(
            schema=schema, sep=sep, encoding=encoding, quote=quote, escape=escape, comment=comment,
            header=header, inferSchema=inferSchema, ignoreLeadingWhiteSpace=ignoreLeadingWhiteSpace,
            ignoreTrailingWhiteSpace=ignoreTrailingWhiteSpace, nullValue=nullValue,
            nanValue=nanValue, positiveInf=positiveInf, negativeInf=negativeInf,
            dateFormat=dateFormat, timestampFormat=timestampFormat, maxColumns=maxColumns,
            maxCharsPerColumn=maxCharsPerColumn,
            maxMalformedLogPerPartition=maxMalformedLogPerPartition, mode=mode,
            columnNameOfCorruptRecord=columnNameOfCorruptRecord, multiLine=multiLine,
            charToEscapeQuoteEscaping=charToEscapeQuoteEscaping)
        if isinstance(path, basestring):
            path = [path]
        if type(path) == list:
            return self._df(self._jreader.csv(self._spark._sc._jvm.PythonUtils.toSeq(path)))
        elif isinstance(path, RDD):
            def func(iterator):
                for x in iterator:
                    if not isinstance(x, basestring):
                        x = unicode(x)
                    if isinstance(x, unicode):
                        x = x.encode("utf-8")
                    yield x
            keyed = path.mapPartitions(func)
            keyed._bypass_serializer = True
            jrdd = keyed._jrdd.map(self._spark._jvm.BytesToString())
            # see SPARK-22112
            # There aren't any jvm api for creating a dataframe from rdd storing csv.
            # We can do it through creating a jvm dataset firstly and using the jvm api
            # for creating a dataframe from dataset storing csv.
            jdataset = self._spark._ssql_ctx.createDataset(
                jrdd.rdd(),
                self._spark._jvm.Encoders.STRING())
            return self._df(self._jreader.csv(jdataset))
        else:
            raise TypeError("path can be only string, list or RDD")

    @since(1.5)
    def orc(self, path):
        """Loads ORC files, returning the result as a :class:`DataFrame`.

        .. note:: Currently ORC support is only available together with Hive support.

        >>> df = spark.read.orc('python/test_support/sql/orc_partitioned')
        >>> df.dtypes
        [('a', 'bigint'), ('b', 'int'), ('c', 'int')]
        """
        if isinstance(path, basestring):
            path = [path]
        return self._df(self._jreader.orc(_to_seq(self._spark._sc, path)))

    @since(1.4)
    def jdbc(self, url, table, column=None, lowerBound=None, upperBound=None, numPartitions=None,
             predicates=None, properties=None):
        """
        Construct a :class:`DataFrame` representing the database table named ``table``
        accessible via JDBC URL ``url`` and connection ``properties``.

        Partitions of the table will be retrieved in parallel if either ``column`` or
        ``predicates`` is specified. ``lowerBound`, ``upperBound`` and ``numPartitions``
        is needed when ``column`` is specified.

        If both ``column`` and ``predicates`` are specified, ``column`` will be used.

        .. note:: Don't create too many partitions in parallel on a large cluster; \
        otherwise Spark might crash your external database systems.

        :param url: a JDBC URL of the form ``jdbc:subprotocol:subname``
        :param table: the name of the table
        :param column: the name of an integer column that will be used for partitioning;
                       if this parameter is specified, then ``numPartitions``, ``lowerBound``
                       (inclusive), and ``upperBound`` (exclusive) will form partition strides
                       for generated WHERE clause expressions used to split the column
                       ``column`` evenly
        :param lowerBound: the minimum value of ``column`` used to decide partition stride
        :param upperBound: the maximum value of ``column`` used to decide partition stride
        :param numPartitions: the number of partitions
        :param predicates: a list of expressions suitable for inclusion in WHERE clauses;
                           each one defines one partition of the :class:`DataFrame`
        :param properties: a dictionary of JDBC database connection arguments. Normally at
                           least properties "user" and "password" with their corresponding values.
                           For example { 'user' : 'SYSTEM', 'password' : 'mypassword' }
        :return: a DataFrame
        """
        if properties is None:
            properties = dict()
        jprop = JavaClass("java.util.Properties", self._spark._sc._gateway._gateway_client)()
        for k in properties:
            jprop.setProperty(k, properties[k])
        if column is not None:
            assert lowerBound is not None, "lowerBound can not be None when ``column`` is specified"
            assert upperBound is not None, "upperBound can not be None when ``column`` is specified"
            assert numPartitions is not None, \
                "numPartitions can not be None when ``column`` is specified"
            return self._df(self._jreader.jdbc(url, table, column, int(lowerBound), int(upperBound),
                                               int(numPartitions), jprop))
        if predicates is not None:
            gateway = self._spark._sc._gateway
            jpredicates = utils.toJArray(gateway, gateway.jvm.java.lang.String, predicates)
            return self._df(self._jreader.jdbc(url, table, jpredicates, jprop))
        return self._df(self._jreader.jdbc(url, table, jprop))


class DataFrameWriter(OptionUtils):
    """
    Interface used to write a :class:`DataFrame` to external storage systems
    (e.g. file systems, key-value stores, etc). Use :func:`DataFrame.write`
    to access this.

    .. versionadded:: 1.4
    """
    def __init__(self, df):
        self._df = df
        self._spark = df.sql_ctx
        self._jwrite = df._jdf.write()

    def _sq(self, jsq):
        from pyspark.sql.streaming import StreamingQuery
        return StreamingQuery(jsq)

    @since(1.4)
    def mode(self, saveMode):
        """Specifies the behavior when data or table already exists.

        Options include:

        * `append`: Append contents of this :class:`DataFrame` to existing data.
        * `overwrite`: Overwrite existing data.
        * `error` or `errorifexists`: Throw an exception if data already exists.
        * `ignore`: Silently ignore this operation if data already exists.

        >>> df.write.mode('append').parquet(os.path.join(tempfile.mkdtemp(), 'data'))
        """
        # At the JVM side, the default value of mode is already set to "error".
        # So, if the given saveMode is None, we will not call JVM-side's mode method.
        if saveMode is not None:
            self._jwrite = self._jwrite.mode(saveMode)
        return self

    @since(1.4)
    def format(self, source):
        """Specifies the underlying output data source.

        :param source: string, name of the data source, e.g. 'json', 'parquet'.

        >>> df.write.format('json').save(os.path.join(tempfile.mkdtemp(), 'data'))
        """
        self._jwrite = self._jwrite.format(source)
        return self

    @since(1.5)
    def option(self, key, value):
        """Adds an output option for the underlying data source.

        You can set the following option(s) for writing files:
            * ``timeZone``: sets the string that indicates a timezone to be used to format
                timestamps in the JSON/CSV datasources or partition values.
                If it isn't set, it uses the default value, session local timezone.
        """
        self._jwrite = self._jwrite.option(key, to_str(value))
        return self

    @since(1.4)
    def options(self, **options):
        """Adds output options for the underlying data source.

        You can set the following option(s) for writing files:
            * ``timeZone``: sets the string that indicates a timezone to be used to format
                timestamps in the JSON/CSV datasources or partition values.
                If it isn't set, it uses the default value, session local timezone.
        """
        for k in options:
            self._jwrite = self._jwrite.option(k, to_str(options[k]))
        return self

    @since(1.4)
    def partitionBy(self, *cols):
        """Partitions the output by the given columns on the file system.

        If specified, the output is laid out on the file system similar
        to Hive's partitioning scheme.

        :param cols: name of columns

        >>> df.write.partitionBy('year', 'month').parquet(os.path.join(tempfile.mkdtemp(), 'data'))
        """
        if len(cols) == 1 and isinstance(cols[0], (list, tuple)):
            cols = cols[0]
        self._jwrite = self._jwrite.partitionBy(_to_seq(self._spark._sc, cols))
        return self

    @since(2.3)
    def bucketBy(self, numBuckets, col, *cols):
        """Buckets the output by the given columns.If specified,
        the output is laid out on the file system similar to Hive's bucketing scheme.

        :param numBuckets: the number of buckets to save
        :param col: a name of a column, or a list of names.
        :param cols: additional names (optional). If `col` is a list it should be empty.

        .. note:: Applicable for file-based data sources in combination with
                  :py:meth:`DataFrameWriter.saveAsTable`.

        >>> (df.write.format('parquet')  # doctest: +SKIP
        ...     .bucketBy(100, 'year', 'month')
        ...     .mode("overwrite")
        ...     .saveAsTable('bucketed_table'))
        """
        if not isinstance(numBuckets, int):
            raise TypeError("numBuckets should be an int, got {0}.".format(type(numBuckets)))

        if isinstance(col, (list, tuple)):
            if cols:
                raise ValueError("col is a {0} but cols are not empty".format(type(col)))

            col, cols = col[0], col[1:]

        if not all(isinstance(c, basestring) for c in cols) or not(isinstance(col, basestring)):
            raise TypeError("all names should be `str`")

        self._jwrite = self._jwrite.bucketBy(numBuckets, col, _to_seq(self._spark._sc, cols))
        return self

    @since(2.3)
    def sortBy(self, col, *cols):
        """Sorts the output in each bucket by the given columns on the file system.

        :param col: a name of a column, or a list of names.
        :param cols: additional names (optional). If `col` is a list it should be empty.

        >>> (df.write.format('parquet')  # doctest: +SKIP
        ...     .bucketBy(100, 'year', 'month')
        ...     .sortBy('day')
        ...     .mode("overwrite")
        ...     .saveAsTable('sorted_bucketed_table'))
        """
        if isinstance(col, (list, tuple)):
            if cols:
                raise ValueError("col is a {0} but cols are not empty".format(type(col)))

            col, cols = col[0], col[1:]

        if not all(isinstance(c, basestring) for c in cols) or not(isinstance(col, basestring)):
            raise TypeError("all names should be `str`")

        self._jwrite = self._jwrite.sortBy(col, _to_seq(self._spark._sc, cols))
        return self

    @since(1.4)
    def save(self, path=None, format=None, mode=None, partitionBy=None, **options):
        """Saves the contents of the :class:`DataFrame` to a data source.

        The data source is specified by the ``format`` and a set of ``options``.
        If ``format`` is not specified, the default data source configured by
        ``spark.sql.sources.default`` will be used.

        :param path: the path in a Hadoop supported file system
        :param format: the format used to save
        :param mode: specifies the behavior of the save operation when data already exists.

            * ``append``: Append contents of this :class:`DataFrame` to existing data.
            * ``overwrite``: Overwrite existing data.
            * ``ignore``: Silently ignore this operation if data already exists.
            * ``error`` or ``errorifexists`` (default case): Throw an exception if data already \
                exists.
        :param partitionBy: names of partitioning columns
        :param options: all other string options

        >>> df.write.mode('append').parquet(os.path.join(tempfile.mkdtemp(), 'data'))
        """
        self.mode(mode).options(**options)
        if partitionBy is not None:
            self.partitionBy(partitionBy)
        if format is not None:
            self.format(format)
        if path is None:
            self._jwrite.save()
        else:
            self._jwrite.save(path)

    @since(1.4)
    def insertInto(self, tableName, overwrite=False):
        """Inserts the content of the :class:`DataFrame` to the specified table.

        It requires that the schema of the class:`DataFrame` is the same as the
        schema of the table.

        Optionally overwriting any existing data.
        """
        self._jwrite.mode("overwrite" if overwrite else "append").insertInto(tableName)

    @since(1.4)
    def saveAsTable(self, name, format=None, mode=None, partitionBy=None, **options):
        """Saves the content of the :class:`DataFrame` as the specified table.

        In the case the table already exists, behavior of this function depends on the
        save mode, specified by the `mode` function (default to throwing an exception).
        When `mode` is `Overwrite`, the schema of the :class:`DataFrame` does not need to be
        the same as that of the existing table.

        * `append`: Append contents of this :class:`DataFrame` to existing data.
        * `overwrite`: Overwrite existing data.
        * `error` or `errorifexists`: Throw an exception if data already exists.
        * `ignore`: Silently ignore this operation if data already exists.

        :param name: the table name
        :param format: the format used to save
        :param mode: one of `append`, `overwrite`, `error`, `errorifexists`, `ignore` \
                     (default: error)
        :param partitionBy: names of partitioning columns
        :param options: all other string options
        """
        self.mode(mode).options(**options)
        if partitionBy is not None:
            self.partitionBy(partitionBy)
        if format is not None:
            self.format(format)
        self._jwrite.saveAsTable(name)

    @since(1.4)
    def json(self, path, mode=None, compression=None, dateFormat=None, timestampFormat=None,
             encoding=None, lineSep=None):
        """Saves the content of the :class:`DataFrame` in JSON format
        (`JSON Lines text format or newline-delimited JSON <http://jsonlines.org/>`_) at the
        specified path.

        :param path: the path in any Hadoop supported file system
        :param mode: specifies the behavior of the save operation when data already exists.

            * ``append``: Append contents of this :class:`DataFrame` to existing data.
            * ``overwrite``: Overwrite existing data.
            * ``ignore``: Silently ignore this operation if data already exists.
            * ``error`` or ``errorifexists`` (default case): Throw an exception if data already \
                exists.
        :param compression: compression codec to use when saving to file. This can be one of the
                            known case-insensitive shorten names (none, bzip2, gzip, lz4,
                            snappy and deflate).
        :param dateFormat: sets the string that indicates a date format. Custom date formats
                           follow the formats at ``java.text.SimpleDateFormat``. This
                           applies to date type. If None is set, it uses the
                           default value, ``yyyy-MM-dd``.
        :param timestampFormat: sets the string that indicates a timestamp format. Custom date
                                formats follow the formats at ``java.text.SimpleDateFormat``.
                                This applies to timestamp type. If None is set, it uses the
                                default value, ``yyyy-MM-dd'T'HH:mm:ss.SSSXXX``.
        :param encoding: specifies encoding (charset) of saved json files. If None is set,
                        the default UTF-8 charset will be used.
        :param lineSep: defines the line separator that should be used for writing. If None is
                        set, it uses the default value, ``\\n``.

        >>> df.write.json(os.path.join(tempfile.mkdtemp(), 'data'))
        """
        self.mode(mode)
        self._set_opts(
            compression=compression, dateFormat=dateFormat, timestampFormat=timestampFormat,
            encoding=encoding, lineSep=lineSep)
        self._jwrite.json(path)

    @since(1.4)
    def parquet(self, path, mode=None, partitionBy=None, compression=None):
        """Saves the content of the :class:`DataFrame` in Parquet format at the specified path.

        :param path: the path in any Hadoop supported file system
        :param mode: specifies the behavior of the save operation when data already exists.

            * ``append``: Append contents of this :class:`DataFrame` to existing data.
            * ``overwrite``: Overwrite existing data.
            * ``ignore``: Silently ignore this operation if data already exists.
            * ``error`` or ``errorifexists`` (default case): Throw an exception if data already \
                exists.
        :param partitionBy: names of partitioning columns
        :param compression: compression codec to use when saving to file. This can be one of the
                            known case-insensitive shorten names (none, snappy, gzip, and lzo).
                            This will override ``spark.sql.parquet.compression.codec``. If None
                            is set, it uses the value specified in
                            ``spark.sql.parquet.compression.codec``.

        >>> df.write.parquet(os.path.join(tempfile.mkdtemp(), 'data'))
        """
        self.mode(mode)
        if partitionBy is not None:
            self.partitionBy(partitionBy)
        self._set_opts(compression=compression)
        self._jwrite.parquet(path)

    @since(1.6)
    def text(self, path, compression=None, lineSep=None):
        """Saves the content of the DataFrame in a text file at the specified path.

        :param path: the path in any Hadoop supported file system
        :param compression: compression codec to use when saving to file. This can be one of the
                            known case-insensitive shorten names (none, bzip2, gzip, lz4,
                            snappy and deflate).
        :param lineSep: defines the line separator that should be used for writing. If None is
                        set, it uses the default value, ``\\n``.

        The DataFrame must have only one column that is of string type.
        Each row becomes a new line in the output file.
        """
        self._set_opts(compression=compression, lineSep=lineSep)
        self._jwrite.text(path)

    @since(2.0)
    def csv(self, path, mode=None, compression=None, sep=None, quote=None, escape=None,
            header=None, nullValue=None, escapeQuotes=None, quoteAll=None, dateFormat=None,
            timestampFormat=None, ignoreLeadingWhiteSpace=None, ignoreTrailingWhiteSpace=None,
            charToEscapeQuoteEscaping=None):
        """Saves the content of the :class:`DataFrame` in CSV format at the specified path.

        :param path: the path in any Hadoop supported file system
        :param mode: specifies the behavior of the save operation when data already exists.

            * ``append``: Append contents of this :class:`DataFrame` to existing data.
            * ``overwrite``: Overwrite existing data.
            * ``ignore``: Silently ignore this operation if data already exists.
            * ``error`` or ``errorifexists`` (default case): Throw an exception if data already \
                exists.

        :param compression: compression codec to use when saving to file. This can be one of the
                            known case-insensitive shorten names (none, bzip2, gzip, lz4,
                            snappy and deflate).
        :param sep: sets a single character as a separator for each field and value. If None is
                    set, it uses the default value, ``,``.
        :param quote: sets a single character used for escaping quoted values where the
                      separator can be part of the value. If None is set, it uses the default
                      value, ``"``. If an empty string is set, it uses ``u0000`` (null character).
        :param escape: sets a single character used for escaping quotes inside an already
                       quoted value. If None is set, it uses the default value, ``\``
        :param escapeQuotes: a flag indicating whether values containing quotes should always
                             be enclosed in quotes. If None is set, it uses the default value
                             ``true``, escaping all values containing a quote character.
        :param quoteAll: a flag indicating whether all values should always be enclosed in
                          quotes. If None is set, it uses the default value ``false``,
                          only escaping values containing a quote character.
        :param header: writes the names of columns as the first line. If None is set, it uses
                       the default value, ``false``.
        :param nullValue: sets the string representation of a null value. If None is set, it uses
                          the default value, empty string.
        :param dateFormat: sets the string that indicates a date format. Custom date formats
                           follow the formats at ``java.text.SimpleDateFormat``. This
                           applies to date type. If None is set, it uses the
                           default value, ``yyyy-MM-dd``.
        :param timestampFormat: sets the string that indicates a timestamp format. Custom date
                                formats follow the formats at ``java.text.SimpleDateFormat``.
                                This applies to timestamp type. If None is set, it uses the
                                default value, ``yyyy-MM-dd'T'HH:mm:ss.SSSXXX``.
        :param ignoreLeadingWhiteSpace: a flag indicating whether or not leading whitespaces from
                                        values being written should be skipped. If None is set, it
                                        uses the default value, ``true``.
        :param ignoreTrailingWhiteSpace: a flag indicating whether or not trailing whitespaces from
                                         values being written should be skipped. If None is set, it
                                         uses the default value, ``true``.
        :param charToEscapeQuoteEscaping: sets a single character used for escaping the escape for
                                          the quote character. If None is set, the default value is
                                          escape character when escape and quote characters are
                                          different, ``\0`` otherwise..

        >>> df.write.csv(os.path.join(tempfile.mkdtemp(), 'data'))
        """
        self.mode(mode)
        self._set_opts(compression=compression, sep=sep, quote=quote, escape=escape, header=header,
                       nullValue=nullValue, escapeQuotes=escapeQuotes, quoteAll=quoteAll,
                       dateFormat=dateFormat, timestampFormat=timestampFormat,
                       ignoreLeadingWhiteSpace=ignoreLeadingWhiteSpace,
                       ignoreTrailingWhiteSpace=ignoreTrailingWhiteSpace,
                       charToEscapeQuoteEscaping=charToEscapeQuoteEscaping)
        self._jwrite.csv(path)

    @since(1.5)
    def orc(self, path, mode=None, partitionBy=None, compression=None):
        """Saves the content of the :class:`DataFrame` in ORC format at the specified path.

        .. note:: Currently ORC support is only available together with Hive support.

        :param path: the path in any Hadoop supported file system
        :param mode: specifies the behavior of the save operation when data already exists.

            * ``append``: Append contents of this :class:`DataFrame` to existing data.
            * ``overwrite``: Overwrite existing data.
            * ``ignore``: Silently ignore this operation if data already exists.
            * ``error`` or ``errorifexists`` (default case): Throw an exception if data already \
                exists.
        :param partitionBy: names of partitioning columns
        :param compression: compression codec to use when saving to file. This can be one of the
                            known case-insensitive shorten names (none, snappy, zlib, and lzo).
                            This will override ``orc.compress`` and
                            ``spark.sql.orc.compression.codec``. If None is set, it uses the value
                            specified in ``spark.sql.orc.compression.codec``.

        >>> orc_df = spark.read.orc('python/test_support/sql/orc_partitioned')
        >>> orc_df.write.orc(os.path.join(tempfile.mkdtemp(), 'data'))
        """
        self.mode(mode)
        if partitionBy is not None:
            self.partitionBy(partitionBy)
        self._set_opts(compression=compression)
        self._jwrite.orc(path)

    @since(1.4)
    def jdbc(self, url, table, mode=None, properties=None):
        """Saves the content of the :class:`DataFrame` to an external database table via JDBC.

        .. note:: Don't create too many partitions in parallel on a large cluster; \
        otherwise Spark might crash your external database systems.

        :param url: a JDBC URL of the form ``jdbc:subprotocol:subname``
        :param table: Name of the table in the external database.
        :param mode: specifies the behavior of the save operation when data already exists.

            * ``append``: Append contents of this :class:`DataFrame` to existing data.
            * ``overwrite``: Overwrite existing data.
            * ``ignore``: Silently ignore this operation if data already exists.
            * ``error`` or ``errorifexists`` (default case): Throw an exception if data already \
                exists.
        :param properties: a dictionary of JDBC database connection arguments. Normally at
                           least properties "user" and "password" with their corresponding values.
                           For example { 'user' : 'SYSTEM', 'password' : 'mypassword' }
        """
        if properties is None:
            properties = dict()
        jprop = JavaClass("java.util.Properties", self._spark._sc._gateway._gateway_client)()
        for k in properties:
            jprop.setProperty(k, properties[k])
        self.mode(mode)._jwrite.jdbc(url, table, jprop)


def _test():
    import doctest
    import os
    import tempfile
    import py4j
    from pyspark.context import SparkContext
    from pyspark.sql import SparkSession, Row
    import pyspark.sql.readwriter

    os.chdir(os.environ["SPARK_HOME"])

    globs = pyspark.sql.readwriter.__dict__.copy()
    sc = SparkContext('local[4]', 'PythonTest')
    try:
        spark = SparkSession.builder.enableHiveSupport().getOrCreate()
    except py4j.protocol.Py4JError:
        spark = SparkSession(sc)

    globs['tempfile'] = tempfile
    globs['os'] = os
    globs['sc'] = sc
    globs['spark'] = spark
    globs['df'] = spark.read.parquet('python/test_support/sql/parquet_partitioned')
    (failure_count, test_count) = doctest.testmod(
        pyspark.sql.readwriter, globs=globs,
        optionflags=doctest.ELLIPSIS | doctest.NORMALIZE_WHITESPACE | doctest.REPORT_NDIFF)
    sc.stop()
    if failure_count:
        sys.exit(-1)


if __name__ == "__main__":
    _test()<|MERGE_RESOLUTION|>--- conflicted
+++ resolved
@@ -176,11 +176,8 @@
              allowComments=None, allowUnquotedFieldNames=None, allowSingleQuotes=None,
              allowNumericLeadingZero=None, allowBackslashEscapingAnyCharacter=None,
              mode=None, columnNameOfCorruptRecord=None, dateFormat=None, timestampFormat=None,
-<<<<<<< HEAD
-             multiLine=None, allowUnquotedControlChars=None, encoding=None, lineSep=None):
-=======
-             multiLine=None, allowUnquotedControlChars=None, lineSep=None, samplingRatio=None):
->>>>>>> 3fd297af
+             multiLine=None, allowUnquotedControlChars=None, lineSep=None, samplingRatio=None,
+             encoding=None):
         """
         Loads JSON files and returns the results as a :class:`DataFrame`.
 
@@ -265,12 +262,8 @@
             allowBackslashEscapingAnyCharacter=allowBackslashEscapingAnyCharacter,
             mode=mode, columnNameOfCorruptRecord=columnNameOfCorruptRecord, dateFormat=dateFormat,
             timestampFormat=timestampFormat, multiLine=multiLine,
-<<<<<<< HEAD
-            allowUnquotedControlChars=allowUnquotedControlChars, encoding=encoding, lineSep=lineSep)
-=======
             allowUnquotedControlChars=allowUnquotedControlChars, lineSep=lineSep,
-            samplingRatio=samplingRatio)
->>>>>>> 3fd297af
+            samplingRatio=samplingRatio, encoding=encoding)
         if isinstance(path, basestring):
             path = [path]
         if type(path) == list:
@@ -763,7 +756,7 @@
 
     @since(1.4)
     def json(self, path, mode=None, compression=None, dateFormat=None, timestampFormat=None,
-             encoding=None, lineSep=None):
+             lineSep=None, encoding=None):
         """Saves the content of the :class:`DataFrame` in JSON format
         (`JSON Lines text format or newline-delimited JSON <http://jsonlines.org/>`_) at the
         specified path.
@@ -797,7 +790,7 @@
         self.mode(mode)
         self._set_opts(
             compression=compression, dateFormat=dateFormat, timestampFormat=timestampFormat,
-            encoding=encoding, lineSep=lineSep)
+            lineSep=lineSep, encoding=encoding)
         self._jwrite.json(path)
 
     @since(1.4)
