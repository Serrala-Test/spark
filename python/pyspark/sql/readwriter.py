#
# Licensed to the Apache Software Foundation (ASF) under one or more
# contributor license agreements.  See the NOTICE file distributed with
# this work for additional information regarding copyright ownership.
# The ASF licenses this file to You under the Apache License, Version 2.0
# (the "License"); you may not use this file except in compliance with
# the License.  You may obtain a copy of the License at
#
#    http://www.apache.org/licenses/LICENSE-2.0
#
# Unless required by applicable law or agreed to in writing, software
# distributed under the License is distributed on an "AS IS" BASIS,
# WITHOUT WARRANTIES OR CONDITIONS OF ANY KIND, either express or implied.
# See the License for the specific language governing permissions and
# limitations under the License.
#

import sys

if sys.version >= '3':
    basestring = unicode = str

from py4j.java_gateway import JavaClass

from pyspark import RDD, since
from pyspark.rdd import ignore_unicode_prefix
from pyspark.sql.column import _to_seq
from pyspark.sql.types import *
from pyspark.sql import utils
from pyspark.sql.utils import to_str

__all__ = ["DataFrameReader", "DataFrameWriter"]


class OptionUtils(object):

    def _set_opts(self, schema=None, **options):
        """
        Set named options (filter out those the value is None)
        """
        if schema is not None:
            self.schema(schema)
        for k, v in options.items():
            if v is not None:
                self.option(k, v)


class DataFrameReader(OptionUtils):
    """
    Interface used to load a :class:`DataFrame` from external storage systems
    (e.g. file systems, key-value stores, etc). Use :attr:`SparkSession.read`
    to access this.

    .. versionadded:: 1.4
    """

    def __init__(self, spark):
        self._jreader = spark._ssql_ctx.read()
        self._spark = spark

    def _df(self, jdf):
        from pyspark.sql.dataframe import DataFrame
        return DataFrame(jdf, self._spark)

    @since(1.4)
    def format(self, source):
        """Specifies the input data source format.

        :param source: string, name of the data source, e.g. 'json', 'parquet'.

        >>> df = spark.read.format('json').load('python/test_support/sql/people.json')
        >>> df.dtypes
        [('age', 'bigint'), ('name', 'string')]

        """
        self._jreader = self._jreader.format(source)
        return self

    @since(1.4)
    def schema(self, schema):
        """Specifies the input schema.

        Some data sources (e.g. JSON) can infer the input schema automatically from data.
        By specifying the schema here, the underlying data source can skip the schema
        inference step, and thus speed up data loading.

        :param schema: a :class:`pyspark.sql.types.StructType` object or a DDL-formatted string
                       (For example ``col0 INT, col1 DOUBLE``).

        >>> s = spark.read.schema("col0 INT, col1 DOUBLE")
        """
        from pyspark.sql import SparkSession
        spark = SparkSession.builder.getOrCreate()
        if isinstance(schema, StructType):
            jschema = spark._jsparkSession.parseDataType(schema.json())
            self._jreader = self._jreader.schema(jschema)
        elif isinstance(schema, basestring):
            self._jreader = self._jreader.schema(schema)
        else:
            raise TypeError("schema should be StructType or string")
        return self

    @since(1.5)
    def option(self, key, value):
        """Adds an input option for the underlying data source.

        You can set the following option(s) for reading files:
            * ``timeZone``: sets the string that indicates a time zone ID to be used to parse
                timestamps in the JSON/CSV datasources or partition values. The following
                formats of `timeZone` are supported:

                * Region-based zone ID: It should have the form 'area/city', such as \
                  'America/Los_Angeles'.
                * Zone offset: It should be in the format '(+|-)HH:mm', for example '-08:00' or \
                 '+01:00'. Also 'UTC' and 'Z' are supported as aliases of '+00:00'.

                Other short names like 'CST' are not recommended to use because they can be
                ambiguous. If it isn't set, the current value of the SQL config
                ``spark.sql.session.timeZone`` is used by default.
            * ``pathGlobFilter``: an optional glob pattern to only include files with paths matching
                the pattern. The syntax follows org.apache.hadoop.fs.GlobFilter.
                It does not change the behavior of partition discovery.
            * ``modifiedBefore``: an optional timestamp to only include files with
                modification times occurring before the specified time.  The provided timestamp
                must be in the following format:  YYYY-MM-DDTHH:mm:ss
                Example: 2020-06-01T13:00:00
            * ``modifiedAfter``: an optional timestamp to only include files with
                modification times occurring after the specified time.  The provided timestamp
                must be in the following format:  YYYY-MM-DDTHH:mm:ss
                Example: 2020-06-01T13:00:00
        """
        self._jreader = self._jreader.option(key, to_str(value))
        return self

    @since(1.4)
    def options(self, **options):
        """Adds input options for the underlying data source.

        You can set the following option(s) for reading files:
            * ``timeZone``: sets the string that indicates a time zone ID to be used to parse
                timestamps in the JSON/CSV datasources or partition values. The following
                formats of `timeZone` are supported:

                * Region-based zone ID: It should have the form 'area/city', such as \
                  'America/Los_Angeles'.
                * Zone offset: It should be in the format '(+|-)HH:mm', for example '-08:00' or \
                 '+01:00'. Also 'UTC' and 'Z' are supported as aliases of '+00:00'.

                Other short names like 'CST' are not recommended to use because they can be
                ambiguous. If it isn't set, the current value of the SQL config
                ``spark.sql.session.timeZone`` is used by default.
            * ``pathGlobFilter``: an optional glob pattern to only include files with paths matching
                the pattern. The syntax follows org.apache.hadoop.fs.GlobFilter.
                It does not change the behavior of partition discovery.
            * ``modifiedBefore``: an optional timestamp to only include files with
                modification times occurring before the specified time.  The provided timestamp
                must be in the following format:  YYYY-MM-DDTHH:mm:ss
                Example: 2020-06-01T13:00:00
            * ``modifiedAfter``: an optional timestamp to only include files with
                modification times occurring after the specified time.  The provided timestamp
                must be in the following format:  YYYY-MM-DDTHH:mm:ss
                Example: 2020-06-01T13:00:00
        """
        for k in options:
            self._jreader = self._jreader.option(k, to_str(options[k]))
        return self

    @since(1.4)
    def load(self, path=None, format=None, schema=None, **options):
        """Loads data from a data source and returns it as a :class:`DataFrame`.

        :param path: optional string or a list of string for file-system backed data sources.
        :param format: optional string for format of the data source. Default to 'parquet'.
        :param schema: optional :class:`pyspark.sql.types.StructType` for the input schema
                       or a DDL-formatted string (For example ``col0 INT, col1 DOUBLE``).
        :param options: all other string options

        >>> df = spark.read.format("parquet").load('python/test_support/sql/parquet_partitioned',
        ...     opt1=True, opt2=1, opt3='str')
        >>> df.dtypes
        [('name', 'string'), ('year', 'int'), ('month', 'int'), ('day', 'int')]

        >>> df = spark.read.format('json').load(['python/test_support/sql/people.json',
        ...     'python/test_support/sql/people1.json'])
        >>> df.dtypes
        [('age', 'bigint'), ('aka', 'string'), ('name', 'string')]
        """
        if format is not None:
            self.format(format)
        if schema is not None:
            self.schema(schema)
        self.options(**options)
        if isinstance(path, basestring):
            return self._df(self._jreader.load(path))
        elif path is not None:
            if type(path) != list:
                path = [path]
            return self._df(self._jreader.load(self._spark._sc._jvm.PythonUtils.toSeq(path)))
        else:
            return self._df(self._jreader.load())

    @since(1.4)
    def json(self, path, schema=None, primitivesAsString=None, prefersDecimal=None,
             allowComments=None, allowUnquotedFieldNames=None, allowSingleQuotes=None,
             allowNumericLeadingZero=None, allowBackslashEscapingAnyCharacter=None,
             mode=None, columnNameOfCorruptRecord=None, dateFormat=None, timestampFormat=None,
             multiLine=None, allowUnquotedControlChars=None, lineSep=None, samplingRatio=None,
             dropFieldIfAllNull=None, encoding=None, locale=None, pathGlobFilter=None,
             recursiveFileLookup=None, modifiedBefore=None, modifiedAfter=None):
        """
        Loads JSON files and returns the results as a :class:`DataFrame`.

        `JSON Lines <http://jsonlines.org/>`_ (newline-delimited JSON) is supported by default.
        For JSON (one record per file), set the ``multiLine`` parameter to ``true``.

        If the ``schema`` parameter is not specified, this function goes
        through the input once to determine the input schema.

        :param path: string represents path to the JSON dataset, or a list of paths,
                     or RDD of Strings storing JSON objects.
        :param schema: an optional :class:`pyspark.sql.types.StructType` for the input schema or
                       a DDL-formatted string (For example ``col0 INT, col1 DOUBLE``).
        :param primitivesAsString: infers all primitive values as a string type. If None is set,
                                   it uses the default value, ``false``.
        :param prefersDecimal: infers all floating-point values as a decimal type. If the values
                               do not fit in decimal, then it infers them as doubles. If None is
                               set, it uses the default value, ``false``.
        :param allowComments: ignores Java/C++ style comment in JSON records. If None is set,
                              it uses the default value, ``false``.
        :param allowUnquotedFieldNames: allows unquoted JSON field names. If None is set,
                                        it uses the default value, ``false``.
        :param allowSingleQuotes: allows single quotes in addition to double quotes. If None is
                                        set, it uses the default value, ``true``.
        :param allowNumericLeadingZero: allows leading zeros in numbers (e.g. 00012). If None is
                                        set, it uses the default value, ``false``.
        :param allowBackslashEscapingAnyCharacter: allows accepting quoting of all character
                                                   using backslash quoting mechanism. If None is
                                                   set, it uses the default value, ``false``.
        :param mode: allows a mode for dealing with corrupt records during parsing. If None is
                     set, it uses the default value, ``PERMISSIVE``.

                * ``PERMISSIVE``: when it meets a corrupted record, puts the malformed string \
                  into a field configured by ``columnNameOfCorruptRecord``, and sets malformed \
                  fields to ``null``. To keep corrupt records, an user can set a string type \
                  field named ``columnNameOfCorruptRecord`` in an user-defined schema. If a \
                  schema does not have the field, it drops corrupt records during parsing. \
                  When inferring a schema, it implicitly adds a ``columnNameOfCorruptRecord`` \
                  field in an output schema.
                *  ``DROPMALFORMED``: ignores the whole corrupted records.
                *  ``FAILFAST``: throws an exception when it meets corrupted records.

        :param columnNameOfCorruptRecord: allows renaming the new field having malformed string
                                          created by ``PERMISSIVE`` mode. This overrides
                                          ``spark.sql.columnNameOfCorruptRecord``. If None is set,
                                          it uses the value specified in
                                          ``spark.sql.columnNameOfCorruptRecord``.
        :param dateFormat: sets the string that indicates a date format. Custom date formats
                           follow the formats at `datetime pattern`_.
                           This applies to date type. If None is set, it uses the
                           default value, ``yyyy-MM-dd``.
        :param timestampFormat: sets the string that indicates a timestamp format.
                                Custom date formats follow the formats at `datetime pattern`_.
                                This applies to timestamp type. If None is set, it uses the
                                default value, ``yyyy-MM-dd'T'HH:mm:ss[.SSS][XXX]``.
        :param multiLine: parse one record, which may span multiple lines, per file. If None is
                          set, it uses the default value, ``false``.
        :param allowUnquotedControlChars: allows JSON Strings to contain unquoted control
                                          characters (ASCII characters with value less than 32,
                                          including tab and line feed characters) or not.
        :param encoding: allows to forcibly set one of standard basic or extended encoding for
                         the JSON files. For example UTF-16BE, UTF-32LE. If None is set,
                         the encoding of input JSON will be detected automatically
                         when the multiLine option is set to ``true``.
        :param lineSep: defines the line separator that should be used for parsing. If None is
                        set, it covers all ``\\r``, ``\\r\\n`` and ``\\n``.
        :param samplingRatio: defines fraction of input JSON objects used for schema inferring.
                              If None is set, it uses the default value, ``1.0``.
        :param dropFieldIfAllNull: whether to ignore column of all null values or empty
                                   array/struct during schema inference. If None is set, it
                                   uses the default value, ``false``.
        :param locale: sets a locale as language tag in IETF BCP 47 format. If None is set,
                       it uses the default value, ``en-US``. For instance, ``locale`` is used while
                       parsing dates and timestamps.
        :param pathGlobFilter: an optional glob pattern to only include files with paths matching
                               the pattern. The syntax follows `org.apache.hadoop.fs.GlobFilter`.
                               It does not change the behavior of `partition discovery`_.
<<<<<<< HEAD
         :param modifiedBefore: an optional timestamp to only include files with
                    modification times occurring before the specified time.  The provided timestamp
                    must be in the following format:  YYYY-MM-DDTHH:mm:ss
                    Example: 2020-06-01T13:00:00
          :param modifiedAfter: an optional timestamp to only include files with
                    modification times occurring after the specified time.  The provided timestamp
                    must be in the following format:  YYYY-MM-DDTHH:mm:ss
                    Example: 2020-06-01T13:00:00
=======
        :param modifiedDateFilter: an optional timestamp to only include files with
               modification dates occurring after the specified time.  The provided timestamp
               must be in the following form:  `YYYY-MM-DDTHH:mm:ss`
               Example: `2020-06-01T13:00:00`
>>>>>>> da78938f
        :param recursiveFileLookup: recursively scan a directory for files. Using this option
                                    disables `partition discovery`_.

        .. _partition discovery:
          https://spark.apache.org/docs/latest/sql-data-sources-parquet.html#partition-discovery
        .. _datetime pattern: https://spark.apache.org/docs/latest/sql-ref-datetime-pattern.html

        >>> df1 = spark.read.json('python/test_support/sql/people.json')
        >>> df1.dtypes
        [('age', 'bigint'), ('name', 'string')]
        >>> rdd = sc.textFile('python/test_support/sql/people.json')
        >>> df2 = spark.read.json(rdd)
        >>> df2.dtypes
        [('age', 'bigint'), ('name', 'string')]

        """
        self._set_opts(
            schema=schema, primitivesAsString=primitivesAsString, prefersDecimal=prefersDecimal,
            allowComments=allowComments, allowUnquotedFieldNames=allowUnquotedFieldNames,
            allowSingleQuotes=allowSingleQuotes, allowNumericLeadingZero=allowNumericLeadingZero,
            allowBackslashEscapingAnyCharacter=allowBackslashEscapingAnyCharacter,
            mode=mode, columnNameOfCorruptRecord=columnNameOfCorruptRecord, dateFormat=dateFormat,
            timestampFormat=timestampFormat, multiLine=multiLine,
            allowUnquotedControlChars=allowUnquotedControlChars, lineSep=lineSep,
            samplingRatio=samplingRatio, dropFieldIfAllNull=dropFieldIfAllNull, encoding=encoding,
            locale=locale, pathGlobFilter=pathGlobFilter, recursiveFileLookup=recursiveFileLookup,
<<<<<<< HEAD
            modifiedBefore=modifiedBefore, modifiedAfter=modifiedAfter)
=======
            modifiedDateFilter=modifiedDateFilter)
>>>>>>> da78938f
        if isinstance(path, basestring):
            path = [path]
        if type(path) == list:
            return self._df(self._jreader.json(self._spark._sc._jvm.PythonUtils.toSeq(path)))
        elif isinstance(path, RDD):
            def func(iterator):
                for x in iterator:
                    if not isinstance(x, basestring):
                        x = unicode(x)
                    if isinstance(x, unicode):
                        x = x.encode("utf-8")
                    yield x
            keyed = path.mapPartitions(func)
            keyed._bypass_serializer = True
            jrdd = keyed._jrdd.map(self._spark._jvm.BytesToString())
            return self._df(self._jreader.json(jrdd))
        else:
            raise TypeError("path can be only string, list or RDD")

    @since(1.4)
    def table(self, tableName):
        """Returns the specified table as a :class:`DataFrame`.

        :param tableName: string, name of the table.

        >>> df = spark.read.parquet('python/test_support/sql/parquet_partitioned')
        >>> df.createOrReplaceTempView('tmpTable')
        >>> spark.read.table('tmpTable').dtypes
        [('name', 'string'), ('year', 'int'), ('month', 'int'), ('day', 'int')]
        """
        return self._df(self._jreader.table(tableName))

    @since(1.4)
    def parquet(self, *paths, **options):
        """
        Loads Parquet files, returning the result as a :class:`DataFrame`.

        :param mergeSchema: sets whether we should merge schemas collected from all
                            Parquet part-files. This will override
                            ``spark.sql.parquet.mergeSchema``. The default value is specified in
                            ``spark.sql.parquet.mergeSchema``.
        :param pathGlobFilter: an optional glob pattern to only include files with paths matching
                               the pattern. The syntax follows `org.apache.hadoop.fs.GlobFilter`.
                               It does not change the behavior of `partition discovery`_.
<<<<<<< HEAD
         :param modifiedBefore: an optional timestamp to only include files with
                    modification times occurring before the specified time.  The provided timestamp
                    must be in the following format:  YYYY-MM-DDTHH:mm:ss
                    Example: 2020-06-01T13:00:00
          :param modifiedAfter: an optional timestamp to only include files with
                    modification times occurring after the specified time.  The provided timestamp
                    must be in the following format:  YYYY-MM-DDTHH:mm:ss
                    Example: 2020-06-01T13:00:00
=======
        :param modifiedDateFilter: an optional timestamp to only include files with
               modification dates occurring after the specified time.  The provided timestamp
               must be in the following form:  `YYYY-MM-DDTHH:mm:ss`
               Example: `2020-06-01T13:00:00`
>>>>>>> da78938f
        :param recursiveFileLookup: recursively scan a directory for files. Using this option
                                    disables `partition discovery`_.

        >>> df = spark.read.parquet('python/test_support/sql/parquet_partitioned')
        >>> df.dtypes
        [('name', 'string'), ('year', 'int'), ('month', 'int'), ('day', 'int')]
        """

        mergeSchema = options.get('mergeSchema', None)
        pathGlobFilter = options.get('pathGlobFilter', None)
        modifiedDateFilter = options.get('modifiedDateFilter', None)
        recursiveFileLookup = options.get('recursiveFileLookup', None)
        self._set_opts(mergeSchema=mergeSchema, pathGlobFilter=pathGlobFilter,
<<<<<<< HEAD
                       recursiveFileLookup=recursiveFileLookup, modifiedBefore=modifiedBefore,
                       modifiedAfter=modifiedAfter)
=======
                       recursiveFileLookup=recursiveFileLookup,
                       modifiedDateFilter=modifiedDateFilter)
>>>>>>> da78938f
        return self._df(self._jreader.parquet(_to_seq(self._spark._sc, paths)))

    @ignore_unicode_prefix
    @since(1.6)
    def text(self, paths, wholetext=False, lineSep=None, pathGlobFilter=None,
             recursiveFileLookup=None, modifiedBefore=None, modifiedAfter=None):
        """
        Loads text files and returns a :class:`DataFrame` whose schema starts with a
        string column named "value", and followed by partitioned columns if there
        are any.
        The text files must be encoded as UTF-8.

        By default, each line in the text file is a new row in the resulting DataFrame.

        :param paths: string, or list of strings, for input path(s).
        :param wholetext: if true, read each file from input path(s) as a single row.
        :param lineSep: defines the line separator that should be used for parsing. If None is
                        set, it covers all ``\\r``, ``\\r\\n`` and ``\\n``.
        :param pathGlobFilter: an optional glob pattern to only include files with paths matching
                               the pattern. The syntax follows `org.apache.hadoop.fs.GlobFilter`.
                               It does not change the behavior of `partition discovery`_.
<<<<<<< HEAD
         :param modifiedBefore: an optional timestamp to only include files with
                    modification times occurring before the specified time.  The provided timestamp
                    must be in the following format:  YYYY-MM-DDTHH:mm:ss
                    Example: 2020-06-01T13:00:00
          :param modifiedAfter: an optional timestamp to only include files with
                    modification times occurring after the specified time.  The provided timestamp
                    must be in the following format:  YYYY-MM-DDTHH:mm:ss
                    Example: 2020-06-01T13:00:00
=======
        :param modifiedDateFilter: an optional timestamp to only include files with
               modification dates occurring after the specified time.  The provided timestamp
               must be in the following form:  `YYYY-MM-DDTHH:mm:ss`
               Example: `2020-06-01T13:00:00`
>>>>>>> da78938f
        :param recursiveFileLookup: recursively scan a directory for files. Using this option
                                    disables `partition discovery`_.

        >>> df = spark.read.text('python/test_support/sql/text-test.txt')
        >>> df.collect()
        [Row(value=u'hello'), Row(value=u'this')]
        >>> df = spark.read.text('python/test_support/sql/text-test.txt', wholetext=True)
        >>> df.collect()
        [Row(value=u'hello\\nthis')]
        """

        self._set_opts(
            wholetext=wholetext, lineSep=lineSep, pathGlobFilter=pathGlobFilter,
            recursiveFileLookup=recursiveFileLookup, modifiedBefore=modifiedBefore,
            modifiedAfter=modifiedAfter)
        if isinstance(paths, basestring):
            paths = [paths]
        return self._df(self._jreader.text(self._spark._sc._jvm.PythonUtils.toSeq(paths)))

    @since(2.0)
    def csv(self, path, schema=None, sep=None, encoding=None, quote=None, escape=None,
            comment=None, header=None, inferSchema=None, ignoreLeadingWhiteSpace=None,
            ignoreTrailingWhiteSpace=None, nullValue=None, nanValue=None, positiveInf=None,
            negativeInf=None, dateFormat=None, timestampFormat=None, maxColumns=None,
            maxCharsPerColumn=None, maxMalformedLogPerPartition=None, mode=None,
            columnNameOfCorruptRecord=None, multiLine=None, charToEscapeQuoteEscaping=None,
            samplingRatio=None, enforceSchema=None, emptyValue=None, locale=None, lineSep=None,
            pathGlobFilter=None, recursiveFileLookup=None, modifiedBefore=None, modifiedAfter=None):
        r"""Loads a CSV file and returns the result as a  :class:`DataFrame`.

        This function will go through the input once to determine the input schema if
        ``inferSchema`` is enabled. To avoid going through the entire data once, disable
        ``inferSchema`` option or specify the schema explicitly using ``schema``.

        :param path: string, or list of strings, for input path(s),
                     or RDD of Strings storing CSV rows.
        :param schema: an optional :class:`pyspark.sql.types.StructType` for the input schema
                       or a DDL-formatted string (For example ``col0 INT, col1 DOUBLE``).
        :param sep: sets a separator (one or more characters) for each field and value. If None is
                    set, it uses the default value, ``,``.
        :param encoding: decodes the CSV files by the given encoding type. If None is set,
                         it uses the default value, ``UTF-8``.
        :param quote: sets a single character used for escaping quoted values where the
                      separator can be part of the value. If None is set, it uses the default
                      value, ``"``. If you would like to turn off quotations, you need to set an
                      empty string.
        :param escape: sets a single character used for escaping quotes inside an already
                       quoted value. If None is set, it uses the default value, ``\``.
        :param comment: sets a single character used for skipping lines beginning with this
                        character. By default (None), it is disabled.
        :param header: uses the first line as names of columns. If None is set, it uses the
                       default value, ``false``.
        :param inferSchema: infers the input schema automatically from data. It requires one extra
                       pass over the data. If None is set, it uses the default value, ``false``.
        :param enforceSchema: If it is set to ``true``, the specified or inferred schema will be
                              forcibly applied to datasource files, and headers in CSV files will be
                              ignored. If the option is set to ``false``, the schema will be
                              validated against all headers in CSV files or the first header in RDD
                              if the ``header`` option is set to ``true``. Field names in the schema
                              and column names in CSV headers are checked by their positions
                              taking into account ``spark.sql.caseSensitive``. If None is set,
                              ``true`` is used by default. Though the default value is ``true``,
                              it is recommended to disable the ``enforceSchema`` option
                              to avoid incorrect results.
        :param ignoreLeadingWhiteSpace: A flag indicating whether or not leading whitespaces from
                                        values being read should be skipped. If None is set, it
                                        uses the default value, ``false``.
        :param ignoreTrailingWhiteSpace: A flag indicating whether or not trailing whitespaces from
                                         values being read should be skipped. If None is set, it
                                         uses the default value, ``false``.
        :param nullValue: sets the string representation of a null value. If None is set, it uses
                          the default value, empty string. Since 2.0.1, this ``nullValue`` param
                          applies to all supported types including the string type.
        :param nanValue: sets the string representation of a non-number value. If None is set, it
                         uses the default value, ``NaN``.
        :param positiveInf: sets the string representation of a positive infinity value. If None
                            is set, it uses the default value, ``Inf``.
        :param negativeInf: sets the string representation of a negative infinity value. If None
                            is set, it uses the default value, ``Inf``.
        :param dateFormat: sets the string that indicates a date format. Custom date formats
                           follow the formats at `datetime pattern`_.
                           This applies to date type. If None is set, it uses the
                           default value, ``yyyy-MM-dd``.
        :param timestampFormat: sets the string that indicates a timestamp format.
                                Custom date formats follow the formats at `datetime pattern`_.
                                This applies to timestamp type. If None is set, it uses the
                                default value, ``yyyy-MM-dd'T'HH:mm:ss[.SSS][XXX]``.
        :param maxColumns: defines a hard limit of how many columns a record can have. If None is
                           set, it uses the default value, ``20480``.
        :param maxCharsPerColumn: defines the maximum number of characters allowed for any given
                                  value being read. If None is set, it uses the default value,
                                  ``-1`` meaning unlimited length.
        :param maxMalformedLogPerPartition: this parameter is no longer used since Spark 2.2.0.
                                            If specified, it is ignored.
        :param mode: allows a mode for dealing with corrupt records during parsing. If None is
                     set, it uses the default value, ``PERMISSIVE``. Note that Spark tries to
                     parse only required columns in CSV under column pruning. Therefore, corrupt
                     records can be different based on required set of fields. This behavior can
                     be controlled by ``spark.sql.csv.parser.columnPruning.enabled``
                     (enabled by default).

                * ``PERMISSIVE``: when it meets a corrupted record, puts the malformed string \
                  into a field configured by ``columnNameOfCorruptRecord``, and sets malformed \
                  fields to ``null``. To keep corrupt records, an user can set a string type \
                  field named ``columnNameOfCorruptRecord`` in an user-defined schema. If a \
                  schema does not have the field, it drops corrupt records during parsing. \
                  A record with less/more tokens than schema is not a corrupted record to CSV. \
                  When it meets a record having fewer tokens than the length of the schema, \
                  sets ``null`` to extra fields. When the record has more tokens than the \
                  length of the schema, it drops extra tokens.
                * ``DROPMALFORMED``: ignores the whole corrupted records.
                * ``FAILFAST``: throws an exception when it meets corrupted records.

        :param columnNameOfCorruptRecord: allows renaming the new field having malformed string
                                          created by ``PERMISSIVE`` mode. This overrides
                                          ``spark.sql.columnNameOfCorruptRecord``. If None is set,
                                          it uses the value specified in
                                          ``spark.sql.columnNameOfCorruptRecord``.
        :param multiLine: parse records, which may span multiple lines. If None is
                          set, it uses the default value, ``false``.
        :param charToEscapeQuoteEscaping: sets a single character used for escaping the escape for
                                          the quote character. If None is set, the default value is
                                          escape character when escape and quote characters are
                                          different, ``\0`` otherwise.
        :param samplingRatio: defines fraction of rows used for schema inferring.
                              If None is set, it uses the default value, ``1.0``.
        :param emptyValue: sets the string representation of an empty value. If None is set, it uses
                           the default value, empty string.
        :param locale: sets a locale as language tag in IETF BCP 47 format. If None is set,
                       it uses the default value, ``en-US``. For instance, ``locale`` is used while
                       parsing dates and timestamps.
        :param lineSep: defines the line separator that should be used for parsing. If None is
                        set, it covers all ``\\r``, ``\\r\\n`` and ``\\n``.
                        Maximum length is 1 character.
        :param pathGlobFilter: an optional glob pattern to only include files with paths matching
                               the pattern. The syntax follows `org.apache.hadoop.fs.GlobFilter`.
                               It does not change the behavior of `partition discovery`_.
<<<<<<< HEAD
         :param modifiedBefore: an optional timestamp to only include files with
                    modification times occurring before the specified time.  The provided timestamp
                    must be in the following format:  YYYY-MM-DDTHH:mm:ss
                    Example: 2020-06-01T13:00:00
          :param modifiedAfter: an optional timestamp to only include files with
                    modification times occurring after the specified time.  The provided timestamp
                    must be in the following format:  YYYY-MM-DDTHH:mm:ss
                    Example: 2020-06-01T13:00:00
=======
        :param modifiedDateFilter: an optional timestamp to only include files with
               modification dates occurring after the specified time.  The provided timestamp
               must be in the following form:  `YYYY-MM-DDTHH:mm:ss`
               Example: `2020-06-01T13:00:00`
>>>>>>> da78938f
        :param recursiveFileLookup: recursively scan a directory for files. Using this option
                                    disables `partition discovery`_.

        >>> df = spark.read.csv('python/test_support/sql/ages.csv')
        >>> df.dtypes
        [('_c0', 'string'), ('_c1', 'string')]
        >>> rdd = sc.textFile('python/test_support/sql/ages.csv')
        >>> df2 = spark.read.csv(rdd)
        >>> df2.dtypes
        [('_c0', 'string'), ('_c1', 'string')]
        """

        self._set_opts(
            schema=schema, sep=sep, encoding=encoding, quote=quote, escape=escape, comment=comment,
            header=header, inferSchema=inferSchema, ignoreLeadingWhiteSpace=ignoreLeadingWhiteSpace,
            ignoreTrailingWhiteSpace=ignoreTrailingWhiteSpace, nullValue=nullValue,
            nanValue=nanValue, positiveInf=positiveInf, negativeInf=negativeInf,
            dateFormat=dateFormat, timestampFormat=timestampFormat, maxColumns=maxColumns,
            maxCharsPerColumn=maxCharsPerColumn,
            maxMalformedLogPerPartition=maxMalformedLogPerPartition, mode=mode,
            columnNameOfCorruptRecord=columnNameOfCorruptRecord, multiLine=multiLine,
            charToEscapeQuoteEscaping=charToEscapeQuoteEscaping, samplingRatio=samplingRatio,
            enforceSchema=enforceSchema, emptyValue=emptyValue, locale=locale, lineSep=lineSep,
            pathGlobFilter=pathGlobFilter, recursiveFileLookup=recursiveFileLookup,
<<<<<<< HEAD
            modifiedBefore=modifiedBefore, modifiedAfter=modifiedAfter)
=======
            modifiedDateFilter=modifiedDateFilter)
>>>>>>> da78938f
        if isinstance(path, basestring):
            path = [path]
        if type(path) == list:
            return self._df(self._jreader.csv(self._spark._sc._jvm.PythonUtils.toSeq(path)))
        elif isinstance(path, RDD):
            def func(iterator):
                for x in iterator:
                    if not isinstance(x, basestring):
                        x = unicode(x)
                    if isinstance(x, unicode):
                        x = x.encode("utf-8")
                    yield x
            keyed = path.mapPartitions(func)
            keyed._bypass_serializer = True
            jrdd = keyed._jrdd.map(self._spark._jvm.BytesToString())
            # see SPARK-22112
            # There aren't any jvm api for creating a dataframe from rdd storing csv.
            # We can do it through creating a jvm dataset firstly and using the jvm api
            # for creating a dataframe from dataset storing csv.
            jdataset = self._spark._ssql_ctx.createDataset(
                jrdd.rdd(),
                self._spark._jvm.Encoders.STRING())
            return self._df(self._jreader.csv(jdataset))
        else:
            raise TypeError("path can be only string, list or RDD")

    @since(1.5)
    def orc(self, path, mergeSchema=None, pathGlobFilter=None, recursiveFileLookup=None,
<<<<<<< HEAD
            modifiedBefore=None, modifiedAfter=None):
=======
            modifiedDateFilter=None):
>>>>>>> da78938f
        """Loads ORC files, returning the result as a :class:`DataFrame`.

        :param mergeSchema: sets whether we should merge schemas collected from all
                            ORC part-files. This will override ``spark.sql.orc.mergeSchema``.
                            The default value is specified in ``spark.sql.orc.mergeSchema``.
        :param pathGlobFilter: an optional glob pattern to only include files with paths matching
                               the pattern. The syntax follows `org.apache.hadoop.fs.GlobFilter`.
                               It does not change the behavior of `partition discovery`_.
<<<<<<< HEAD
         :param modifiedBefore: an optional timestamp to only include files with
                    modification times occurring before the specified time.  The provided timestamp
                    must be in the following format:  YYYY-MM-DDTHH:mm:ss
                    Example: 2020-06-01T13:00:00
          :param modifiedAfter: an optional timestamp to only include files with
                    modification times occurring after the specified time.  The provided timestamp
                    must be in the following format:  YYYY-MM-DDTHH:mm:ss
                    Example: 2020-06-01T13:00:00
=======
        :param modifiedDateFilter: an optional timestamp to only include files with
               modification dates occurring after the specified time.  The provided timestamp
               must be in the following form:  `YYYY-MM-DDTHH:mm:ss`
               Example: `2020-06-01T13:00:00`
>>>>>>> da78938f
        :param recursiveFileLookup: recursively scan a directory for files. Using this option
                                    disables `partition discovery`_.

        >>> df = spark.read.orc('python/test_support/sql/orc_partitioned')
        >>> df.dtypes
        [('a', 'bigint'), ('b', 'int'), ('c', 'int')]
        """
        self._set_opts(mergeSchema=mergeSchema, pathGlobFilter=pathGlobFilter,
<<<<<<< HEAD
                       recursiveFileLookup=recursiveFileLookup, modifiedBefore=modifiedBefore,
                       modifiedAfter=modifiedAfter)
=======
                       recursiveFileLookup=recursiveFileLookup,
                       modifiedDateFilter=modifiedDateFilter)
>>>>>>> da78938f
        if isinstance(path, basestring):
            path = [path]
        return self._df(self._jreader.orc(_to_seq(self._spark._sc, path)))

    @since(1.4)
    def jdbc(self, url, table, column=None, lowerBound=None, upperBound=None, numPartitions=None,
             predicates=None, properties=None):
        """
        Construct a :class:`DataFrame` representing the database table named ``table``
        accessible via JDBC URL ``url`` and connection ``properties``.

        Partitions of the table will be retrieved in parallel if either ``column`` or
        ``predicates`` is specified. ``lowerBound`, ``upperBound`` and ``numPartitions``
        is needed when ``column`` is specified.

        If both ``column`` and ``predicates`` are specified, ``column`` will be used.

        .. note:: Don't create too many partitions in parallel on a large cluster;
            otherwise Spark might crash your external database systems.

        :param url: a JDBC URL of the form ``jdbc:subprotocol:subname``
        :param table: the name of the table
        :param column: the name of a column of numeric, date, or timestamp type
                       that will be used for partitioning;
                       if this parameter is specified, then ``numPartitions``, ``lowerBound``
                       (inclusive), and ``upperBound`` (exclusive) will form partition strides
                       for generated WHERE clause expressions used to split the column
                       ``column`` evenly
        :param lowerBound: the minimum value of ``column`` used to decide partition stride
        :param upperBound: the maximum value of ``column`` used to decide partition stride
        :param numPartitions: the number of partitions
        :param predicates: a list of expressions suitable for inclusion in WHERE clauses;
                           each one defines one partition of the :class:`DataFrame`
        :param properties: a dictionary of JDBC database connection arguments. Normally at
                           least properties "user" and "password" with their corresponding values.
                           For example { 'user' : 'SYSTEM', 'password' : 'mypassword' }
        :return: a DataFrame
        """
        if properties is None:
            properties = dict()
        jprop = JavaClass("java.util.Properties", self._spark._sc._gateway._gateway_client)()
        for k in properties:
            jprop.setProperty(k, properties[k])
        if column is not None:
            assert lowerBound is not None, "lowerBound can not be None when ``column`` is specified"
            assert upperBound is not None, "upperBound can not be None when ``column`` is specified"
            assert numPartitions is not None, \
                "numPartitions can not be None when ``column`` is specified"
            return self._df(self._jreader.jdbc(url, table, column, int(lowerBound), int(upperBound),
                                               int(numPartitions), jprop))
        if predicates is not None:
            gateway = self._spark._sc._gateway
            jpredicates = utils.toJArray(gateway, gateway.jvm.java.lang.String, predicates)
            return self._df(self._jreader.jdbc(url, table, jpredicates, jprop))
        return self._df(self._jreader.jdbc(url, table, jprop))


class DataFrameWriter(OptionUtils):
    """
    Interface used to write a :class:`DataFrame` to external storage systems
    (e.g. file systems, key-value stores, etc). Use :attr:`DataFrame.write`
    to access this.

    .. versionadded:: 1.4
    """
    def __init__(self, df):
        self._df = df
        self._spark = df.sql_ctx
        self._jwrite = df._jdf.write()

    def _sq(self, jsq):
        from pyspark.sql.streaming import StreamingQuery
        return StreamingQuery(jsq)

    @since(1.4)
    def mode(self, saveMode):
        """Specifies the behavior when data or table already exists.

        Options include:

        * `append`: Append contents of this :class:`DataFrame` to existing data.
        * `overwrite`: Overwrite existing data.
        * `error` or `errorifexists`: Throw an exception if data already exists.
        * `ignore`: Silently ignore this operation if data already exists.

        >>> df.write.mode('append').parquet(os.path.join(tempfile.mkdtemp(), 'data'))
        """
        # At the JVM side, the default value of mode is already set to "error".
        # So, if the given saveMode is None, we will not call JVM-side's mode method.
        if saveMode is not None:
            self._jwrite = self._jwrite.mode(saveMode)
        return self

    @since(1.4)
    def format(self, source):
        """Specifies the underlying output data source.

        :param source: string, name of the data source, e.g. 'json', 'parquet'.

        >>> df.write.format('json').save(os.path.join(tempfile.mkdtemp(), 'data'))
        """
        self._jwrite = self._jwrite.format(source)
        return self

    @since(1.5)
    def option(self, key, value):
        """Adds an output option for the underlying data source.

        You can set the following option(s) for writing files:
            * ``timeZone``: sets the string that indicates a time zone ID to be used to format
                timestamps in the JSON/CSV datasources or partition values. The following
                formats of `timeZone` are supported:

                * Region-based zone ID: It should have the form 'area/city', such as \
                  'America/Los_Angeles'.
                * Zone offset: It should be in the format '(+|-)HH:mm', for example '-08:00' or \
                 '+01:00'. Also 'UTC' and 'Z' are supported as aliases of '+00:00'.

                Other short names like 'CST' are not recommended to use because they can be
                ambiguous. If it isn't set, the current value of the SQL config
                ``spark.sql.session.timeZone`` is used by default.
        """
        self._jwrite = self._jwrite.option(key, to_str(value))
        return self

    @since(1.4)
    def options(self, **options):
        """Adds output options for the underlying data source.

        You can set the following option(s) for writing files:
            * ``timeZone``: sets the string that indicates a time zone ID to be used to format
                timestamps in the JSON/CSV datasources or partition values. The following
                formats of `timeZone` are supported:

                * Region-based zone ID: It should have the form 'area/city', such as \
                  'America/Los_Angeles'.
                * Zone offset: It should be in the format '(+|-)HH:mm', for example '-08:00' or \
                 '+01:00'. Also 'UTC' and 'Z' are supported as aliases of '+00:00'.

                Other short names like 'CST' are not recommended to use because they can be
                ambiguous. If it isn't set, the current value of the SQL config
                ``spark.sql.session.timeZone`` is used by default.
        """
        for k in options:
            self._jwrite = self._jwrite.option(k, to_str(options[k]))
        return self

    @since(1.4)
    def partitionBy(self, *cols):
        """Partitions the output by the given columns on the file system.

        If specified, the output is laid out on the file system similar
        to Hive's partitioning scheme.

        :param cols: name of columns

        >>> df.write.partitionBy('year', 'month').parquet(os.path.join(tempfile.mkdtemp(), 'data'))
        """
        if len(cols) == 1 and isinstance(cols[0], (list, tuple)):
            cols = cols[0]
        self._jwrite = self._jwrite.partitionBy(_to_seq(self._spark._sc, cols))
        return self

    @since(2.3)
    def bucketBy(self, numBuckets, col, *cols):
        """Buckets the output by the given columns.If specified,
        the output is laid out on the file system similar to Hive's bucketing scheme.

        :param numBuckets: the number of buckets to save
        :param col: a name of a column, or a list of names.
        :param cols: additional names (optional). If `col` is a list it should be empty.

        .. note:: Applicable for file-based data sources in combination with
                  :py:meth:`DataFrameWriter.saveAsTable`.

        >>> (df.write.format('parquet')  # doctest: +SKIP
        ...     .bucketBy(100, 'year', 'month')
        ...     .mode("overwrite")
        ...     .saveAsTable('bucketed_table'))
        """
        if not isinstance(numBuckets, int):
            raise TypeError("numBuckets should be an int, got {0}.".format(type(numBuckets)))

        if isinstance(col, (list, tuple)):
            if cols:
                raise ValueError("col is a {0} but cols are not empty".format(type(col)))

            col, cols = col[0], col[1:]

        if not all(isinstance(c, basestring) for c in cols) or not(isinstance(col, basestring)):
            raise TypeError("all names should be `str`")

        self._jwrite = self._jwrite.bucketBy(numBuckets, col, _to_seq(self._spark._sc, cols))
        return self

    @since(2.3)
    def sortBy(self, col, *cols):
        """Sorts the output in each bucket by the given columns on the file system.

        :param col: a name of a column, or a list of names.
        :param cols: additional names (optional). If `col` is a list it should be empty.

        >>> (df.write.format('parquet')  # doctest: +SKIP
        ...     .bucketBy(100, 'year', 'month')
        ...     .sortBy('day')
        ...     .mode("overwrite")
        ...     .saveAsTable('sorted_bucketed_table'))
        """
        if isinstance(col, (list, tuple)):
            if cols:
                raise ValueError("col is a {0} but cols are not empty".format(type(col)))

            col, cols = col[0], col[1:]

        if not all(isinstance(c, basestring) for c in cols) or not(isinstance(col, basestring)):
            raise TypeError("all names should be `str`")

        self._jwrite = self._jwrite.sortBy(col, _to_seq(self._spark._sc, cols))
        return self

    @since(1.4)
    def save(self, path=None, format=None, mode=None, partitionBy=None, **options):
        """Saves the contents of the :class:`DataFrame` to a data source.

        The data source is specified by the ``format`` and a set of ``options``.
        If ``format`` is not specified, the default data source configured by
        ``spark.sql.sources.default`` will be used.

        :param path: the path in a Hadoop supported file system
        :param format: the format used to save
        :param mode: specifies the behavior of the save operation when data already exists.

            * ``append``: Append contents of this :class:`DataFrame` to existing data.
            * ``overwrite``: Overwrite existing data.
            * ``ignore``: Silently ignore this operation if data already exists.
            * ``error`` or ``errorifexists`` (default case): Throw an exception if data already \
                exists.
        :param partitionBy: names of partitioning columns
        :param options: all other string options

        >>> df.write.mode("append").save(os.path.join(tempfile.mkdtemp(), 'data'))
        """
        self.mode(mode).options(**options)
        if partitionBy is not None:
            self.partitionBy(partitionBy)
        if format is not None:
            self.format(format)
        if path is None:
            self._jwrite.save()
        else:
            self._jwrite.save(path)

    @since(1.4)
    def insertInto(self, tableName, overwrite=None):
        """Inserts the content of the :class:`DataFrame` to the specified table.

        It requires that the schema of the :class:`DataFrame` is the same as the
        schema of the table.

        Optionally overwriting any existing data.
        """
        if overwrite is not None:
            self.mode("overwrite" if overwrite else "append")
        self._jwrite.insertInto(tableName)

    @since(1.4)
    def saveAsTable(self, name, format=None, mode=None, partitionBy=None, **options):
        """Saves the content of the :class:`DataFrame` as the specified table.

        In the case the table already exists, behavior of this function depends on the
        save mode, specified by the `mode` function (default to throwing an exception).
        When `mode` is `Overwrite`, the schema of the :class:`DataFrame` does not need to be
        the same as that of the existing table.

        * `append`: Append contents of this :class:`DataFrame` to existing data.
        * `overwrite`: Overwrite existing data.
        * `error` or `errorifexists`: Throw an exception if data already exists.
        * `ignore`: Silently ignore this operation if data already exists.

        :param name: the table name
        :param format: the format used to save
        :param mode: one of `append`, `overwrite`, `error`, `errorifexists`, `ignore` \
                     (default: error)
        :param partitionBy: names of partitioning columns
        :param options: all other string options
        """
        self.mode(mode).options(**options)
        if partitionBy is not None:
            self.partitionBy(partitionBy)
        if format is not None:
            self.format(format)
        self._jwrite.saveAsTable(name)

    @since(1.4)
    def json(self, path, mode=None, compression=None, dateFormat=None, timestampFormat=None,
             lineSep=None, encoding=None, ignoreNullFields=None):
        """Saves the content of the :class:`DataFrame` in JSON format
        (`JSON Lines text format or newline-delimited JSON <http://jsonlines.org/>`_) at the
        specified path.

        :param path: the path in any Hadoop supported file system
        :param mode: specifies the behavior of the save operation when data already exists.

            * ``append``: Append contents of this :class:`DataFrame` to existing data.
            * ``overwrite``: Overwrite existing data.
            * ``ignore``: Silently ignore this operation if data already exists.
            * ``error`` or ``errorifexists`` (default case): Throw an exception if data already \
                exists.
        :param compression: compression codec to use when saving to file. This can be one of the
                            known case-insensitive shorten names (none, bzip2, gzip, lz4,
                            snappy and deflate).
        :param dateFormat: sets the string that indicates a date format. Custom date formats
                           follow the formats at `datetime pattern`_.
                           This applies to date type. If None is set, it uses the
                           default value, ``yyyy-MM-dd``.
        :param timestampFormat: sets the string that indicates a timestamp format.
                                Custom date formats follow the formats at `datetime pattern`_.
                                This applies to timestamp type. If None is set, it uses the
                                default value, ``yyyy-MM-dd'T'HH:mm:ss[.SSS][XXX]``.
        :param encoding: specifies encoding (charset) of saved json files. If None is set,
                        the default UTF-8 charset will be used.
        :param lineSep: defines the line separator that should be used for writing. If None is
                        set, it uses the default value, ``\\n``.
        :param ignoreNullFields: Whether to ignore null fields when generating JSON objects.
                        If None is set, it uses the default value, ``true``.

        >>> df.write.json(os.path.join(tempfile.mkdtemp(), 'data'))
        """

        self.mode(mode)
        self._set_opts(
            compression=compression, dateFormat=dateFormat, timestampFormat=timestampFormat,
            lineSep=lineSep, encoding=encoding, ignoreNullFields=ignoreNullFields)
        self._jwrite.json(path)

    @since(1.4)
    def parquet(self, path, mode=None, partitionBy=None, compression=None):
        """Saves the content of the :class:`DataFrame` in Parquet format at the specified path.

        :param path: the path in any Hadoop supported file system
        :param mode: specifies the behavior of the save operation when data already exists.

            * ``append``: Append contents of this :class:`DataFrame` to existing data.
            * ``overwrite``: Overwrite existing data.
            * ``ignore``: Silently ignore this operation if data already exists.
            * ``error`` or ``errorifexists`` (default case): Throw an exception if data already \
                exists.
        :param partitionBy: names of partitioning columns
        :param compression: compression codec to use when saving to file. This can be one of the
                            known case-insensitive shorten names (none, uncompressed, snappy, gzip,
                            lzo, brotli, lz4, and zstd). This will override
                            ``spark.sql.parquet.compression.codec``. If None is set, it uses the
                            value specified in ``spark.sql.parquet.compression.codec``.

        >>> df.write.parquet(os.path.join(tempfile.mkdtemp(), 'data'))
        """
        self.mode(mode)
        if partitionBy is not None:
            self.partitionBy(partitionBy)
        self._set_opts(compression=compression)
        self._jwrite.parquet(path)

    @since(1.6)
    def text(self, path, compression=None, lineSep=None):
        """Saves the content of the DataFrame in a text file at the specified path.
        The text files will be encoded as UTF-8.

        :param path: the path in any Hadoop supported file system
        :param compression: compression codec to use when saving to file. This can be one of the
                            known case-insensitive shorten names (none, bzip2, gzip, lz4,
                            snappy and deflate).
        :param lineSep: defines the line separator that should be used for writing. If None is
                        set, it uses the default value, ``\\n``.

        The DataFrame must have only one column that is of string type.
        Each row becomes a new line in the output file.
        """
        self._set_opts(compression=compression, lineSep=lineSep)
        self._jwrite.text(path)

    @since(2.0)
    def csv(self, path, mode=None, compression=None, sep=None, quote=None, escape=None,
            header=None, nullValue=None, escapeQuotes=None, quoteAll=None, dateFormat=None,
            timestampFormat=None, ignoreLeadingWhiteSpace=None, ignoreTrailingWhiteSpace=None,
            charToEscapeQuoteEscaping=None, encoding=None, emptyValue=None, lineSep=None):
        r"""Saves the content of the :class:`DataFrame` in CSV format at the specified path.

        :param path: the path in any Hadoop supported file system
        :param mode: specifies the behavior of the save operation when data already exists.

            * ``append``: Append contents of this :class:`DataFrame` to existing data.
            * ``overwrite``: Overwrite existing data.
            * ``ignore``: Silently ignore this operation if data already exists.
            * ``error`` or ``errorifexists`` (default case): Throw an exception if data already \
                exists.

        :param compression: compression codec to use when saving to file. This can be one of the
                            known case-insensitive shorten names (none, bzip2, gzip, lz4,
                            snappy and deflate).
        :param sep: sets a separator (one or more characters) for each field and value. If None is
                    set, it uses the default value, ``,``.
        :param quote: sets a single character used for escaping quoted values where the
                      separator can be part of the value. If None is set, it uses the default
                      value, ``"``. If an empty string is set, it uses ``u0000`` (null character).
        :param escape: sets a single character used for escaping quotes inside an already
                       quoted value. If None is set, it uses the default value, ``\``
        :param escapeQuotes: a flag indicating whether values containing quotes should always
                             be enclosed in quotes. If None is set, it uses the default value
                             ``true``, escaping all values containing a quote character.
        :param quoteAll: a flag indicating whether all values should always be enclosed in
                          quotes. If None is set, it uses the default value ``false``,
                          only escaping values containing a quote character.
        :param header: writes the names of columns as the first line. If None is set, it uses
                       the default value, ``false``.
        :param nullValue: sets the string representation of a null value. If None is set, it uses
                          the default value, empty string.
        :param dateFormat: sets the string that indicates a date format. Custom date formats follow
                           the formats at `datetime pattern`_.
                           This applies to date type. If None is set, it uses the
                           default value, ``yyyy-MM-dd``.
        :param timestampFormat: sets the string that indicates a timestamp format.
                                Custom date formats follow the formats at `datetime pattern`_.
                                This applies to timestamp type. If None is set, it uses the
                                default value, ``yyyy-MM-dd'T'HH:mm:ss[.SSS][XXX]``.
        :param ignoreLeadingWhiteSpace: a flag indicating whether or not leading whitespaces from
                                        values being written should be skipped. If None is set, it
                                        uses the default value, ``true``.
        :param ignoreTrailingWhiteSpace: a flag indicating whether or not trailing whitespaces from
                                         values being written should be skipped. If None is set, it
                                         uses the default value, ``true``.
        :param charToEscapeQuoteEscaping: sets a single character used for escaping the escape for
                                          the quote character. If None is set, the default value is
                                          escape character when escape and quote characters are
                                          different, ``\0`` otherwise..
        :param encoding: sets the encoding (charset) of saved csv files. If None is set,
                         the default UTF-8 charset will be used.
        :param emptyValue: sets the string representation of an empty value. If None is set, it uses
                           the default value, ``""``.
        :param lineSep: defines the line separator that should be used for writing. If None is
                        set, it uses the default value, ``\\n``. Maximum length is 1 character.

        >>> df.write.csv(os.path.join(tempfile.mkdtemp(), 'data'))
        """
        self.mode(mode)
        self._set_opts(compression=compression, sep=sep, quote=quote, escape=escape, header=header,
                       nullValue=nullValue, escapeQuotes=escapeQuotes, quoteAll=quoteAll,
                       dateFormat=dateFormat, timestampFormat=timestampFormat,
                       ignoreLeadingWhiteSpace=ignoreLeadingWhiteSpace,
                       ignoreTrailingWhiteSpace=ignoreTrailingWhiteSpace,
                       charToEscapeQuoteEscaping=charToEscapeQuoteEscaping,
                       encoding=encoding, emptyValue=emptyValue, lineSep=lineSep)
        self._jwrite.csv(path)

    @since(1.5)
    def orc(self, path, mode=None, partitionBy=None, compression=None):
        """Saves the content of the :class:`DataFrame` in ORC format at the specified path.

        :param path: the path in any Hadoop supported file system
        :param mode: specifies the behavior of the save operation when data already exists.

            * ``append``: Append contents of this :class:`DataFrame` to existing data.
            * ``overwrite``: Overwrite existing data.
            * ``ignore``: Silently ignore this operation if data already exists.
            * ``error`` or ``errorifexists`` (default case): Throw an exception if data already \
                exists.
        :param partitionBy: names of partitioning columns
        :param compression: compression codec to use when saving to file. This can be one of the
                            known case-insensitive shorten names (none, snappy, zlib, and lzo).
                            This will override ``orc.compress`` and
                            ``spark.sql.orc.compression.codec``. If None is set, it uses the value
                            specified in ``spark.sql.orc.compression.codec``.

        >>> orc_df = spark.read.orc('python/test_support/sql/orc_partitioned')
        >>> orc_df.write.orc(os.path.join(tempfile.mkdtemp(), 'data'))
        """

        self.mode(mode)
        if partitionBy is not None:
            self.partitionBy(partitionBy)
        self._set_opts(compression=compression)
        self._jwrite.orc(path)

    @since(1.4)
    def jdbc(self, url, table, mode=None, properties=None):
        """Saves the content of the :class:`DataFrame` to an external database table via JDBC.

        .. note:: Don't create too many partitions in parallel on a large cluster;
            otherwise Spark might crash your external database systems.

        :param url: a JDBC URL of the form ``jdbc:subprotocol:subname``
        :param table: Name of the table in the external database.
        :param mode: specifies the behavior of the save operation when data already exists.

            * ``append``: Append contents of this :class:`DataFrame` to existing data.
            * ``overwrite``: Overwrite existing data.
            * ``ignore``: Silently ignore this operation if data already exists.
            * ``error`` or ``errorifexists`` (default case): Throw an exception if data already \
                exists.
        :param properties: a dictionary of JDBC database connection arguments. Normally at
                           least properties "user" and "password" with their corresponding values.
                           For example { 'user' : 'SYSTEM', 'password' : 'mypassword' }
        """
        if properties is None:
            properties = dict()
        jprop = JavaClass("java.util.Properties", self._spark._sc._gateway._gateway_client)()
        for k in properties:
            jprop.setProperty(k, properties[k])
        self.mode(mode)._jwrite.jdbc(url, table, jprop)


def _test():
    import doctest
    import os
    import tempfile
    import py4j
    from pyspark.context import SparkContext
    from pyspark.sql import SparkSession, Row
    import pyspark.sql.readwriter

    os.chdir(os.environ["SPARK_HOME"])

    globs = pyspark.sql.readwriter.__dict__.copy()
    sc = SparkContext('local[4]', 'PythonTest')
    try:
        spark = SparkSession.builder.getOrCreate()
    except py4j.protocol.Py4JError:
        spark = SparkSession(sc)

    globs['tempfile'] = tempfile
    globs['os'] = os
    globs['sc'] = sc
    globs['spark'] = spark
    globs['df'] = spark.read.parquet('python/test_support/sql/parquet_partitioned')
    (failure_count, test_count) = doctest.testmod(
        pyspark.sql.readwriter, globs=globs,
        optionflags=doctest.ELLIPSIS | doctest.NORMALIZE_WHITESPACE | doctest.REPORT_NDIFF)
    sc.stop()
    if failure_count:
        sys.exit(-1)


if __name__ == "__main__":
    _test()<|MERGE_RESOLUTION|>--- conflicted
+++ resolved
@@ -284,7 +284,6 @@
         :param pathGlobFilter: an optional glob pattern to only include files with paths matching
                                the pattern. The syntax follows `org.apache.hadoop.fs.GlobFilter`.
                                It does not change the behavior of `partition discovery`_.
-<<<<<<< HEAD
          :param modifiedBefore: an optional timestamp to only include files with
                     modification times occurring before the specified time.  The provided timestamp
                     must be in the following format:  YYYY-MM-DDTHH:mm:ss
@@ -293,12 +292,6 @@
                     modification times occurring after the specified time.  The provided timestamp
                     must be in the following format:  YYYY-MM-DDTHH:mm:ss
                     Example: 2020-06-01T13:00:00
-=======
-        :param modifiedDateFilter: an optional timestamp to only include files with
-               modification dates occurring after the specified time.  The provided timestamp
-               must be in the following form:  `YYYY-MM-DDTHH:mm:ss`
-               Example: `2020-06-01T13:00:00`
->>>>>>> da78938f
         :param recursiveFileLookup: recursively scan a directory for files. Using this option
                                     disables `partition discovery`_.
 
@@ -325,11 +318,7 @@
             allowUnquotedControlChars=allowUnquotedControlChars, lineSep=lineSep,
             samplingRatio=samplingRatio, dropFieldIfAllNull=dropFieldIfAllNull, encoding=encoding,
             locale=locale, pathGlobFilter=pathGlobFilter, recursiveFileLookup=recursiveFileLookup,
-<<<<<<< HEAD
             modifiedBefore=modifiedBefore, modifiedAfter=modifiedAfter)
-=======
-            modifiedDateFilter=modifiedDateFilter)
->>>>>>> da78938f
         if isinstance(path, basestring):
             path = [path]
         if type(path) == list:
@@ -374,7 +363,6 @@
         :param pathGlobFilter: an optional glob pattern to only include files with paths matching
                                the pattern. The syntax follows `org.apache.hadoop.fs.GlobFilter`.
                                It does not change the behavior of `partition discovery`_.
-<<<<<<< HEAD
          :param modifiedBefore: an optional timestamp to only include files with
                     modification times occurring before the specified time.  The provided timestamp
                     must be in the following format:  YYYY-MM-DDTHH:mm:ss
@@ -383,12 +371,6 @@
                     modification times occurring after the specified time.  The provided timestamp
                     must be in the following format:  YYYY-MM-DDTHH:mm:ss
                     Example: 2020-06-01T13:00:00
-=======
-        :param modifiedDateFilter: an optional timestamp to only include files with
-               modification dates occurring after the specified time.  The provided timestamp
-               must be in the following form:  `YYYY-MM-DDTHH:mm:ss`
-               Example: `2020-06-01T13:00:00`
->>>>>>> da78938f
         :param recursiveFileLookup: recursively scan a directory for files. Using this option
                                     disables `partition discovery`_.
 
@@ -402,13 +384,8 @@
         modifiedDateFilter = options.get('modifiedDateFilter', None)
         recursiveFileLookup = options.get('recursiveFileLookup', None)
         self._set_opts(mergeSchema=mergeSchema, pathGlobFilter=pathGlobFilter,
-<<<<<<< HEAD
                        recursiveFileLookup=recursiveFileLookup, modifiedBefore=modifiedBefore,
                        modifiedAfter=modifiedAfter)
-=======
-                       recursiveFileLookup=recursiveFileLookup,
-                       modifiedDateFilter=modifiedDateFilter)
->>>>>>> da78938f
         return self._df(self._jreader.parquet(_to_seq(self._spark._sc, paths)))
 
     @ignore_unicode_prefix
@@ -430,7 +407,6 @@
         :param pathGlobFilter: an optional glob pattern to only include files with paths matching
                                the pattern. The syntax follows `org.apache.hadoop.fs.GlobFilter`.
                                It does not change the behavior of `partition discovery`_.
-<<<<<<< HEAD
          :param modifiedBefore: an optional timestamp to only include files with
                     modification times occurring before the specified time.  The provided timestamp
                     must be in the following format:  YYYY-MM-DDTHH:mm:ss
@@ -439,12 +415,6 @@
                     modification times occurring after the specified time.  The provided timestamp
                     must be in the following format:  YYYY-MM-DDTHH:mm:ss
                     Example: 2020-06-01T13:00:00
-=======
-        :param modifiedDateFilter: an optional timestamp to only include files with
-               modification dates occurring after the specified time.  The provided timestamp
-               must be in the following form:  `YYYY-MM-DDTHH:mm:ss`
-               Example: `2020-06-01T13:00:00`
->>>>>>> da78938f
         :param recursiveFileLookup: recursively scan a directory for files. Using this option
                                     disables `partition discovery`_.
 
@@ -582,7 +552,6 @@
         :param pathGlobFilter: an optional glob pattern to only include files with paths matching
                                the pattern. The syntax follows `org.apache.hadoop.fs.GlobFilter`.
                                It does not change the behavior of `partition discovery`_.
-<<<<<<< HEAD
          :param modifiedBefore: an optional timestamp to only include files with
                     modification times occurring before the specified time.  The provided timestamp
                     must be in the following format:  YYYY-MM-DDTHH:mm:ss
@@ -591,12 +560,6 @@
                     modification times occurring after the specified time.  The provided timestamp
                     must be in the following format:  YYYY-MM-DDTHH:mm:ss
                     Example: 2020-06-01T13:00:00
-=======
-        :param modifiedDateFilter: an optional timestamp to only include files with
-               modification dates occurring after the specified time.  The provided timestamp
-               must be in the following form:  `YYYY-MM-DDTHH:mm:ss`
-               Example: `2020-06-01T13:00:00`
->>>>>>> da78938f
         :param recursiveFileLookup: recursively scan a directory for files. Using this option
                                     disables `partition discovery`_.
 
@@ -621,11 +584,7 @@
             charToEscapeQuoteEscaping=charToEscapeQuoteEscaping, samplingRatio=samplingRatio,
             enforceSchema=enforceSchema, emptyValue=emptyValue, locale=locale, lineSep=lineSep,
             pathGlobFilter=pathGlobFilter, recursiveFileLookup=recursiveFileLookup,
-<<<<<<< HEAD
             modifiedBefore=modifiedBefore, modifiedAfter=modifiedAfter)
-=======
-            modifiedDateFilter=modifiedDateFilter)
->>>>>>> da78938f
         if isinstance(path, basestring):
             path = [path]
         if type(path) == list:
@@ -654,11 +613,7 @@
 
     @since(1.5)
     def orc(self, path, mergeSchema=None, pathGlobFilter=None, recursiveFileLookup=None,
-<<<<<<< HEAD
             modifiedBefore=None, modifiedAfter=None):
-=======
-            modifiedDateFilter=None):
->>>>>>> da78938f
         """Loads ORC files, returning the result as a :class:`DataFrame`.
 
         :param mergeSchema: sets whether we should merge schemas collected from all
@@ -667,7 +622,6 @@
         :param pathGlobFilter: an optional glob pattern to only include files with paths matching
                                the pattern. The syntax follows `org.apache.hadoop.fs.GlobFilter`.
                                It does not change the behavior of `partition discovery`_.
-<<<<<<< HEAD
          :param modifiedBefore: an optional timestamp to only include files with
                     modification times occurring before the specified time.  The provided timestamp
                     must be in the following format:  YYYY-MM-DDTHH:mm:ss
@@ -676,12 +630,6 @@
                     modification times occurring after the specified time.  The provided timestamp
                     must be in the following format:  YYYY-MM-DDTHH:mm:ss
                     Example: 2020-06-01T13:00:00
-=======
-        :param modifiedDateFilter: an optional timestamp to only include files with
-               modification dates occurring after the specified time.  The provided timestamp
-               must be in the following form:  `YYYY-MM-DDTHH:mm:ss`
-               Example: `2020-06-01T13:00:00`
->>>>>>> da78938f
         :param recursiveFileLookup: recursively scan a directory for files. Using this option
                                     disables `partition discovery`_.
 
@@ -690,13 +638,8 @@
         [('a', 'bigint'), ('b', 'int'), ('c', 'int')]
         """
         self._set_opts(mergeSchema=mergeSchema, pathGlobFilter=pathGlobFilter,
-<<<<<<< HEAD
                        recursiveFileLookup=recursiveFileLookup, modifiedBefore=modifiedBefore,
                        modifiedAfter=modifiedAfter)
-=======
-                       recursiveFileLookup=recursiveFileLookup,
-                       modifiedDateFilter=modifiedDateFilter)
->>>>>>> da78938f
         if isinstance(path, basestring):
             path = [path]
         return self._df(self._jreader.orc(_to_seq(self._spark._sc, path)))
