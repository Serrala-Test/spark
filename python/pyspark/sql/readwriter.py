--- conflicted
+++ resolved
@@ -201,11 +201,7 @@
              multiLine=None, allowUnquotedControlChars=None, lineSep=None, samplingRatio=None,
              dropFieldIfAllNull=None, encoding=None, locale=None, pathGlobFilter=None,
              recursiveFileLookup=None, modifiedBefore=None, modifiedAfter=None,
-<<<<<<< HEAD
-             recursiveFileLookup=None, allowNonNumericNumbers=None):
-=======
              allowNonNumericNumbers=None):
->>>>>>> 971c6ed2
         """
         Loads JSON files and returns the results as a :class:`DataFrame`.
 
