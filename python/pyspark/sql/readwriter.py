--- conflicted
+++ resolved
@@ -444,13 +444,11 @@
     @since(2.0)
     def trigger(self, processingTime=None):
         """Set the trigger for the stream query. If this is not set it will run the query as fast
-        as possible, which is equivalent to setting the trigger to ``ProcessingTime('0 seconds')``.
+        as possible, which is equivalent to setting the trigger to ``processingTime='0 seconds'``.
 
         :param processingTime: a processing time interval as a string, e.g. '5 seconds', '1 minute'.
 
-        >>> from pyspark.sql.streaming import ProcessingTime
         >>> # trigger the query for execution every 5 seconds
-<<<<<<< HEAD
         >>> writer = sdf.write.trigger(processingTime='5 seconds')
         """
         from pyspark.sql.streaming import ProcessingTime
@@ -462,13 +460,6 @@
             trigger = ProcessingTime(processingTime)
         if trigger is None:
             raise ValueError('A trigger was not provided. Supported triggers: processingTime.')
-=======
-        >>> writer = sdf.write.trigger(ProcessingTime('5 seconds'))
-        """
-        from pyspark.sql.streaming import Trigger
-        if not trigger or not issubclass(type(trigger), Trigger):
-            raise ValueError('The trigger must be of the Trigger class. Got: %s' % trigger)
->>>>>>> 147e9f96
         self._jwrite = self._jwrite.trigger(trigger._to_java_trigger(self._sqlContext))
         return self
 
