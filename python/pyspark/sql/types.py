#
# Licensed to the Apache Software Foundation (ASF) under one or more
# contributor license agreements.  See the NOTICE file distributed with
# this work for additional information regarding copyright ownership.
# The ASF licenses this file to You under the Apache License, Version 2.0
# (the "License"); you may not use this file except in compliance with
# the License.  You may obtain a copy of the License at
#
#    http://www.apache.org/licenses/LICENSE-2.0
#
# Unless required by applicable law or agreed to in writing, software
# distributed under the License is distributed on an "AS IS" BASIS,
# WITHOUT WARRANTIES OR CONDITIONS OF ANY KIND, either express or implied.
# See the License for the specific language governing permissions and
# limitations under the License.
#

import sys
import decimal
import time
import math
import datetime
import calendar
import json
import re
import base64
from array import array
import ctypes
from collections.abc import Iterable
from functools import reduce
from typing import (
    cast,
    overload,
    Any,
    Callable,
    ClassVar,
    Dict,
    Iterator,
    List,
    Optional,
    Union,
    Tuple,
    Type,
    TypeVar,
    TYPE_CHECKING,
)

from py4j.protocol import register_input_converter
from py4j.java_gateway import GatewayClient, JavaClass, JavaGateway, JavaObject, JVMView

from pyspark.serializers import CloudPickleSerializer
from pyspark.sql.utils import has_numpy, get_active_spark_context
<<<<<<< HEAD
from pyspark.errors import PySparkNotImplementedError
=======
from pyspark.errors import PySparkTypeError
>>>>>>> 04816474

if has_numpy:
    import numpy as np

T = TypeVar("T")
U = TypeVar("U")

__all__ = [
    "DataType",
    "NullType",
    "CharType",
    "StringType",
    "VarcharType",
    "BinaryType",
    "BooleanType",
    "DateType",
    "TimestampType",
    "DecimalType",
    "DoubleType",
    "FloatType",
    "ByteType",
    "IntegerType",
    "LongType",
    "DayTimeIntervalType",
    "YearMonthIntervalType",
    "Row",
    "ShortType",
    "ArrayType",
    "MapType",
    "StructField",
    "StructType",
]


if TYPE_CHECKING:
    import numpy as np


class DataType:
    """Base class for data types."""

    def __repr__(self) -> str:
        return self.__class__.__name__ + "()"

    def __hash__(self) -> int:
        return hash(str(self))

    def __eq__(self, other: Any) -> bool:
        return isinstance(other, self.__class__) and self.__dict__ == other.__dict__

    def __ne__(self, other: Any) -> bool:
        return not self.__eq__(other)

    @classmethod
    def typeName(cls) -> str:
        return cls.__name__[:-4].lower()

    def simpleString(self) -> str:
        return self.typeName()

    def jsonValue(self) -> Union[str, Dict[str, Any]]:
        return self.typeName()

    def json(self) -> str:
        return json.dumps(self.jsonValue(), separators=(",", ":"), sort_keys=True)

    def needConversion(self) -> bool:
        """
        Does this type needs conversion between Python object and internal SQL object.

        This is used to avoid the unnecessary conversion for ArrayType/MapType/StructType.
        """
        return False

    def toInternal(self, obj: Any) -> Any:
        """
        Converts a Python object into an internal SQL object.
        """
        return obj

    def fromInternal(self, obj: Any) -> Any:
        """
        Converts an internal SQL object into a native Python object.
        """
        return obj


# This singleton pattern does not work with pickle, you will get
# another object after pickle and unpickle
class DataTypeSingleton(type):
    """Metaclass for DataType"""

    _instances: ClassVar[Dict[Type["DataTypeSingleton"], "DataTypeSingleton"]] = {}

    def __call__(cls: Type[T]) -> T:  # type: ignore[override]
        if cls not in cls._instances:  # type: ignore[attr-defined]
            cls._instances[cls] = super(  # type: ignore[misc, attr-defined]
                DataTypeSingleton, cls
            ).__call__()
        return cls._instances[cls]  # type: ignore[attr-defined]


class NullType(DataType, metaclass=DataTypeSingleton):
    """Null type.

    The data type representing None, used for the types that cannot be inferred.
    """

    @classmethod
    def typeName(cls) -> str:
        return "void"


class AtomicType(DataType):
    """An internal type used to represent everything that is not
    null, UDTs, arrays, structs, and maps."""


class NumericType(AtomicType):
    """Numeric data types."""


class IntegralType(NumericType, metaclass=DataTypeSingleton):
    """Integral data types."""

    pass


class FractionalType(NumericType):
    """Fractional data types."""


class StringType(AtomicType, metaclass=DataTypeSingleton):
    """String data type."""

    pass


class CharType(AtomicType):
    """Char data type

    Parameters
    ----------
    length : int
        the length limitation.
    """

    def __init__(self, length: int):
        self.length = length

    def simpleString(self) -> str:
        return "char(%d)" % (self.length)

    def jsonValue(self) -> str:
        return "char(%d)" % (self.length)

    def __repr__(self) -> str:
        return "CharType(%d)" % (self.length)


class VarcharType(AtomicType):
    """Varchar data type

    Parameters
    ----------
    length : int
        the length limitation.
    """

    def __init__(self, length: int):
        self.length = length

    def simpleString(self) -> str:
        return "varchar(%d)" % (self.length)

    def jsonValue(self) -> str:
        return "varchar(%d)" % (self.length)

    def __repr__(self) -> str:
        return "VarcharType(%d)" % (self.length)


class BinaryType(AtomicType, metaclass=DataTypeSingleton):
    """Binary (byte array) data type."""

    pass


class BooleanType(AtomicType, metaclass=DataTypeSingleton):
    """Boolean data type."""

    pass


class DateType(AtomicType, metaclass=DataTypeSingleton):
    """Date (datetime.date) data type."""

    EPOCH_ORDINAL = datetime.datetime(1970, 1, 1).toordinal()

    def needConversion(self) -> bool:
        return True

    def toInternal(self, d: datetime.date) -> int:
        if d is not None:
            return d.toordinal() - self.EPOCH_ORDINAL

    def fromInternal(self, v: int) -> datetime.date:
        if v is not None:
            return datetime.date.fromordinal(v + self.EPOCH_ORDINAL)


class TimestampType(AtomicType, metaclass=DataTypeSingleton):
    """Timestamp (datetime.datetime) data type."""

    def needConversion(self) -> bool:
        return True

    def toInternal(self, dt: datetime.datetime) -> int:
        if dt is not None:
            seconds = (
                calendar.timegm(dt.utctimetuple()) if dt.tzinfo else time.mktime(dt.timetuple())
            )
            return int(seconds) * 1000000 + dt.microsecond

    def fromInternal(self, ts: int) -> datetime.datetime:
        if ts is not None:
            # using int to avoid precision loss in float
            return datetime.datetime.fromtimestamp(ts // 1000000).replace(microsecond=ts % 1000000)


class TimestampNTZType(AtomicType, metaclass=DataTypeSingleton):
    """Timestamp (datetime.datetime) data type without timezone information."""

    def needConversion(self) -> bool:
        return True

    @classmethod
    def typeName(cls) -> str:
        return "timestamp_ntz"

    def toInternal(self, dt: datetime.datetime) -> int:
        if dt is not None:
            seconds = calendar.timegm(dt.timetuple())
            return int(seconds) * 1000000 + dt.microsecond

    def fromInternal(self, ts: int) -> datetime.datetime:
        if ts is not None:
            # using int to avoid precision loss in float
            return datetime.datetime.utcfromtimestamp(ts // 1000000).replace(
                microsecond=ts % 1000000
            )


class DecimalType(FractionalType):
    """Decimal (decimal.Decimal) data type.

    The DecimalType must have fixed precision (the maximum total number of digits)
    and scale (the number of digits on the right of dot). For example, (5, 2) can
    support the value from [-999.99 to 999.99].

    The precision can be up to 38, the scale must be less or equal to precision.

    When creating a DecimalType, the default precision and scale is (10, 0). When inferring
    schema from decimal.Decimal objects, it will be DecimalType(38, 18).

    Parameters
    ----------
    precision : int, optional
        the maximum (i.e. total) number of digits (default: 10)
    scale : int, optional
        the number of digits on right side of dot. (default: 0)
    """

    def __init__(self, precision: int = 10, scale: int = 0):
        self.precision = precision
        self.scale = scale
        self.hasPrecisionInfo = True  # this is a public API

    def simpleString(self) -> str:
        return "decimal(%d,%d)" % (self.precision, self.scale)

    def jsonValue(self) -> str:
        return "decimal(%d,%d)" % (self.precision, self.scale)

    def __repr__(self) -> str:
        return "DecimalType(%d,%d)" % (self.precision, self.scale)


class DoubleType(FractionalType, metaclass=DataTypeSingleton):
    """Double data type, representing double precision floats."""

    pass


class FloatType(FractionalType, metaclass=DataTypeSingleton):
    """Float data type, representing single precision floats."""

    pass


class ByteType(IntegralType):
    """Byte data type, i.e. a signed integer in a single byte."""

    def simpleString(self) -> str:
        return "tinyint"


class IntegerType(IntegralType):
    """Int data type, i.e. a signed 32-bit integer."""

    def simpleString(self) -> str:
        return "int"


class LongType(IntegralType):
    """Long data type, i.e. a signed 64-bit integer.

    If the values are beyond the range of [-9223372036854775808, 9223372036854775807],
    please use :class:`DecimalType`.
    """

    def simpleString(self) -> str:
        return "bigint"


class ShortType(IntegralType):
    """Short data type, i.e. a signed 16-bit integer."""

    def simpleString(self) -> str:
        return "smallint"


class AnsiIntervalType(AtomicType):
    """The interval type which conforms to the ANSI SQL standard."""

    pass


class DayTimeIntervalType(AnsiIntervalType):
    """DayTimeIntervalType (datetime.timedelta)."""

    DAY = 0
    HOUR = 1
    MINUTE = 2
    SECOND = 3

    _fields = {
        DAY: "day",
        HOUR: "hour",
        MINUTE: "minute",
        SECOND: "second",
    }

    _inverted_fields = dict(zip(_fields.values(), _fields.keys()))

    def __init__(self, startField: Optional[int] = None, endField: Optional[int] = None):
        if startField is None and endField is None:
            # Default matched to scala side.
            startField = DayTimeIntervalType.DAY
            endField = DayTimeIntervalType.SECOND
        elif startField is not None and endField is None:
            endField = startField

        fields = DayTimeIntervalType._fields
        if startField not in fields.keys() or endField not in fields.keys():
            raise RuntimeError("interval %s to %s is invalid" % (startField, endField))
        self.startField = cast(int, startField)
        self.endField = cast(int, endField)

    def _str_repr(self) -> str:
        fields = DayTimeIntervalType._fields
        start_field_name = fields[self.startField]
        end_field_name = fields[self.endField]
        if start_field_name == end_field_name:
            return "interval %s" % start_field_name
        else:
            return "interval %s to %s" % (start_field_name, end_field_name)

    simpleString = _str_repr

    jsonValue = _str_repr

    def __repr__(self) -> str:
        return "%s(%d, %d)" % (type(self).__name__, self.startField, self.endField)

    def needConversion(self) -> bool:
        return True

    def toInternal(self, dt: datetime.timedelta) -> Optional[int]:
        if dt is not None:
            return (math.floor(dt.total_seconds()) * 1000000) + dt.microseconds

    def fromInternal(self, micros: int) -> Optional[datetime.timedelta]:
        if micros is not None:
            return datetime.timedelta(microseconds=micros)


class YearMonthIntervalType(AnsiIntervalType):
    """YearMonthIntervalType, represents year-month intervals of the SQL standard"""

    YEAR = 0
    MONTH = 1

    _fields = {
        YEAR: "year",
        MONTH: "month",
    }

    _inverted_fields = dict(zip(_fields.values(), _fields.keys()))

    def __init__(self, startField: Optional[int] = None, endField: Optional[int] = None):
        if startField is None and endField is None:
            # Default matched to scala side.
            startField = YearMonthIntervalType.YEAR
            endField = YearMonthIntervalType.MONTH
        elif startField is not None and endField is None:
            endField = startField

        fields = YearMonthIntervalType._fields
        if startField not in fields.keys() or endField not in fields.keys():
            raise RuntimeError("interval %s to %s is invalid" % (startField, endField))
        self.startField = cast(int, startField)
        self.endField = cast(int, endField)

    def _str_repr(self) -> str:
        fields = YearMonthIntervalType._fields
        start_field_name = fields[self.startField]
        end_field_name = fields[self.endField]
        if start_field_name == end_field_name:
            return "interval %s" % start_field_name
        else:
            return "interval %s to %s" % (start_field_name, end_field_name)

    simpleString = _str_repr

    jsonValue = _str_repr

    def __repr__(self) -> str:
        return "%s(%d, %d)" % (type(self).__name__, self.startField, self.endField)


class ArrayType(DataType):
    """Array data type.

    Parameters
    ----------
    elementType : :class:`DataType`
        :class:`DataType` of each element in the array.
    containsNull : bool, optional
        whether the array can contain null (None) values.

    Examples
    --------
    >>> from pyspark.sql.types import ArrayType, StringType, StructField, StructType

    The below example demonstrates how to create class:`ArrayType`:

    >>> arr = ArrayType(StringType())

    The array can contain null (None) values by default:

    >>> ArrayType(StringType()) == ArrayType(StringType(), True)
    True
    >>> ArrayType(StringType(), False) == ArrayType(StringType())
    False
    """

    def __init__(self, elementType: DataType, containsNull: bool = True):
        assert isinstance(elementType, DataType), "elementType %s should be an instance of %s" % (
            elementType,
            DataType,
        )
        self.elementType = elementType
        self.containsNull = containsNull

    def simpleString(self) -> str:
        return "array<%s>" % self.elementType.simpleString()

    def __repr__(self) -> str:
        return "ArrayType(%s, %s)" % (self.elementType, str(self.containsNull))

    def jsonValue(self) -> Dict[str, Any]:
        return {
            "type": self.typeName(),
            "elementType": self.elementType.jsonValue(),
            "containsNull": self.containsNull,
        }

    @classmethod
    def fromJson(cls, json: Dict[str, Any]) -> "ArrayType":
        return ArrayType(_parse_datatype_json_value(json["elementType"]), json["containsNull"])

    def needConversion(self) -> bool:
        return self.elementType.needConversion()

    def toInternal(self, obj: List[Optional[T]]) -> List[Optional[T]]:
        if not self.needConversion():
            return obj
        return obj and [self.elementType.toInternal(v) for v in obj]

    def fromInternal(self, obj: List[Optional[T]]) -> List[Optional[T]]:
        if not self.needConversion():
            return obj
        return obj and [self.elementType.fromInternal(v) for v in obj]


class MapType(DataType):
    """Map data type.

    Parameters
    ----------
    keyType : :class:`DataType`
        :class:`DataType` of the keys in the map.
    valueType : :class:`DataType`
        :class:`DataType` of the values in the map.
    valueContainsNull : bool, optional
        indicates whether values can contain null (None) values.

    Notes
    -----
    Keys in a map data type are not allowed to be null (None).

    Examples
    --------
    >>> from pyspark.sql.types import IntegerType, FloatType, MapType, StringType

    The below example demonstrates how to create class:`MapType`:

    >>> map_type = MapType(StringType(), IntegerType())

    The values of the map can contain null (``None``) values by default:

    >>> (MapType(StringType(), IntegerType())
    ...        == MapType(StringType(), IntegerType(), True))
    True
    >>> (MapType(StringType(), IntegerType(), False)
    ...        == MapType(StringType(), FloatType()))
    False
    """

    def __init__(self, keyType: DataType, valueType: DataType, valueContainsNull: bool = True):
        assert isinstance(keyType, DataType), "keyType %s should be an instance of %s" % (
            keyType,
            DataType,
        )
        assert isinstance(valueType, DataType), "valueType %s should be an instance of %s" % (
            valueType,
            DataType,
        )
        self.keyType = keyType
        self.valueType = valueType
        self.valueContainsNull = valueContainsNull

    def simpleString(self) -> str:
        return "map<%s,%s>" % (self.keyType.simpleString(), self.valueType.simpleString())

    def __repr__(self) -> str:
        return "MapType(%s, %s, %s)" % (self.keyType, self.valueType, str(self.valueContainsNull))

    def jsonValue(self) -> Dict[str, Any]:
        return {
            "type": self.typeName(),
            "keyType": self.keyType.jsonValue(),
            "valueType": self.valueType.jsonValue(),
            "valueContainsNull": self.valueContainsNull,
        }

    @classmethod
    def fromJson(cls, json: Dict[str, Any]) -> "MapType":
        return MapType(
            _parse_datatype_json_value(json["keyType"]),
            _parse_datatype_json_value(json["valueType"]),
            json["valueContainsNull"],
        )

    def needConversion(self) -> bool:
        return self.keyType.needConversion() or self.valueType.needConversion()

    def toInternal(self, obj: Dict[T, Optional[U]]) -> Dict[T, Optional[U]]:
        if not self.needConversion():
            return obj
        return obj and dict(
            (self.keyType.toInternal(k), self.valueType.toInternal(v)) for k, v in obj.items()
        )

    def fromInternal(self, obj: Dict[T, Optional[U]]) -> Dict[T, Optional[U]]:
        if not self.needConversion():
            return obj
        return obj and dict(
            (self.keyType.fromInternal(k), self.valueType.fromInternal(v)) for k, v in obj.items()
        )


class StructField(DataType):
    """A field in :class:`StructType`.

    Parameters
    ----------
    name : str
        name of the field.
    dataType : :class:`DataType`
        :class:`DataType` of the field.
    nullable : bool, optional
        whether the field can be null (None) or not.
    metadata : dict, optional
        a dict from string to simple type that can be toInternald to JSON automatically

    Examples
    --------
    >>> from pyspark.sql.types import StringType, StructField
    >>> (StructField("f1", StringType(), True)
    ...      == StructField("f1", StringType(), True))
    True
    >>> (StructField("f1", StringType(), True)
    ...      == StructField("f2", StringType(), True))
    False
    """

    def __init__(
        self,
        name: str,
        dataType: DataType,
        nullable: bool = True,
        metadata: Optional[Dict[str, Any]] = None,
    ):
        assert isinstance(dataType, DataType), "dataType %s should be an instance of %s" % (
            dataType,
            DataType,
        )
        assert isinstance(name, str), "field name %s should be a string" % (name)
        self.name = name
        self.dataType = dataType
        self.nullable = nullable
        self.metadata = metadata or {}

    def simpleString(self) -> str:
        return "%s:%s" % (self.name, self.dataType.simpleString())

    def __repr__(self) -> str:
        return "StructField('%s', %s, %s)" % (self.name, self.dataType, str(self.nullable))

    def jsonValue(self) -> Dict[str, Any]:
        return {
            "name": self.name,
            "type": self.dataType.jsonValue(),
            "nullable": self.nullable,
            "metadata": self.metadata,
        }

    @classmethod
    def fromJson(cls, json: Dict[str, Any]) -> "StructField":
        return StructField(
            json["name"],
            _parse_datatype_json_value(json["type"]),
            json["nullable"],
            json["metadata"],
        )

    def needConversion(self) -> bool:
        return self.dataType.needConversion()

    def toInternal(self, obj: T) -> T:
        return self.dataType.toInternal(obj)

    def fromInternal(self, obj: T) -> T:
        return self.dataType.fromInternal(obj)

    def typeName(self) -> str:  # type: ignore[override]
        raise PySparkTypeError(
            error_class="INVALID_TYPENAME_CALL",
            message_parameters={},
        )


class StructType(DataType):
    """Struct type, consisting of a list of :class:`StructField`.

    This is the data type representing a :class:`Row`.

    Iterating a :class:`StructType` will iterate over its :class:`StructField`\\s.
    A contained :class:`StructField` can be accessed by its name or position.

    Examples
    --------
    >>> from pyspark.sql.types import *
    >>> struct1 = StructType([StructField("f1", StringType(), True)])
    >>> struct1["f1"]
    StructField('f1', StringType(), True)
    >>> struct1[0]
    StructField('f1', StringType(), True)

    >>> struct1 = StructType([StructField("f1", StringType(), True)])
    >>> struct2 = StructType([StructField("f1", StringType(), True)])
    >>> struct1 == struct2
    True
    >>> struct1 = StructType([StructField("f1", CharType(10), True)])
    >>> struct2 = StructType([StructField("f1", CharType(10), True)])
    >>> struct1 == struct2
    True
    >>> struct1 = StructType([StructField("f1", VarcharType(10), True)])
    >>> struct2 = StructType([StructField("f1", VarcharType(10), True)])
    >>> struct1 == struct2
    True
    >>> struct1 = StructType([StructField("f1", StringType(), True)])
    >>> struct2 = StructType([StructField("f1", StringType(), True),
    ...     StructField("f2", IntegerType(), False)])
    >>> struct1 == struct2
    False

    The below example demonstrates how to create a DataFrame based on a struct created
    using class:`StructType` and class:`StructField`:

    >>> data = [("Alice", ["Java", "Scala"]), ("Bob", ["Python", "Scala"])]
    >>> schema = StructType([
    ...     StructField("name", StringType()),
    ...     StructField("languagesSkills", ArrayType(StringType())),
    ... ])
    >>> df = spark.createDataFrame(data=data, schema=schema)
    >>> df.printSchema()
    root
     |-- name: string (nullable = true)
     |-- languagesSkills: array (nullable = true)
     |    |-- element: string (containsNull = true)
    >>> df.show()
    +-----+---------------+
    | name|languagesSkills|
    +-----+---------------+
    |Alice|  [Java, Scala]|
    |  Bob|[Python, Scala]|
    +-----+---------------+
    """

    def __init__(self, fields: Optional[List[StructField]] = None):
        if not fields:
            self.fields = []
            self.names = []
        else:
            self.fields = fields
            self.names = [f.name for f in fields]
            assert all(
                isinstance(f, StructField) for f in fields
            ), "fields should be a list of StructField"
        # Precalculated list of fields that need conversion with fromInternal/toInternal functions
        self._needConversion = [f.needConversion() for f in self]
        self._needSerializeAnyField = any(self._needConversion)

    @overload
    def add(
        self,
        field: str,
        data_type: Union[str, DataType],
        nullable: bool = True,
        metadata: Optional[Dict[str, Any]] = None,
    ) -> "StructType":
        ...

    @overload
    def add(self, field: StructField) -> "StructType":
        ...

    def add(
        self,
        field: Union[str, StructField],
        data_type: Optional[Union[str, DataType]] = None,
        nullable: bool = True,
        metadata: Optional[Dict[str, Any]] = None,
    ) -> "StructType":
        """
        Construct a :class:`StructType` by adding new elements to it, to define the schema.
        The method accepts either:

            a) A single parameter which is a :class:`StructField` object.
            b) Between 2 and 4 parameters as (name, data_type, nullable (optional),
               metadata(optional). The data_type parameter may be either a String or a
               :class:`DataType` object.

        Parameters
        ----------
        field : str or :class:`StructField`
            Either the name of the field or a :class:`StructField` object
        data_type : :class:`DataType`, optional
            If present, the DataType of the :class:`StructField` to create
        nullable : bool, optional
            Whether the field to add should be nullable (default True)
        metadata : dict, optional
            Any additional metadata (default None)

        Returns
        -------
        :class:`StructType`

        Examples
        --------
        >>> from pyspark.sql.types import IntegerType, StringType, StructField, StructType
        >>> struct1 = StructType().add("f1", StringType(), True).add("f2", StringType(), True, None)
        >>> struct2 = StructType([StructField("f1", StringType(), True),
        ...     StructField("f2", StringType(), True, None)])
        >>> struct1 == struct2
        True
        >>> struct1 = StructType().add(StructField("f1", StringType(), True))
        >>> struct2 = StructType([StructField("f1", StringType(), True)])
        >>> struct1 == struct2
        True
        >>> struct1 = StructType().add("f1", "string", True)
        >>> struct2 = StructType([StructField("f1", StringType(), True)])
        >>> struct1 == struct2
        True
        """
        if isinstance(field, StructField):
            self.fields.append(field)
            self.names.append(field.name)
        else:
            if isinstance(field, str) and data_type is None:
                raise ValueError("Must specify DataType if passing name of struct_field to create.")

            if isinstance(data_type, str):
                data_type_f = _parse_datatype_json_value(data_type)
            else:
                data_type_f = data_type
            self.fields.append(StructField(field, data_type_f, nullable, metadata))
            self.names.append(field)
        # Precalculated list of fields that need conversion with fromInternal/toInternal functions
        self._needConversion = [f.needConversion() for f in self]
        self._needSerializeAnyField = any(self._needConversion)
        return self

    def __iter__(self) -> Iterator[StructField]:
        """Iterate the fields"""
        return iter(self.fields)

    def __len__(self) -> int:
        """Return the number of fields."""
        return len(self.fields)

    def __getitem__(self, key: Union[str, int]) -> StructField:
        """Access fields by name or slice."""
        if isinstance(key, str):
            for field in self:
                if field.name == key:
                    return field
            raise KeyError("No StructField named {0}".format(key))
        elif isinstance(key, int):
            try:
                return self.fields[key]
            except IndexError:
                raise IndexError("StructType index out of range")
        elif isinstance(key, slice):
            return StructType(self.fields[key])
        else:
            raise PySparkTypeError(
                error_class="NOT_INT_OR_SLICE_OR_STR",
                message_parameters={"arg_name": "key", "arg_type": type(key).__name__},
            )

    def simpleString(self) -> str:
        return "struct<%s>" % (",".join(f.simpleString() for f in self))

    def __repr__(self) -> str:
        return "StructType([%s])" % ", ".join(str(field) for field in self)

    def jsonValue(self) -> Dict[str, Any]:
        return {"type": self.typeName(), "fields": [f.jsonValue() for f in self]}

    @classmethod
    def fromJson(cls, json: Dict[str, Any]) -> "StructType":
        """
        Constructs :class:`StructType` from a schema defined in JSON format.

        Below is a JSON schema it must adhere to::

            {
              "title":"StructType",
              "description":"Schema of StructType in json format",
              "type":"object",
              "properties":{
                 "fields":{
                    "description":"Array of struct fields",
                    "type":"array",
                    "items":{
                        "type":"object",
                        "properties":{
                           "name":{
                              "description":"Name of the field",
                              "type":"string"
                           },
                           "type":{
                              "description": "Type of the field. Can either be
                                              another nested StructType or primitive type",
                              "type":"object/string"
                           },
                           "nullable":{
                              "description":"If nulls are allowed",
                              "type":"boolean"
                           },
                           "metadata":{
                              "description":"Additional metadata to supply",
                              "type":"object"
                           },
                           "required":[
                              "name",
                              "type",
                              "nullable",
                              "metadata"
                           ]
                        }
                   }
                }
             }
           }

        Parameters
        ----------
        json : dict or a dict-like object e.g. JSON object
            This "dict" must have "fields" key that returns an array of fields
            each of which must have specific keys (name, type, nullable, metadata).

        Returns
        -------
        :class:`StructType`

        Examples
        --------
        >>> json_str = '''
        ...  {
        ...      "fields": [
        ...          {
        ...              "metadata": {},
        ...              "name": "Person",
        ...              "nullable": true,
        ...              "type": {
        ...                  "fields": [
        ...                      {
        ...                          "metadata": {},
        ...                          "name": "name",
        ...                          "nullable": false,
        ...                          "type": "string"
        ...                      },
        ...                      {
        ...                          "metadata": {},
        ...                          "name": "surname",
        ...                          "nullable": false,
        ...                          "type": "string"
        ...                      }
        ...                  ],
        ...                  "type": "struct"
        ...              }
        ...          }
        ...      ],
        ...      "type": "struct"
        ...  }
        ...  '''
        >>> import json
        >>> scheme = StructType.fromJson(json.loads(json_str))
        >>> scheme.simpleString()
        'struct<Person:struct<name:string,surname:string>>'
        """
        return StructType([StructField.fromJson(f) for f in json["fields"]])

    def fieldNames(self) -> List[str]:
        """
        Returns all field names in a list.

        Examples
        --------
        >>> from pyspark.sql.types import StringType, StructField, StructType
        >>> struct = StructType([StructField("f1", StringType(), True)])
        >>> struct.fieldNames()
        ['f1']
        """
        return list(self.names)

    def needConversion(self) -> bool:
        # We need convert Row()/namedtuple into tuple()
        return True

    def toInternal(self, obj: Tuple) -> Tuple:
        if obj is None:
            return

        if self._needSerializeAnyField:
            # Only calling toInternal function for fields that need conversion
            if isinstance(obj, dict):
                return tuple(
                    f.toInternal(obj.get(n)) if c else obj.get(n)
                    for n, f, c in zip(self.names, self.fields, self._needConversion)
                )
            elif isinstance(obj, (tuple, list)):
                return tuple(
                    f.toInternal(v) if c else v
                    for f, v, c in zip(self.fields, obj, self._needConversion)
                )
            elif hasattr(obj, "__dict__"):
                d = obj.__dict__
                return tuple(
                    f.toInternal(d.get(n)) if c else d.get(n)
                    for n, f, c in zip(self.names, self.fields, self._needConversion)
                )
            else:
                raise ValueError("Unexpected tuple %r with StructType" % obj)
        else:
            if isinstance(obj, dict):
                return tuple(obj.get(n) for n in self.names)
            elif isinstance(obj, (list, tuple)):
                return tuple(obj)
            elif hasattr(obj, "__dict__"):
                d = obj.__dict__
                return tuple(d.get(n) for n in self.names)
            else:
                raise ValueError("Unexpected tuple %r with StructType" % obj)

    def fromInternal(self, obj: Tuple) -> "Row":
        if obj is None:
            return
        if isinstance(obj, Row):
            # it's already converted by pickler
            return obj

        values: Union[Tuple, List]
        if self._needSerializeAnyField:
            # Only calling fromInternal function for fields that need conversion
            values = [
                f.fromInternal(v) if c else v
                for f, v, c in zip(self.fields, obj, self._needConversion)
            ]
        else:
            values = obj
        return _create_row(self.names, values)


class UserDefinedType(DataType):
    """User-defined type (UDT).

    .. note:: WARN: Spark Internal Use Only
    """

    @classmethod
    def typeName(cls) -> str:
        return cls.__name__.lower()

    @classmethod
    def sqlType(cls) -> DataType:
        """
        Underlying SQL storage type for this UDT.
        """
        raise PySparkNotImplementedError(
            error_class="NOT_IMPLEMENTED",
            message_parameters={"feature": "sqlType()"},
        )

    @classmethod
    def module(cls) -> str:
        """
        The Python module of the UDT.
        """
        raise PySparkNotImplementedError(
            error_class="NOT_IMPLEMENTED",
            message_parameters={"feature": "module()"},
        )

    @classmethod
    def scalaUDT(cls) -> str:
        """
        The class name of the paired Scala UDT (could be '', if there
        is no corresponding one).
        """
        return ""

    def needConversion(self) -> bool:
        return True

    @classmethod
    def _cachedSqlType(cls) -> DataType:
        """
        Cache the sqlType() into class, because it's heavily used in `toInternal`.
        """
        if not hasattr(cls, "_cached_sql_type"):
            cls._cached_sql_type = cls.sqlType()  # type: ignore[attr-defined]
        return cls._cached_sql_type  # type: ignore[attr-defined]

    def toInternal(self, obj: Any) -> Any:
        if obj is not None:
            return self._cachedSqlType().toInternal(self.serialize(obj))

    def fromInternal(self, obj: Any) -> Any:
        v = self._cachedSqlType().fromInternal(obj)
        if v is not None:
            return self.deserialize(v)

    def serialize(self, obj: Any) -> Any:
        """
        Converts a user-type object into a SQL datum.
        """
        raise PySparkNotImplementedError(
            error_class="NOT_IMPLEMENTED",
            message_parameters={"feature": "toInternal()"},
        )

    def deserialize(self, datum: Any) -> Any:
        """
        Converts a SQL datum into a user-type object.
        """
        raise PySparkNotImplementedError(
            error_class="NOT_IMPLEMENTED",
            message_parameters={"feature": "fromInternal()"},
        )

    def simpleString(self) -> str:
        return "udt"

    def json(self) -> str:
        return json.dumps(self.jsonValue(), separators=(",", ":"), sort_keys=True)

    def jsonValue(self) -> Dict[str, Any]:
        if self.scalaUDT():
            assert self.module() != "__main__", "UDT in __main__ cannot work with ScalaUDT"
            schema = {
                "type": "udt",
                "class": self.scalaUDT(),
                "pyClass": "%s.%s" % (self.module(), type(self).__name__),
                "sqlType": self.sqlType().jsonValue(),
            }
        else:
            ser = CloudPickleSerializer()
            b = ser.dumps(type(self))
            schema = {
                "type": "udt",
                "pyClass": "%s.%s" % (self.module(), type(self).__name__),
                "serializedClass": base64.b64encode(b).decode("utf8"),
                "sqlType": self.sqlType().jsonValue(),
            }
        return schema

    @classmethod
    def fromJson(cls, json: Dict[str, Any]) -> "UserDefinedType":
        pyUDT = str(json["pyClass"])  # convert unicode to str
        split = pyUDT.rfind(".")
        pyModule = pyUDT[:split]
        pyClass = pyUDT[split + 1 :]
        m = __import__(pyModule, globals(), locals(), [pyClass])
        if not hasattr(m, pyClass):
            s = base64.b64decode(json["serializedClass"].encode("utf-8"))
            UDT = CloudPickleSerializer().loads(s)
        else:
            UDT = getattr(m, pyClass)
        return UDT()

    def __eq__(self, other: Any) -> bool:
        return type(self) == type(other)


_atomic_types: List[Type[DataType]] = [
    StringType,
    CharType,
    VarcharType,
    BinaryType,
    BooleanType,
    DecimalType,
    FloatType,
    DoubleType,
    ByteType,
    ShortType,
    IntegerType,
    LongType,
    DateType,
    TimestampType,
    TimestampNTZType,
    NullType,
]
_all_atomic_types: Dict[str, Type[DataType]] = dict((t.typeName(), t) for t in _atomic_types)

_complex_types: List[Type[Union[ArrayType, MapType, StructType]]] = [ArrayType, MapType, StructType]
_all_complex_types: Dict[str, Type[Union[ArrayType, MapType, StructType]]] = dict(
    (v.typeName(), v) for v in _complex_types
)

_LENGTH_CHAR = re.compile(r"char\(\s*(\d+)\s*\)")
_LENGTH_VARCHAR = re.compile(r"varchar\(\s*(\d+)\s*\)")
_FIXED_DECIMAL = re.compile(r"decimal\(\s*(\d+)\s*,\s*(-?\d+)\s*\)")
_INTERVAL_DAYTIME = re.compile(r"interval (day|hour|minute|second)( to (day|hour|minute|second))?")
_INTERVAL_YEARMONTH = re.compile(r"interval (year|month)( to (year|month))?")


def _parse_datatype_string(s: str) -> DataType:
    """
    Parses the given data type string to a :class:`DataType`. The data type string format equals
    :class:`DataType.simpleString`, except that the top level struct type can omit
    the ``struct<>``. Since Spark 2.3, this also supports a schema in a DDL-formatted
    string and case-insensitive strings.

    Examples
    --------
    >>> _parse_datatype_string("int ")
    IntegerType()
    >>> _parse_datatype_string("INT ")
    IntegerType()
    >>> _parse_datatype_string("a: byte, b: decimal(  16 , 8   ) ")
    StructType([StructField('a', ByteType(), True), StructField('b', DecimalType(16,8), True)])
    >>> _parse_datatype_string("a DOUBLE, b STRING")
    StructType([StructField('a', DoubleType(), True), StructField('b', StringType(), True)])
    >>> _parse_datatype_string("a DOUBLE, b CHAR( 50 )")
    StructType([StructField('a', DoubleType(), True), StructField('b', CharType(50), True)])
    >>> _parse_datatype_string("a DOUBLE, b VARCHAR( 50 )")
    StructType([StructField('a', DoubleType(), True), StructField('b', VarcharType(50), True)])
    >>> _parse_datatype_string("a: array< short>")
    StructType([StructField('a', ArrayType(ShortType(), True), True)])
    >>> _parse_datatype_string(" map<string , string > ")
    MapType(StringType(), StringType(), True)

    >>> # Error cases
    >>> _parse_datatype_string("blabla") # doctest: +IGNORE_EXCEPTION_DETAIL
    Traceback (most recent call last):
        ...
    ParseException:...
    >>> _parse_datatype_string("a: int,") # doctest: +IGNORE_EXCEPTION_DETAIL
    Traceback (most recent call last):
        ...
    ParseException:...
    >>> _parse_datatype_string("array<int") # doctest: +IGNORE_EXCEPTION_DETAIL
    Traceback (most recent call last):
        ...
    ParseException:...
    >>> _parse_datatype_string("map<int, boolean>>") # doctest: +IGNORE_EXCEPTION_DETAIL
    Traceback (most recent call last):
        ...
    ParseException:...
    """
    sc = get_active_spark_context()

    def from_ddl_schema(type_str: str) -> DataType:
        return _parse_datatype_json_string(
            cast(JVMView, sc._jvm).org.apache.spark.sql.types.StructType.fromDDL(type_str).json()
        )

    def from_ddl_datatype(type_str: str) -> DataType:
        return _parse_datatype_json_string(
            cast(JVMView, sc._jvm)
            .org.apache.spark.sql.api.python.PythonSQLUtils.parseDataType(type_str)
            .json()
        )

    try:
        # DDL format, "fieldname datatype, fieldname datatype".
        return from_ddl_schema(s)
    except Exception as e:
        try:
            # For backwards compatibility, "integer", "struct<fieldname: datatype>" and etc.
            return from_ddl_datatype(s)
        except BaseException:
            try:
                # For backwards compatibility, "fieldname: datatype, fieldname: datatype" case.
                return from_ddl_datatype("struct<%s>" % s.strip())
            except BaseException:
                raise e


def _parse_datatype_json_string(json_string: str) -> DataType:
    """Parses the given data type JSON string.

    Examples
    --------
    >>> import pickle
    >>> def check_datatype(datatype):
    ...     pickled = pickle.loads(pickle.dumps(datatype))
    ...     assert datatype == pickled
    ...     scala_datatype = spark._jsparkSession.parseDataType(datatype.json())
    ...     python_datatype = _parse_datatype_json_string(scala_datatype.json())
    ...     assert datatype == python_datatype
    >>> for cls in _all_atomic_types.values():
    ...     if cls is not VarcharType and cls is not CharType:
    ...         check_datatype(cls())
    ...     else:
    ...         check_datatype(cls(1))

    >>> # Simple ArrayType.
    >>> simple_arraytype = ArrayType(StringType(), True)
    >>> check_datatype(simple_arraytype)

    >>> # Simple MapType.
    >>> simple_maptype = MapType(StringType(), LongType())
    >>> check_datatype(simple_maptype)

    >>> # Simple StructType.
    >>> simple_structtype = StructType([
    ...     StructField("a", DecimalType(), False),
    ...     StructField("b", BooleanType(), True),
    ...     StructField("c", LongType(), True),
    ...     StructField("d", BinaryType(), False)])
    >>> check_datatype(simple_structtype)

    >>> # Complex StructType.
    >>> complex_structtype = StructType([
    ...     StructField("simpleArray", simple_arraytype, True),
    ...     StructField("simpleMap", simple_maptype, True),
    ...     StructField("simpleStruct", simple_structtype, True),
    ...     StructField("boolean", BooleanType(), False),
    ...     StructField("chars", CharType(10), False),
    ...     StructField("words", VarcharType(10), False),
    ...     StructField("withMeta", DoubleType(), False, {"name": "age"})])
    >>> check_datatype(complex_structtype)

    >>> # Complex ArrayType.
    >>> complex_arraytype = ArrayType(complex_structtype, True)
    >>> check_datatype(complex_arraytype)

    >>> # Complex MapType.
    >>> complex_maptype = MapType(complex_structtype,
    ...                           complex_arraytype, False)
    >>> check_datatype(complex_maptype)
    """
    return _parse_datatype_json_value(json.loads(json_string))


def _parse_datatype_json_value(json_value: Union[dict, str]) -> DataType:
    if not isinstance(json_value, dict):
        if json_value in _all_atomic_types.keys():
            return _all_atomic_types[json_value]()
        elif json_value == "decimal":
            return DecimalType()
        elif _FIXED_DECIMAL.match(json_value):
            m = _FIXED_DECIMAL.match(json_value)
            return DecimalType(int(m.group(1)), int(m.group(2)))  # type: ignore[union-attr]
        elif _INTERVAL_DAYTIME.match(json_value):
            m = _INTERVAL_DAYTIME.match(json_value)
            inverted_fields = DayTimeIntervalType._inverted_fields
            first_field = inverted_fields.get(m.group(1))  # type: ignore[union-attr]
            second_field = inverted_fields.get(m.group(3))  # type: ignore[union-attr]
            if first_field is not None and second_field is None:
                return DayTimeIntervalType(first_field)
            return DayTimeIntervalType(first_field, second_field)
        elif _INTERVAL_YEARMONTH.match(json_value):
            m = _INTERVAL_YEARMONTH.match(json_value)
            inverted_fields = YearMonthIntervalType._inverted_fields
            first_field = inverted_fields.get(m.group(1))  # type: ignore[union-attr]
            second_field = inverted_fields.get(m.group(3))  # type: ignore[union-attr]
            if first_field is not None and second_field is None:
                return YearMonthIntervalType(first_field)
            return YearMonthIntervalType(first_field, second_field)
        elif _LENGTH_CHAR.match(json_value):
            m = _LENGTH_CHAR.match(json_value)
            return CharType(int(m.group(1)))  # type: ignore[union-attr]
        elif _LENGTH_VARCHAR.match(json_value):
            m = _LENGTH_VARCHAR.match(json_value)
            return VarcharType(int(m.group(1)))  # type: ignore[union-attr]
        else:
            raise ValueError("Could not parse datatype: %s" % json_value)
    else:
        tpe = json_value["type"]
        if tpe in _all_complex_types:
            return _all_complex_types[tpe].fromJson(json_value)
        elif tpe == "udt":
            return UserDefinedType.fromJson(json_value)
        else:
            raise ValueError("not supported type: %s" % tpe)


# Mapping Python types to Spark SQL DataType
_type_mappings = {
    type(None): NullType,
    bool: BooleanType,
    int: LongType,
    float: DoubleType,
    str: StringType,
    bytearray: BinaryType,
    decimal.Decimal: DecimalType,
    datetime.date: DateType,
    datetime.datetime: TimestampType,  # can be TimestampNTZType
    datetime.time: TimestampType,  # can be TimestampNTZType
    datetime.timedelta: DayTimeIntervalType,
    bytes: BinaryType,
}

# Mapping Python array types to Spark SQL DataType
# We should be careful here. The size of these types in python depends on C
# implementation. We need to make sure that this conversion does not lose any
# precision. Also, JVM only support signed types, when converting unsigned types,
# keep in mind that it require 1 more bit when stored as signed types.
#
# Reference for C integer size, see:
# ISO/IEC 9899:201x specification, chapter 5.2.4.2.1 Sizes of integer types <limits.h>.
# Reference for python array typecode, see:
# https://docs.python.org/2/library/array.html
# https://docs.python.org/3.6/library/array.html
# Reference for JVM's supported integral types:
# http://docs.oracle.com/javase/specs/jvms/se8/html/jvms-2.html#jvms-2.3.1

_array_signed_int_typecode_ctype_mappings = {
    "b": ctypes.c_byte,
    "h": ctypes.c_short,
    "i": ctypes.c_int,
    "l": ctypes.c_long,
}

_array_unsigned_int_typecode_ctype_mappings = {
    "B": ctypes.c_ubyte,
    "H": ctypes.c_ushort,
    "I": ctypes.c_uint,
    "L": ctypes.c_ulong,
}


def _int_size_to_type(
    size: int,
) -> Optional[Union[Type[ByteType], Type[ShortType], Type[IntegerType], Type[LongType]]]:
    """
    Return the Catalyst datatype from the size of integers.
    """
    if size <= 8:
        return ByteType
    elif size <= 16:
        return ShortType
    elif size <= 32:
        return IntegerType
    elif size <= 64:
        return LongType
    else:
        return None


# The list of all supported array typecodes, is stored here
_array_type_mappings: Dict[str, Type[DataType]] = {
    # Warning: Actual properties for float and double in C is not specified in C.
    # On almost every system supported by both python and JVM, they are IEEE 754
    # single-precision binary floating-point format and IEEE 754 double-precision
    # binary floating-point format. And we do assume the same thing here for now.
    "f": FloatType,
    "d": DoubleType,
}

# compute array typecode mappings for signed integer types
for _typecode in _array_signed_int_typecode_ctype_mappings.keys():
    size = ctypes.sizeof(_array_signed_int_typecode_ctype_mappings[_typecode]) * 8
    dt = _int_size_to_type(size)
    if dt is not None:
        _array_type_mappings[_typecode] = dt

# compute array typecode mappings for unsigned integer types
for _typecode in _array_unsigned_int_typecode_ctype_mappings.keys():
    # JVM does not have unsigned types, so use signed types that is at least 1
    # bit larger to store
    size = ctypes.sizeof(_array_unsigned_int_typecode_ctype_mappings[_typecode]) * 8 + 1
    dt = _int_size_to_type(size)
    if dt is not None:
        _array_type_mappings[_typecode] = dt

# Type code 'u' in Python's array is deprecated since version 3.3, and will be
# removed in version 4.0. See: https://docs.python.org/3/library/array.html
if sys.version_info[0] < 4:
    _array_type_mappings["u"] = StringType


def _from_numpy_type(nt: "np.dtype") -> Optional[DataType]:
    """Convert NumPy type to Spark data type."""
    import numpy as np

    if nt == np.dtype("int8"):
        return ByteType()
    elif nt == np.dtype("int16"):
        return ShortType()
    elif nt == np.dtype("int32"):
        return IntegerType()
    elif nt == np.dtype("int64"):
        return LongType()
    elif nt == np.dtype("float32"):
        return FloatType()
    elif nt == np.dtype("float64"):
        return DoubleType()

    return None


def _infer_type(
    obj: Any,
    infer_dict_as_struct: bool = False,
    infer_array_from_first_element: bool = False,
    prefer_timestamp_ntz: bool = False,
) -> DataType:
    """Infer the DataType from obj"""
    if obj is None:
        return NullType()

    if hasattr(obj, "__UDT__"):
        return obj.__UDT__

    dataType = _type_mappings.get(type(obj))
    if dataType is DecimalType:
        # the precision and scale of `obj` may be different from row to row.
        return DecimalType(38, 18)
    if dataType is TimestampType and prefer_timestamp_ntz and obj.tzinfo is None:
        return TimestampNTZType()
    if dataType is DayTimeIntervalType:
        return DayTimeIntervalType()
    if dataType is YearMonthIntervalType:
        return YearMonthIntervalType()
    elif dataType is not None:
        return dataType()

    if isinstance(obj, dict):
        if infer_dict_as_struct:
            struct = StructType()
            for key, value in obj.items():
                if key is not None and value is not None:
                    struct.add(
                        key,
                        _infer_type(
                            value,
                            infer_dict_as_struct,
                            infer_array_from_first_element,
                            prefer_timestamp_ntz,
                        ),
                        True,
                    )
            return struct
        else:
            for key, value in obj.items():
                if key is not None and value is not None:
                    return MapType(
                        _infer_type(
                            key,
                            infer_dict_as_struct,
                            infer_array_from_first_element,
                            prefer_timestamp_ntz,
                        ),
                        _infer_type(
                            value,
                            infer_dict_as_struct,
                            infer_array_from_first_element,
                            prefer_timestamp_ntz,
                        ),
                        True,
                    )
            return MapType(NullType(), NullType(), True)
    elif isinstance(obj, list):
        if len(obj) > 0:
            if infer_array_from_first_element:
                return ArrayType(
                    _infer_type(obj[0], infer_dict_as_struct, prefer_timestamp_ntz), True
                )
            else:
                return ArrayType(
                    reduce(
                        _merge_type,
                        (_infer_type(v, infer_dict_as_struct, prefer_timestamp_ntz) for v in obj),
                    ),
                    True,
                )
        return ArrayType(NullType(), True)
    elif isinstance(obj, array):
        if obj.typecode in _array_type_mappings:
            return ArrayType(_array_type_mappings[obj.typecode](), False)
        else:
            raise PySparkTypeError(
                error_class="UNSUPPORTED_DATA_TYPE",
                message_parameters={"data_type": f"array({obj.typecode})"},
            )
    else:
        try:
            return _infer_schema(
                obj,
                infer_dict_as_struct=infer_dict_as_struct,
                infer_array_from_first_element=infer_array_from_first_element,
            )
        except TypeError:
            raise PySparkTypeError(
                error_class="UNSUPPORTED_DATA_TYPE",
                message_parameters={"data_type": type(obj).__name__},
            )


def _infer_schema(
    row: Any,
    names: Optional[List[str]] = None,
    infer_dict_as_struct: bool = False,
    infer_array_from_first_element: bool = False,
    prefer_timestamp_ntz: bool = False,
) -> StructType:
    """Infer the schema from dict/namedtuple/object"""
    items: Iterable[Tuple[str, Any]]
    if isinstance(row, dict):
        items = sorted(row.items())

    elif isinstance(row, (tuple, list)):
        if hasattr(row, "__fields__"):  # Row
            items = zip(row.__fields__, tuple(row))  # type: ignore[union-attr]
        elif hasattr(row, "_fields"):  # namedtuple
            items = zip(row._fields, tuple(row))  # type: ignore[union-attr]
        else:
            if names is None:
                names = ["_%d" % i for i in range(1, len(row) + 1)]
            elif len(names) < len(row):
                names.extend("_%d" % i for i in range(len(names) + 1, len(row) + 1))
            items = zip(names, row)

    elif hasattr(row, "__dict__"):  # object
        items = sorted(row.__dict__.items())

    else:
        raise PySparkTypeError(
            error_class="CANNOT_INFER_SCHEMA_FOR_TYPE",
            message_parameters={"data_type": type(row).__name__},
        )

    fields = []
    for k, v in items:
        try:
            fields.append(
                StructField(
                    k,
                    _infer_type(
                        v,
                        infer_dict_as_struct,
                        infer_array_from_first_element,
                        prefer_timestamp_ntz,
                    ),
                    True,
                )
            )
        except TypeError:
            raise PySparkTypeError(
                error_class="CANNOT_INFER_TYPE_FOR_FIELD",
                message_parameters={"field_name": k},
            )
    return StructType(fields)


def _has_nulltype(dt: DataType) -> bool:
    """Return whether there is a NullType in `dt` or not"""
    if isinstance(dt, StructType):
        return any(_has_nulltype(f.dataType) for f in dt.fields)
    elif isinstance(dt, ArrayType):
        return _has_nulltype((dt.elementType))
    elif isinstance(dt, MapType):
        return _has_nulltype(dt.keyType) or _has_nulltype(dt.valueType)
    else:
        return isinstance(dt, NullType)


@overload
def _merge_type(a: StructType, b: StructType, name: Optional[str] = None) -> StructType:
    ...


@overload
def _merge_type(a: ArrayType, b: ArrayType, name: Optional[str] = None) -> ArrayType:
    ...


@overload
def _merge_type(a: MapType, b: MapType, name: Optional[str] = None) -> MapType:
    ...


@overload
def _merge_type(a: DataType, b: DataType, name: Optional[str] = None) -> DataType:
    ...


def _merge_type(
    a: Union[StructType, ArrayType, MapType, DataType],
    b: Union[StructType, ArrayType, MapType, DataType],
    name: Optional[str] = None,
) -> Union[StructType, ArrayType, MapType, DataType]:
    if name is None:

        def new_msg(msg: str) -> str:
            return msg

        def new_name(n: str) -> str:
            return "field %s" % n

    else:

        def new_msg(msg: str) -> str:
            return "%s: %s" % (name, msg)

        def new_name(n: str) -> str:
            return "field %s in %s" % (n, name)

    if isinstance(a, NullType):
        return b
    elif isinstance(b, NullType):
        return a
    elif isinstance(a, TimestampType) and isinstance(b, TimestampNTZType):
        return a
    elif isinstance(a, TimestampNTZType) and isinstance(b, TimestampType):
        return b
    elif isinstance(a, AtomicType) and isinstance(b, StringType):
        return b
    elif isinstance(a, StringType) and isinstance(b, AtomicType):
        return a
    elif type(a) is not type(b):
        # TODO: type cast (such as int -> long)
        raise PySparkTypeError(
            error_class="CANNOT_MERGE_TYPE",
            message_parameters={"data_type1": type(a).__name__, "data_type2": type(b).__name__},
        )

    # same type
    if isinstance(a, StructType):
        nfs = dict((f.name, f.dataType) for f in cast(StructType, b).fields)
        fields = [
            StructField(
                f.name, _merge_type(f.dataType, nfs.get(f.name, NullType()), name=new_name(f.name))
            )
            for f in a.fields
        ]
        names = set([f.name for f in fields])
        for n in nfs:
            if n not in names:
                fields.append(StructField(n, nfs[n]))
        return StructType(fields)

    elif isinstance(a, ArrayType):
        return ArrayType(
            _merge_type(
                a.elementType, cast(ArrayType, b).elementType, name="element in array %s" % name
            ),
            True,
        )

    elif isinstance(a, MapType):
        return MapType(
            _merge_type(a.keyType, cast(MapType, b).keyType, name="key of map %s" % name),
            _merge_type(a.valueType, cast(MapType, b).valueType, name="value of map %s" % name),
            True,
        )
    else:
        return a


def _need_converter(dataType: DataType) -> bool:
    if isinstance(dataType, StructType):
        return True
    elif isinstance(dataType, ArrayType):
        return _need_converter(dataType.elementType)
    elif isinstance(dataType, MapType):
        return _need_converter(dataType.keyType) or _need_converter(dataType.valueType)
    elif isinstance(dataType, NullType):
        return True
    else:
        return False


def _create_converter(dataType: DataType) -> Callable:
    """Create a converter to drop the names of fields in obj"""
    if not _need_converter(dataType):
        return lambda x: x

    if isinstance(dataType, ArrayType):
        conv = _create_converter(dataType.elementType)
        return lambda row: [conv(v) for v in row]

    elif isinstance(dataType, MapType):
        kconv = _create_converter(dataType.keyType)
        vconv = _create_converter(dataType.valueType)
        return lambda row: dict((kconv(k), vconv(v)) for k, v in row.items())

    elif isinstance(dataType, NullType):
        return lambda x: None

    elif not isinstance(dataType, StructType):
        return lambda x: x

    # dataType must be StructType
    names = [f.name for f in dataType.fields]
    converters = [_create_converter(f.dataType) for f in dataType.fields]
    convert_fields = any(_need_converter(f.dataType) for f in dataType.fields)

    def convert_struct(obj: Any) -> Optional[Tuple]:
        if obj is None:
            return None

        if isinstance(obj, (tuple, list)):
            if convert_fields:
                return tuple(conv(v) for v, conv in zip(obj, converters))
            else:
                return tuple(obj)

        if isinstance(obj, dict):
            d = obj
        elif hasattr(obj, "__dict__"):  # object
            d = obj.__dict__
        else:
            raise PySparkTypeError(
                error_class="UNSUPPORTED_DATA_TYPE",
                message_parameters={"data_type": type(obj).__name__},
            )

        if convert_fields:
            return tuple([conv(d.get(name)) for name, conv in zip(names, converters)])
        else:
            return tuple([d.get(name) for name in names])

    return convert_struct


_acceptable_types = {
    BooleanType: (bool,),
    ByteType: (int,),
    ShortType: (int,),
    IntegerType: (int,),
    LongType: (int,),
    FloatType: (float,),
    DoubleType: (float,),
    DecimalType: (decimal.Decimal,),
    StringType: (str,),
    CharType: (str,),
    VarcharType: (str,),
    BinaryType: (bytearray, bytes),
    DateType: (datetime.date, datetime.datetime),
    TimestampType: (datetime.datetime,),
    TimestampNTZType: (datetime.datetime,),
    DayTimeIntervalType: (datetime.timedelta,),
    ArrayType: (list, tuple, array),
    MapType: (dict,),
    StructType: (tuple, list, dict),
}


def _make_type_verifier(
    dataType: DataType,
    nullable: bool = True,
    name: Optional[str] = None,
) -> Callable:
    """
    Make a verifier that checks the type of obj against dataType and raises a TypeError if they do
    not match.

    This verifier also checks the value of obj against datatype and raises a ValueError if it's not
    within the allowed range, e.g. using 128 as ByteType will overflow. Note that, Python float is
    not checked, so it will become infinity when cast to Java float, if it overflows.

    Examples
    --------
    >>> _make_type_verifier(StructType([]))(None)
    >>> _make_type_verifier(StringType())("")
    >>> _make_type_verifier(LongType())(0)
    >>> _make_type_verifier(LongType())(1 << 64) # doctest: +IGNORE_EXCEPTION_DETAIL
    Traceback (most recent call last):
        ...
    ValueError:...
    >>> _make_type_verifier(ArrayType(ShortType()))(list(range(3)))
    >>> _make_type_verifier(ArrayType(StringType()))(set()) # doctest: +IGNORE_EXCEPTION_DETAIL
    Traceback (most recent call last):
        ...
    pyspark.errors.exceptions.base.PySparkTypeError:...
    >>> _make_type_verifier(MapType(StringType(), IntegerType()))({})
    >>> _make_type_verifier(StructType([]))(())
    >>> _make_type_verifier(StructType([]))([])
    >>> _make_type_verifier(StructType([]))([1]) # doctest: +IGNORE_EXCEPTION_DETAIL
    Traceback (most recent call last):
        ...
    ValueError:...
    >>> # Check if numeric values are within the allowed range.
    >>> _make_type_verifier(ByteType())(12)
    >>> _make_type_verifier(ByteType())(1234) # doctest: +IGNORE_EXCEPTION_DETAIL
    Traceback (most recent call last):
        ...
    ValueError:...
    >>> _make_type_verifier(ByteType(), False)(None) # doctest: +IGNORE_EXCEPTION_DETAIL
    Traceback (most recent call last):
        ...
    ValueError:...
    >>> _make_type_verifier(
    ...     ArrayType(ShortType(), False))([1, None]) # doctest: +IGNORE_EXCEPTION_DETAIL
    Traceback (most recent call last):
        ...
    ValueError:...
    >>> _make_type_verifier(  # doctest: +IGNORE_EXCEPTION_DETAIL
    ...     MapType(StringType(), IntegerType())
    ...     )({None: 1})
    Traceback (most recent call last):
        ...
    ValueError:...
    >>> schema = StructType().add("a", IntegerType()).add("b", StringType(), False)
    >>> _make_type_verifier(schema)((1, None)) # doctest: +IGNORE_EXCEPTION_DETAIL
    Traceback (most recent call last):
        ...
    ValueError:...
    """

    if name is None:

        def new_msg(msg: str) -> str:
            return msg

        def new_name(n: str) -> str:
            return "field %s" % n

    else:

        def new_msg(msg: str) -> str:
            return "%s: %s" % (name, msg)

        def new_name(n: str) -> str:
            return "field %s in %s" % (n, name)

    def verify_nullability(obj: Any) -> bool:
        if obj is None:
            if nullable:
                return True
            else:
                raise ValueError(new_msg("This field is not nullable, but got None"))
        else:
            return False

    _type = type(dataType)

    def assert_acceptable_types(obj: Any) -> None:
        assert _type in _acceptable_types, new_msg(
            "unknown datatype: %s for object %r" % (dataType, obj)
        )

    def verify_acceptable_types(obj: Any) -> None:
        # subclass of them can not be fromInternal in JVM
        if type(obj) not in _acceptable_types[_type]:
            raise PySparkTypeError(
                error_class="CANNOT_ACCEPT_OBJECT_IN_TYPE",
                message_parameters={
                    "data_type": str(dataType),
                    "obj_name": str(obj),
                    "obj_type": type(obj).__name__,
                },
            )

    if isinstance(dataType, (StringType, CharType, VarcharType)):
        # StringType, CharType and VarcharType can work with any types
        def verify_value(obj: Any) -> None:
            pass

    elif isinstance(dataType, UserDefinedType):
        verifier = _make_type_verifier(dataType.sqlType(), name=name)

        def verify_udf(obj: Any) -> None:
            if not (hasattr(obj, "__UDT__") and obj.__UDT__ == dataType):
                raise ValueError(new_msg("%r is not an instance of type %r" % (obj, dataType)))
            verifier(dataType.toInternal(obj))

        verify_value = verify_udf

    elif isinstance(dataType, ByteType):

        def verify_byte(obj: Any) -> None:
            assert_acceptable_types(obj)
            verify_acceptable_types(obj)
            if obj < -128 or obj > 127:
                raise ValueError(new_msg("object of ByteType out of range, got: %s" % obj))

        verify_value = verify_byte

    elif isinstance(dataType, ShortType):

        def verify_short(obj: Any) -> None:
            assert_acceptable_types(obj)
            verify_acceptable_types(obj)
            if obj < -32768 or obj > 32767:
                raise ValueError(new_msg("object of ShortType out of range, got: %s" % obj))

        verify_value = verify_short

    elif isinstance(dataType, IntegerType):

        def verify_integer(obj: Any) -> None:
            assert_acceptable_types(obj)
            verify_acceptable_types(obj)
            if obj < -2147483648 or obj > 2147483647:
                raise ValueError(new_msg("object of IntegerType out of range, got: %s" % obj))

        verify_value = verify_integer

    elif isinstance(dataType, LongType):

        def verify_long(obj: Any) -> None:
            assert_acceptable_types(obj)
            verify_acceptable_types(obj)
            if obj < -9223372036854775808 or obj > 9223372036854775807:
                raise ValueError(new_msg("object of LongType out of range, got: %s" % obj))

        verify_value = verify_long

    elif isinstance(dataType, ArrayType):
        element_verifier = _make_type_verifier(
            dataType.elementType, dataType.containsNull, name="element in array %s" % name
        )

        def verify_array(obj: Any) -> None:
            assert_acceptable_types(obj)
            verify_acceptable_types(obj)
            for i in obj:
                element_verifier(i)

        verify_value = verify_array

    elif isinstance(dataType, MapType):
        key_verifier = _make_type_verifier(dataType.keyType, False, name="key of map %s" % name)
        value_verifier = _make_type_verifier(
            dataType.valueType, dataType.valueContainsNull, name="value of map %s" % name
        )

        def verify_map(obj: Any) -> None:
            assert_acceptable_types(obj)
            verify_acceptable_types(obj)
            for k, v in obj.items():
                key_verifier(k)
                value_verifier(v)

        verify_value = verify_map

    elif isinstance(dataType, StructType):
        verifiers = []
        for f in dataType.fields:
            verifier = _make_type_verifier(f.dataType, f.nullable, name=new_name(f.name))
            verifiers.append((f.name, verifier))

        def verify_struct(obj: Any) -> None:
            assert_acceptable_types(obj)

            if isinstance(obj, dict):
                for f, verifier in verifiers:
                    verifier(obj.get(f))
            elif isinstance(obj, (tuple, list)):
                if len(obj) != len(verifiers):
                    raise ValueError(
                        new_msg(
                            "Length of object (%d) does not match with "
                            "length of fields (%d)" % (len(obj), len(verifiers))
                        )
                    )
                for v, (_, verifier) in zip(obj, verifiers):
                    verifier(v)
            elif hasattr(obj, "__dict__"):
                d = obj.__dict__
                for f, verifier in verifiers:
                    verifier(d.get(f))
            else:
                raise PySparkTypeError(
                    error_class="CANNOT_ACCEPT_OBJECT_IN_TYPE",
                    message_parameters={
                        "data_type": "StructType",
                        "obj_name": str(obj),
                        "obj_type": type(obj).__name__,
                    },
                )

        verify_value = verify_struct

    else:

        def verify_default(obj: Any) -> None:
            assert_acceptable_types(obj)
            verify_acceptable_types(obj)

        verify_value = verify_default

    def verify(obj: Any) -> None:
        if not verify_nullability(obj):
            verify_value(obj)

    return verify


# This is used to unpickle a Row from JVM
def _create_row_inbound_converter(dataType: DataType) -> Callable:
    return lambda *a: dataType.fromInternal(a)


def _create_row(
    fields: Union["Row", List[str]], values: Union[Tuple[Any, ...], List[Any]]
) -> "Row":
    row = Row(*values)
    row.__fields__ = fields
    return row


class Row(tuple):

    """
    A row in :class:`DataFrame`.
    The fields in it can be accessed:

    * like attributes (``row.key``)
    * like dictionary values (``row[key]``)

    ``key in row`` will search through row keys.

    Row can be used to create a row object by using named arguments.
    It is not allowed to omit a named argument to represent that the value is
    None or missing. This should be explicitly set to None in this case.

    .. versionchanged:: 3.0.0
        Rows created from named arguments no longer have
        field names sorted alphabetically and will be ordered in the position as
        entered.

    Examples
    --------
    >>> from pyspark.sql import Row
    >>> row = Row(name="Alice", age=11)
    >>> row
    Row(name='Alice', age=11)
    >>> row['name'], row['age']
    ('Alice', 11)
    >>> row.name, row.age
    ('Alice', 11)
    >>> 'name' in row
    True
    >>> 'wrong_key' in row
    False

    Row also can be used to create another Row like class, then it
    could be used to create Row objects, such as

    >>> Person = Row("name", "age")
    >>> Person
    <Row('name', 'age')>
    >>> 'name' in Person
    True
    >>> 'wrong_key' in Person
    False
    >>> Person("Alice", 11)
    Row(name='Alice', age=11)

    This form can also be used to create rows as tuple values, i.e. with unnamed
    fields.

    >>> row1 = Row("Alice", 11)
    >>> row2 = Row(name="Alice", age=11)
    >>> row1 == row2
    True
    """

    @overload
    def __new__(cls, *args: str) -> "Row":
        ...

    @overload
    def __new__(cls, **kwargs: Any) -> "Row":
        ...

    def __new__(cls, *args: Optional[str], **kwargs: Optional[Any]) -> "Row":
        if args and kwargs:
            raise ValueError("Can not use both args " "and kwargs to create Row")
        if kwargs:
            # create row objects
            row = tuple.__new__(cls, list(kwargs.values()))
            row.__fields__ = list(kwargs.keys())
            return row
        else:
            # create row class or objects
            return tuple.__new__(cls, args)

    def asDict(self, recursive: bool = False) -> Dict[str, Any]:
        """
        Return as a dict

        Parameters
        ----------
        recursive : bool, optional
            turns the nested Rows to dict (default: False).

        Notes
        -----
        If a row contains duplicate field names, e.g., the rows of a join
        between two :class:`DataFrame` that both have the fields of same names,
        one of the duplicate fields will be selected by ``asDict``. ``__getitem__``
        will also return one of the duplicate fields, however returned value might
        be different to ``asDict``.

        Examples
        --------
        >>> from pyspark.sql import Row
        >>> Row(name="Alice", age=11).asDict() == {'name': 'Alice', 'age': 11}
        True
        >>> row = Row(key=1, value=Row(name='a', age=2))
        >>> row.asDict() == {'key': 1, 'value': Row(name='a', age=2)}
        True
        >>> row.asDict(True) == {'key': 1, 'value': {'name': 'a', 'age': 2}}
        True
        """
        if not hasattr(self, "__fields__"):
            raise PySparkTypeError(
                error_class="CANNOT_CONVERT_TYPE",
                message_parameters={
                    "from_type": "Row",
                    "to_type": "dict",
                },
            )

        if recursive:

            def conv(obj: Any) -> Any:
                if isinstance(obj, Row):
                    return obj.asDict(True)
                elif isinstance(obj, list):
                    return [conv(o) for o in obj]
                elif isinstance(obj, dict):
                    return dict((k, conv(v)) for k, v in obj.items())
                else:
                    return obj

            return dict(zip(self.__fields__, (conv(o) for o in self)))
        else:
            return dict(zip(self.__fields__, self))

    def __contains__(self, item: Any) -> bool:
        if hasattr(self, "__fields__"):
            return item in self.__fields__
        else:
            return super(Row, self).__contains__(item)

    # let object acts like class
    def __call__(self, *args: Any) -> "Row":
        """create new Row object"""
        if len(args) > len(self):
            raise ValueError(
                "Can not create Row with fields %s, expected %d values "
                "but got %s" % (self, len(self), args)
            )
        return _create_row(self, args)

    def __getitem__(self, item: Any) -> Any:
        if isinstance(item, (int, slice)):
            return super(Row, self).__getitem__(item)
        try:
            # it will be slow when it has many fields,
            # but this will not be used in normal cases
            idx = self.__fields__.index(item)
            return super(Row, self).__getitem__(idx)
        except IndexError:
            raise KeyError(item)
        except ValueError:
            raise ValueError(item)

    def __getattr__(self, item: str) -> Any:
        if item.startswith("__"):
            raise AttributeError(item)
        try:
            # it will be slow when it has many fields,
            # but this will not be used in normal cases
            idx = self.__fields__.index(item)
            return self[idx]
        except IndexError:
            raise AttributeError(item)
        except ValueError:
            raise AttributeError(item)

    def __setattr__(self, key: Any, value: Any) -> None:
        if key != "__fields__":
            raise RuntimeError("Row is read-only")
        self.__dict__[key] = value

    def __reduce__(
        self,
    ) -> Union[str, Tuple[Any, ...]]:
        """Returns a tuple so Python knows how to pickle Row."""
        if hasattr(self, "__fields__"):
            return (_create_row, (self.__fields__, tuple(self)))
        else:
            return tuple.__reduce__(self)

    def __repr__(self) -> str:
        """Printable representation of Row used in Python REPL."""
        if hasattr(self, "__fields__"):
            return "Row(%s)" % ", ".join(
                "%s=%r" % (k, v) for k, v in zip(self.__fields__, tuple(self))
            )
        else:
            return "<Row(%s)>" % ", ".join("%r" % field for field in self)


class DateConverter:
    def can_convert(self, obj: Any) -> bool:
        return isinstance(obj, datetime.date)

    def convert(self, obj: datetime.date, gateway_client: GatewayClient) -> JavaObject:
        Date = JavaClass("java.sql.Date", gateway_client)
        return Date.valueOf(obj.strftime("%Y-%m-%d"))


class DatetimeConverter:
    def can_convert(self, obj: Any) -> bool:
        return isinstance(obj, datetime.datetime)

    def convert(self, obj: datetime.datetime, gateway_client: GatewayClient) -> JavaObject:
        Timestamp = JavaClass("java.sql.Timestamp", gateway_client)
        seconds = (
            calendar.timegm(obj.utctimetuple()) if obj.tzinfo else time.mktime(obj.timetuple())
        )
        t = Timestamp(int(seconds) * 1000)
        t.setNanos(obj.microsecond * 1000)
        return t


class DatetimeNTZConverter:
    def can_convert(self, obj: Any) -> bool:
        from pyspark.sql.utils import is_timestamp_ntz_preferred

        return (
            isinstance(obj, datetime.datetime)
            and obj.tzinfo is None
            and is_timestamp_ntz_preferred()
        )

    def convert(self, obj: datetime.datetime, gateway_client: GatewayClient) -> JavaObject:
        seconds = calendar.timegm(obj.utctimetuple())
        DateTimeUtils = JavaClass(
            "org.apache.spark.sql.catalyst.util.DateTimeUtils",
            gateway_client,
        )
        return DateTimeUtils.microsToLocalDateTime(int(seconds) * 1000000 + obj.microsecond)


class DayTimeIntervalTypeConverter:
    def can_convert(self, obj: Any) -> bool:
        return isinstance(obj, datetime.timedelta)

    def convert(self, obj: datetime.timedelta, gateway_client: GatewayClient) -> JavaObject:
        IntervalUtils = JavaClass(
            "org.apache.spark.sql.catalyst.util.IntervalUtils",
            gateway_client,
        )
        return IntervalUtils.microsToDuration(
            (math.floor(obj.total_seconds()) * 1000000) + obj.microseconds
        )


class NumpyScalarConverter:
    def can_convert(self, obj: Any) -> bool:
        return has_numpy and isinstance(obj, np.generic)

    def convert(self, obj: "np.generic", gateway_client: GatewayClient) -> Any:
        return obj.item()


class NumpyArrayConverter:
    def _from_numpy_type_to_java_type(
        self, nt: "np.dtype", gateway: JavaGateway
    ) -> Optional[JavaClass]:
        """Convert NumPy type to Py4J Java type."""
        if nt in [np.dtype("int8"), np.dtype("int16")]:
            # Mapping int8 to gateway.jvm.byte causes
            #   TypeError: 'bytes' object does not support item assignment
            return gateway.jvm.short
        elif nt == np.dtype("int32"):
            return gateway.jvm.int
        elif nt == np.dtype("int64"):
            return gateway.jvm.long
        elif nt == np.dtype("float32"):
            return gateway.jvm.float
        elif nt == np.dtype("float64"):
            return gateway.jvm.double
        elif nt == np.dtype("bool"):
            return gateway.jvm.boolean

        return None

    def can_convert(self, obj: Any) -> bool:
        return has_numpy and isinstance(obj, np.ndarray) and obj.ndim == 1

    def convert(self, obj: "np.ndarray", gateway_client: GatewayClient) -> JavaObject:
        from pyspark import SparkContext

        gateway = SparkContext._gateway
        assert gateway is not None
        plist = obj.tolist()

        if len(obj) > 0 and isinstance(plist[0], str):
            jtpe = gateway.jvm.String
        else:
            jtpe = self._from_numpy_type_to_java_type(obj.dtype, gateway)
            if jtpe is None:
                raise PySparkTypeError(
                    error_class="UNSUPPORTED_NUMPY_ARRAY_SCALAR",
                    message_parameters={"dtype": str(obj.dtype)},
                )
        jarr = gateway.new_array(jtpe, len(obj))
        for i in range(len(plist)):
            jarr[i] = plist[i]
        return jarr


# datetime is a subclass of date, we should register DatetimeConverter first
register_input_converter(DatetimeNTZConverter())
register_input_converter(DatetimeConverter())
register_input_converter(DateConverter())
register_input_converter(DayTimeIntervalTypeConverter())
register_input_converter(NumpyScalarConverter())
# NumPy array satisfies py4j.java_collections.ListConverter,
# so prepend NumpyArrayConverter
register_input_converter(NumpyArrayConverter(), prepend=True)


def _test() -> None:
    import doctest
    from pyspark.sql import SparkSession

    globs = globals()
    globs["spark"] = SparkSession.builder.getOrCreate()
    (failure_count, test_count) = doctest.testmod(
        globs=globs, optionflags=doctest.ELLIPSIS | doctest.NORMALIZE_WHITESPACE
    )
    if failure_count:
        sys.exit(-1)


if __name__ == "__main__":
    _test()<|MERGE_RESOLUTION|>--- conflicted
+++ resolved
@@ -50,11 +50,7 @@
 
 from pyspark.serializers import CloudPickleSerializer
 from pyspark.sql.utils import has_numpy, get_active_spark_context
-<<<<<<< HEAD
-from pyspark.errors import PySparkNotImplementedError
-=======
-from pyspark.errors import PySparkTypeError
->>>>>>> 04816474
+from pyspark.errors import PySparkNotImplementedError, PySparkTypeError
 
 if has_numpy:
     import numpy as np
