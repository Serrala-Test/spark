--- conflicted
+++ resolved
@@ -94,33 +94,18 @@
     _have_scipy = False
 
 
-<<<<<<< HEAD
-def _convert_to_vector(l: Union["VectorLike", "spmatrix", range]) -> "Vector":
-    if isinstance(l, Vector):
-        return l
-    elif type(l) in (array.array, np.array, np.ndarray, list, tuple, range):
-        return DenseVector(l)
-    elif _have_scipy and scipy.sparse.issparse(l):
-        assert cast("spmatrix", l).shape[1] == 1, "Expected column vector"
-        # Make sure the converted csc_matrix has sorted indices.
-        csc = cast("spmatrix", l).tocsc()
-        if not csc.has_sorted_indices:
-            csc.sort_indices()
-        return SparseVector(cast("spmatrix", l).shape[0], csc.indices, csc.data)
-=======
-def _convert_to_vector(d):
+def _convert_to_vector(d: Union["VectorLike", "spmatrix", range]) -> "Vector":
     if isinstance(d, Vector):
         return d
     elif type(d) in (array.array, np.array, np.ndarray, list, tuple, range):
         return DenseVector(d)
     elif _have_scipy and scipy.sparse.issparse(d):
-        assert d.shape[1] == 1, "Expected column vector"
+        assert cast("spmatrix", d).shape[1] == 1, "Expected column vector"
         # Make sure the converted csc_matrix has sorted indices.
-        csc = d.tocsc()
+        csc = cast("spmatrix", d).tocsc()
         if not csc.has_sorted_indices:
             csc.sort_indices()
-        return SparseVector(d.shape[0], csc.indices, csc.data)
->>>>>>> 99805558
+        return SparseVector(cast("spmatrix", d).shape[0], csc.indices, csc.data)
     else:
         raise TypeError("Cannot convert type %s into Vector" % type(d))
 
@@ -169,13 +154,8 @@
     return s
 
 
-<<<<<<< HEAD
-def _format_float_list(l: Iterable[float]) -> List[str]:
-    return [_format_float(x) for x in l]
-=======
-def _format_float_list(xs):
+def _format_float_list(xs: Iterable[float]) -> List[str]:
     return [_format_float(x) for x in xs]
->>>>>>> 99805558
 
 
 def _double_to_long_bits(value: float) -> int:
