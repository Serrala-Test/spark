--- conflicted
+++ resolved
@@ -274,23 +274,16 @@
 class ChiSqSelector(object):
     """
     Creates a ChiSquared feature selector.
-<<<<<<< HEAD
-    The selector supports five selection methods: `KBest`, `Percentile`, `FPR`, `FDR` and `FWE`.
-    `kbest` chooses the `k` top features according to a chi-squared test.
-    `percentile` is similar but chooses a fraction of all features instead of a fixed number.
-    `fpr` chooses all features whose false positive rate meets some threshold.
-    `fdr` chooses all features whose false discovery rate meets some threshold.
-    `fwe` chooses all features whose family-wise error rate meets some threshold.
-    By default, the selection method is `kbest`, the default number of top features is 50.
-=======
-    The selector supports different selection methods: `numTopFeatures`, `percentile`, `fpr`.
+    The selector supports different selection methods: `numTopFeatures`, `percentile`, `fpr`,
+    `fdr`, `fwe`.
     `numTopFeatures` chooses a fixed number of top features according to a chi-squared test.
     `percentile` is similar but chooses a fraction of all features instead of a fixed number.
     `fpr` chooses all features whose p-value is below a threshold, thus controlling the false
     positive rate of selection.
+    `fdr` chooses all features whose false discovery rate meets some threshold.
+    `fwe` chooses all features whose family-wise error rate meets some threshold.
     By default, the selection method is `numTopFeatures`, with the default number of top features
     set to 50.
->>>>>>> acb97157
 
     >>> data = sc.parallelize([
     ...     LabeledPoint(0.0, SparseVector(3, {0: 8.0, 1: 7.0})),
@@ -315,11 +308,14 @@
 
     .. versionadded:: 1.4.0
     """
-    def __init__(self, numTopFeatures=50, selectorType="numTopFeatures", percentile=0.1, fpr=0.05):
+    def __init__(self, numTopFeatures=50, selectorType="numTopFeatures", percentile=0.1, fpr=0.05,
+                 fdr=0.05, fwe=0.05):
         self.numTopFeatures = numTopFeatures
         self.selectorType = selectorType
         self.percentile = percentile
         self.fpr = fpr
+        self.fdr = fdr
+        self.fwe = fwe
 
     @since('2.1.0')
     def setNumTopFeatures(self, numTopFeatures):
@@ -342,25 +338,35 @@
     @since('2.1.0')
     def setFpr(self, fpr):
         """
-<<<<<<< HEAD
-        set alpha [0.0, 1.0] for feature selection by FPR, FDR and FWE.
-=======
         set FPR [0.0, 1.0] for feature selection by FPR.
         Only applicable when selectorType = "fpr".
->>>>>>> acb97157
         """
         self.fpr = float(fpr)
+        return self
+
+    @since('2.1.0')
+    def setFdr(self, fdr):
+        """
+        set FDR [0.0, 1.0] for feature selection by FDR.
+        Only applicable when selectorType = "fdr".
+        """
+        self.fdr = float(fdr)
+        return self
+
+    @since('2.1.0')
+    def setFwe(self, fwe):
+        """
+        set FWE [0.0, 1.0] for feature selection by FWE.
+        Only applicable when selectorType = "fwe".
+        """
+        self.fwe = float(fwe)
         return self
 
     @since('2.1.0')
     def setSelectorType(self, selectorType):
         """
         set the selector type of the ChisqSelector.
-<<<<<<< HEAD
-        Supported options: "kbest" (default), "percentile", "fpr", "fdr" and "fwe".
-=======
-        Supported options: "numTopFeatures" (default), "percentile", "fpr".
->>>>>>> acb97157
+        Supported options: "numTopFeatures" (default), "percentile", "fpr", "fdr", "fwe".
         """
         self.selectorType = str(selectorType)
         return self
@@ -376,7 +382,7 @@
                      Apply feature discretizer before using this function.
         """
         jmodel = callMLlibFunc("fitChiSqSelector", self.selectorType, self.numTopFeatures,
-                               self.percentile, self.fpr, data)
+                               self.percentile, self.fpr, self.fdr, self.fwe, data)
         return ChiSqSelectorModel(jmodel)
 
 
