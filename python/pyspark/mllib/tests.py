--- conflicted
+++ resolved
@@ -1040,7 +1040,137 @@
             self.assertEqual(len(point.features), 2)
 
 
-<<<<<<< HEAD
+class StreamingLogisticRegressionWithSGDTests(MLLibStreamingTestCase):
+
+    @staticmethod
+    def generateLogisticInput(offset, scale, nPoints, seed):
+        """
+        Generate 1 / (1 + exp(-x * scale + offset))
+
+        where,
+        x is randomnly distributed and the threshold
+        and labels for each sample in x is obtained from a random uniform
+        distribution.
+        """
+        rng = random.RandomState(seed)
+        x = rng.randn(nPoints)
+        sigmoid = 1. / (1 + exp(-(dot(x, scale) + offset)))
+        y_p = rng.rand(nPoints)
+        cut_off = y_p <= sigmoid
+        y_p[cut_off] = 1.0
+        y_p[~cut_off] = 0.0
+        return [
+            LabeledPoint(y_p[i], Vectors.dense([x[i]]))
+            for i in range(nPoints)]
+
+    def test_parameter_accuracy(self):
+        """
+        Test that the final value of weights is close to the desired value.
+        """
+        input_batches = [
+            self.sc.parallelize(self.generateLogisticInput(0, 1.5, 100, 42 + i))
+            for i in range(20)]
+        input_stream = self.ssc.queueStream(input_batches)
+
+        slr = StreamingLogisticRegressionWithSGD(
+            stepSize=0.2, numIterations=25)
+        slr.setInitialWeights([0.0])
+        slr.trainOn(input_stream)
+
+        t = time()
+        self.ssc.start()
+        self._ssc_wait(t, 20.0, 0.01)
+        rel = (1.5 - slr.latestModel().weights.array[0]) / 1.5
+        self.assertAlmostEqual(rel, 0.1, 1)
+
+    def test_convergence(self):
+        """
+        Test that weights converge to the required value on toy data.
+        """
+        input_batches = [
+            self.sc.parallelize(self.generateLogisticInput(0, 1.5, 100, 42 + i))
+            for i in range(20)]
+        input_stream = self.ssc.queueStream(input_batches)
+        models = []
+
+        slr = StreamingLogisticRegressionWithSGD(
+            stepSize=0.2, numIterations=25)
+        slr.setInitialWeights([0.0])
+        slr.trainOn(input_stream)
+        input_stream.foreachRDD(
+            lambda x: models.append(slr.latestModel().weights[0]))
+
+        t = time()
+        self.ssc.start()
+        self._ssc_wait(t, 15.0, 0.01)
+        t_models = array(models)
+        diff = t_models[1:] - t_models[:-1]
+
+        # Test that weights improve with a small tolerance,
+        self.assertTrue(all(diff >= -0.1))
+        self.assertTrue(array_sum(diff > 0) > 1)
+
+    @staticmethod
+    def calculate_accuracy_error(true, predicted):
+        return sum(abs(array(true) - array(predicted))) / len(true)
+
+    def test_predictions(self):
+        """Test predicted values on a toy model."""
+        input_batches = []
+        for i in range(20):
+            batch = self.sc.parallelize(
+                self.generateLogisticInput(0, 1.5, 100, 42 + i))
+            input_batches.append(batch.map(lambda x: (x.label, x.features)))
+        input_stream = self.ssc.queueStream(input_batches)
+
+        slr = StreamingLogisticRegressionWithSGD(
+            stepSize=0.2, numIterations=25)
+        slr.setInitialWeights([1.5])
+        predict_stream = slr.predictOnValues(input_stream)
+        true_predicted = []
+        predict_stream.foreachRDD(lambda x: true_predicted.append(x.collect()))
+        t = time()
+        self.ssc.start()
+        self._ssc_wait(t, 5.0, 0.01)
+
+        # Test that the accuracy error is no more than 0.4 on each batch.
+        for batch in true_predicted:
+            true, predicted = zip(*batch)
+            self.assertTrue(
+                self.calculate_accuracy_error(true, predicted) < 0.4)
+
+    def test_training_and_prediction(self):
+        """Test that the model improves on toy data with no. of batches"""
+        input_batches = [
+            self.sc.parallelize(self.generateLogisticInput(0, 1.5, 100, 42 + i))
+            for i in range(20)]
+        predict_batches = [
+            b.map(lambda lp: (lp.label, lp.features)) for b in input_batches]
+
+        slr = StreamingLogisticRegressionWithSGD(
+            stepSize=0.01, numIterations=25)
+        slr.setInitialWeights([-0.1])
+        errors = []
+
+        def collect_errors(rdd):
+            true, predicted = zip(*rdd.collect())
+            errors.append(self.calculate_accuracy_error(true, predicted))
+
+        true_predicted = []
+        input_stream = self.ssc.queueStream(input_batches)
+        predict_stream = self.ssc.queueStream(predict_batches)
+        slr.trainOn(input_stream)
+        ps = slr.predictOnValues(predict_stream)
+        ps.foreachRDD(lambda x: collect_errors(x))
+
+        t = time()
+        self.ssc.start()
+        self._ssc_wait(t, 20.0, 0.01)
+
+        # Test that the improvement in error is atleast 0.3
+        self.assertTrue(errors[1] - errors[-1] > 0.3)
+
+
 class MLUtilsTests(MLlibTestCase):
     def test_append_bias(self):
         data = [2.0, 2.0, 2.0]
@@ -1081,137 +1211,6 @@
             self.fail()
         finally:
             shutil.rmtree(load_vectors_path)
-=======
-class StreamingLogisticRegressionWithSGDTests(MLLibStreamingTestCase):
-
-    @staticmethod
-    def generateLogisticInput(offset, scale, nPoints, seed):
-        """
-        Generate 1 / (1 + exp(-x * scale + offset))
-
-        where,
-        x is randomnly distributed and the threshold
-        and labels for each sample in x is obtained from a random uniform
-        distribution.
-        """
-        rng = random.RandomState(seed)
-        x = rng.randn(nPoints)
-        sigmoid = 1. / (1 + exp(-(dot(x, scale) + offset)))
-        y_p = rng.rand(nPoints)
-        cut_off = y_p <= sigmoid
-        y_p[cut_off] = 1.0
-        y_p[~cut_off] = 0.0
-        return [
-            LabeledPoint(y_p[i], Vectors.dense([x[i]]))
-            for i in range(nPoints)]
-
-    def test_parameter_accuracy(self):
-        """
-        Test that the final value of weights is close to the desired value.
-        """
-        input_batches = [
-            self.sc.parallelize(self.generateLogisticInput(0, 1.5, 100, 42 + i))
-            for i in range(20)]
-        input_stream = self.ssc.queueStream(input_batches)
-
-        slr = StreamingLogisticRegressionWithSGD(
-            stepSize=0.2, numIterations=25)
-        slr.setInitialWeights([0.0])
-        slr.trainOn(input_stream)
-
-        t = time()
-        self.ssc.start()
-        self._ssc_wait(t, 20.0, 0.01)
-        rel = (1.5 - slr.latestModel().weights.array[0]) / 1.5
-        self.assertAlmostEqual(rel, 0.1, 1)
-
-    def test_convergence(self):
-        """
-        Test that weights converge to the required value on toy data.
-        """
-        input_batches = [
-            self.sc.parallelize(self.generateLogisticInput(0, 1.5, 100, 42 + i))
-            for i in range(20)]
-        input_stream = self.ssc.queueStream(input_batches)
-        models = []
-
-        slr = StreamingLogisticRegressionWithSGD(
-            stepSize=0.2, numIterations=25)
-        slr.setInitialWeights([0.0])
-        slr.trainOn(input_stream)
-        input_stream.foreachRDD(
-            lambda x: models.append(slr.latestModel().weights[0]))
-
-        t = time()
-        self.ssc.start()
-        self._ssc_wait(t, 15.0, 0.01)
-        t_models = array(models)
-        diff = t_models[1:] - t_models[:-1]
-
-        # Test that weights improve with a small tolerance,
-        self.assertTrue(all(diff >= -0.1))
-        self.assertTrue(array_sum(diff > 0) > 1)
-
-    @staticmethod
-    def calculate_accuracy_error(true, predicted):
-        return sum(abs(array(true) - array(predicted))) / len(true)
-
-    def test_predictions(self):
-        """Test predicted values on a toy model."""
-        input_batches = []
-        for i in range(20):
-            batch = self.sc.parallelize(
-                self.generateLogisticInput(0, 1.5, 100, 42 + i))
-            input_batches.append(batch.map(lambda x: (x.label, x.features)))
-        input_stream = self.ssc.queueStream(input_batches)
-
-        slr = StreamingLogisticRegressionWithSGD(
-            stepSize=0.2, numIterations=25)
-        slr.setInitialWeights([1.5])
-        predict_stream = slr.predictOnValues(input_stream)
-        true_predicted = []
-        predict_stream.foreachRDD(lambda x: true_predicted.append(x.collect()))
-        t = time()
-        self.ssc.start()
-        self._ssc_wait(t, 5.0, 0.01)
-
-        # Test that the accuracy error is no more than 0.4 on each batch.
-        for batch in true_predicted:
-            true, predicted = zip(*batch)
-            self.assertTrue(
-                self.calculate_accuracy_error(true, predicted) < 0.4)
-
-    def test_training_and_prediction(self):
-        """Test that the model improves on toy data with no. of batches"""
-        input_batches = [
-            self.sc.parallelize(self.generateLogisticInput(0, 1.5, 100, 42 + i))
-            for i in range(20)]
-        predict_batches = [
-            b.map(lambda lp: (lp.label, lp.features)) for b in input_batches]
-
-        slr = StreamingLogisticRegressionWithSGD(
-            stepSize=0.01, numIterations=25)
-        slr.setInitialWeights([-0.1])
-        errors = []
-
-        def collect_errors(rdd):
-            true, predicted = zip(*rdd.collect())
-            errors.append(self.calculate_accuracy_error(true, predicted))
-
-        true_predicted = []
-        input_stream = self.ssc.queueStream(input_batches)
-        predict_stream = self.ssc.queueStream(predict_batches)
-        slr.trainOn(input_stream)
-        ps = slr.predictOnValues(predict_stream)
-        ps.foreachRDD(lambda x: collect_errors(x))
-
-        t = time()
-        self.ssc.start()
-        self._ssc_wait(t, 20.0, 0.01)
-
-        # Test that the improvement in error is atleast 0.3
-        self.assertTrue(errors[1] - errors[-1] > 0.3)
->>>>>>> 085a7216
 
 
 if __name__ == "__main__":
