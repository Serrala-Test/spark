#
# Licensed to the Apache Software Foundation (ASF) under one or more
# contributor license agreements.  See the NOTICE file distributed with
# this work for additional information regarding copyright ownership.
# The ASF licenses this file to You under the Apache License, Version 2.0
# (the "License"); you may not use this file except in compliance with
# the License.  You may obtain a copy of the License at
#
#    http://www.apache.org/licenses/LICENSE-2.0
#
# Unless required by applicable law or agreed to in writing, software
# distributed under the License is distributed on an "AS IS" BASIS,
# WITHOUT WARRANTIES OR CONDITIONS OF ANY KIND, either express or implied.
# See the License for the specific language governing permissions and
# limitations under the License.
#

"""
Worker that receives input from Piped RDD.
"""
from __future__ import print_function
import os
import sys
import time
# 'resource' is a Unix specific module.
has_resource_module = True
try:
    import resource
except ImportError:
    has_resource_module = False
import traceback

from pyspark.accumulators import _accumulatorRegistry
from pyspark.broadcast import Broadcast, _broadcastRegistry
from pyspark.java_gateway import local_connect_and_auth
from pyspark.taskcontext import BarrierTaskContext, TaskContext
from pyspark.files import SparkFiles
from pyspark.rdd import PythonEvalType
from pyspark.serializers import write_with_length, write_int, read_long, read_bool, \
    write_long, read_int, SpecialLengths, UTF8Deserializer, PickleSerializer, \
    BatchedSerializer, ArrowStreamPandasUDFSerializer, InterleavedArrowStreamPandasSerializer
from pyspark.sql.types import to_arrow_type, StructType
from pyspark.util import _get_argspec, fail_on_stopiteration
from pyspark import shuffle

if sys.version >= '3':
    basestring = str
else:
    from itertools import imap as map  # use iterator map by default

pickleSer = PickleSerializer()
utf8_deserializer = UTF8Deserializer()


def report_times(outfile, boot, init, finish):
    write_int(SpecialLengths.TIMING_DATA, outfile)
    write_long(int(1000 * boot), outfile)
    write_long(int(1000 * init), outfile)
    write_long(int(1000 * finish), outfile)


def add_path(path):
    # worker can be used, so donot add path multiple times
    if path not in sys.path:
        # overwrite system packages
        sys.path.insert(1, path)


def read_command(serializer, file):
    command = serializer._read_with_length(file)
    if isinstance(command, Broadcast):
        command = serializer.loads(command.value)
    return command


def chain(f, g):
    """chain two functions together """
    return lambda *a: g(f(*a))


def wrap_udf(f, return_type):
    if return_type.needConversion():
        toInternal = return_type.toInternal
        return lambda *a: toInternal(f(*a))
    else:
        return lambda *a: f(*a)


def wrap_scalar_pandas_udf(f, return_type):
    arrow_return_type = to_arrow_type(return_type)

    def verify_result_type(result):
        if not hasattr(result, "__len__"):
            pd_type = "Pandas.DataFrame" if type(return_type) == StructType else "Pandas.Series"
            raise TypeError("Return type of the user-defined function should be "
                            "{}, but is {}".format(pd_type, type(result)))
        return result

    def verify_result_length(result, length):
        if len(result) != length:
            raise RuntimeError("Result vector from pandas_udf was not the required length: "
                               "expected %d, got %d" % (length, len(result)))
        return result

    return lambda *a: (verify_result_length(
        verify_result_type(f(*a)), len(a[0])), arrow_return_type)


def wrap_pandas_iter_udf(f, return_type):
    arrow_return_type = to_arrow_type(return_type)

    def verify_result_type(result):
        if not hasattr(result, "__len__"):
            pd_type = "Pandas.DataFrame" if type(return_type) == StructType else "Pandas.Series"
            raise TypeError("Return type of the user-defined function should be "
                            "{}, but is {}".format(pd_type, type(result)))
        return result

    return lambda *iterator: map(lambda res: (res, arrow_return_type),
                                 map(verify_result_type, f(*iterator)))


def wrap_cogrouped_map_pandas_udf(f, return_type, argspec):

    def wrapped(left_key_series, left_value_series, right_key_series, right_value_series):
        import pandas as pd

        left_df = pd.concat(left_value_series, axis=1)
        right_df = pd.concat(right_value_series, axis=1)

        if len(argspec.args) == 2:
            result = f(left_df, right_df)
        elif len(argspec.args) == 3:
            key_series = left_key_series if not left_df.empty else right_key_series
            key = tuple(s[0] for s in key_series)
            result = f(key, left_df, right_df)
        if not isinstance(result, pd.DataFrame):
            raise TypeError("Return type of the user-defined function should be "
                            "pandas.DataFrame, but is {}".format(type(result)))
        if not len(result.columns) == len(return_type):
            raise RuntimeError(
                "Number of columns of the returned pandas.DataFrame "
                "doesn't match specified schema. "
                "Expected: {} Actual: {}".format(len(return_type), len(result.columns)))
        return result

    return lambda kl, vl, kr, vr: [(wrapped(kl, vl, kr, vr), to_arrow_type(return_type))]


def wrap_grouped_map_pandas_udf(f, return_type, argspec):
    def wrapped(key_series, value_series):
        import pandas as pd

        if len(argspec.args) == 1:
            result = f(pd.concat(value_series, axis=1))
        elif len(argspec.args) == 2:
            key = tuple(s[0] for s in key_series)
            result = f(key, pd.concat(value_series, axis=1))

        if not isinstance(result, pd.DataFrame):
            raise TypeError("Return type of the user-defined function should be "
                            "pandas.DataFrame, but is {}".format(type(result)))
        if not len(result.columns) == len(return_type):
            raise RuntimeError(
                "Number of columns of the returned pandas.DataFrame "
                "doesn't match specified schema. "
                "Expected: {} Actual: {}".format(len(return_type), len(result.columns)))
        return result

    return lambda k, v: [(wrapped(k, v), to_arrow_type(return_type))]


def wrap_grouped_agg_pandas_udf(f, return_type):
    arrow_return_type = to_arrow_type(return_type)

    def wrapped(*series):
        import pandas as pd
        result = f(*series)
        return pd.Series([result])

    return lambda *a: (wrapped(*a), arrow_return_type)


def wrap_window_agg_pandas_udf(f, return_type, runner_conf, udf_index):
    window_bound_types_str = runner_conf.get('pandas_window_bound_types')
    window_bound_type = [t.strip().lower() for t in window_bound_types_str.split(',')][udf_index]
    if window_bound_type == 'bounded':
        return wrap_bounded_window_agg_pandas_udf(f, return_type)
    elif window_bound_type == 'unbounded':
        return wrap_unbounded_window_agg_pandas_udf(f, return_type)
    else:
        raise RuntimeError("Invalid window bound type: {} ".format(window_bound_type))


def wrap_unbounded_window_agg_pandas_udf(f, return_type):
    # This is similar to grouped_agg_pandas_udf, the only difference
    # is that window_agg_pandas_udf needs to repeat the return value
    # to match window length, where grouped_agg_pandas_udf just returns
    # the scalar value.
    arrow_return_type = to_arrow_type(return_type)

    def wrapped(*series):
        import pandas as pd
        result = f(*series)
        return pd.Series([result]).repeat(len(series[0]))

    return lambda *a: (wrapped(*a), arrow_return_type)


def wrap_bounded_window_agg_pandas_udf(f, return_type):
    arrow_return_type = to_arrow_type(return_type)

    def wrapped(begin_index, end_index, *series):
        import pandas as pd
        result = []

        # Index operation is faster on np.ndarray,
        # So we turn the index series into np array
        # here for performance
        begin_array = begin_index.values
        end_array = end_index.values

        for i in range(len(begin_array)):
            # Note: Create a slice from a series for each window is
            #       actually pretty expensive. However, there
            #       is no easy way to reduce cost here.
            # Note: s.iloc[i : j] is about 30% faster than s[i: j], with
            #       the caveat that the created slices shares the same
            #       memory with s. Therefore, user are not allowed to
            #       change the value of input series inside the window
            #       function. It is rare that user needs to modify the
            #       input series in the window function, and therefore,
            #       it is be a reasonable restriction.
            # Note: Calling reset_index on the slices will increase the cost
            #       of creating slices by about 100%. Therefore, for performance
            #       reasons we don't do it here.
            series_slices = [s.iloc[begin_array[i]: end_array[i]] for s in series]
            result.append(f(*series_slices))
        return pd.Series(result)

    return lambda *a: (wrapped(*a), arrow_return_type)


def read_single_udf(pickleSer, infile, eval_type, runner_conf, udf_index):
    num_arg = read_int(infile)
    arg_offsets = [read_int(infile) for i in range(num_arg)]
    chained_func = None
    for i in range(read_int(infile)):
        f, return_type = read_command(pickleSer, infile)
        if chained_func is None:
            chained_func = f
        else:
            chained_func = chain(chained_func, f)

    if eval_type == PythonEvalType.SQL_SCALAR_PANDAS_ITER_UDF:
        func = chained_func
    else:
        # make sure StopIteration's raised in the user code are not ignored
        # when they are processed in a for loop, raise them as RuntimeError's instead
        func = fail_on_stopiteration(chained_func)

    # the last returnType will be the return type of UDF
    if eval_type == PythonEvalType.SQL_SCALAR_PANDAS_UDF:
        return arg_offsets, wrap_scalar_pandas_udf(func, return_type)
    elif eval_type == PythonEvalType.SQL_SCALAR_PANDAS_ITER_UDF:
        return arg_offsets, wrap_pandas_iter_udf(func, return_type)
    elif eval_type == PythonEvalType.SQL_MAP_PANDAS_ITER_UDF:
        return arg_offsets, wrap_pandas_iter_udf(func, return_type)
    elif eval_type == PythonEvalType.SQL_GROUPED_MAP_PANDAS_UDF:
        argspec = _get_argspec(chained_func)  # signature was lost when wrapping it
        return arg_offsets, wrap_grouped_map_pandas_udf(func, return_type, argspec)
    elif eval_type == PythonEvalType.SQL_COGROUPED_MAP_PANDAS_UDF:
        argspec = _get_argspec(chained_func)  # signature was lost when wrapping it
        return arg_offsets, wrap_cogrouped_map_pandas_udf(func, return_type, argspec)
    elif eval_type == PythonEvalType.SQL_GROUPED_AGG_PANDAS_UDF:
        return arg_offsets, wrap_grouped_agg_pandas_udf(func, return_type)
    elif eval_type == PythonEvalType.SQL_WINDOW_AGG_PANDAS_UDF:
        return arg_offsets, wrap_window_agg_pandas_udf(func, return_type, runner_conf, udf_index)
    elif eval_type == PythonEvalType.SQL_BATCHED_UDF:
        return arg_offsets, wrap_udf(func, return_type)
    else:
        raise ValueError("Unknown eval type: {}".format(eval_type))


def read_udfs(pickleSer, infile, eval_type):
    runner_conf = {}

    if eval_type in (PythonEvalType.SQL_SCALAR_PANDAS_UDF,
                     PythonEvalType.SQL_COGROUPED_MAP_PANDAS_UDF,
                     PythonEvalType.SQL_SCALAR_PANDAS_ITER_UDF,
                     PythonEvalType.SQL_MAP_PANDAS_ITER_UDF,
                     PythonEvalType.SQL_GROUPED_MAP_PANDAS_UDF,
                     PythonEvalType.SQL_GROUPED_AGG_PANDAS_UDF,
                     PythonEvalType.SQL_WINDOW_AGG_PANDAS_UDF):

        # Load conf used for pandas_udf evaluation
        num_conf = read_int(infile)
        for i in range(num_conf):
            k = utf8_deserializer.loads(infile)
            v = utf8_deserializer.loads(infile)
            runner_conf[k] = v

        # NOTE: if timezone is set here, that implies respectSessionTimeZone is True
        timezone = runner_conf.get("spark.sql.session.timeZone", None)
        safecheck = runner_conf.get("spark.sql.execution.pandas.arrowSafeTypeConversion",
                                    "false").lower() == 'true'
        # Used by SQL_GROUPED_MAP_PANDAS_UDF and SQL_SCALAR_PANDAS_UDF when returning StructType
        assign_cols_by_name = runner_conf.get(
            "spark.sql.legacy.execution.pandas.groupedMap.assignColumnsByName", "true")\
            .lower() == "true"

        # Scalar Pandas UDF handles struct type arguments as pandas DataFrames instead of
        # pandas Series. See SPARK-27240.
<<<<<<< HEAD
        if eval_type == PythonEvalType.SQL_COGROUPED_MAP_PANDAS_UDF:
            ser = InterleavedArrowStreamPandasSerializer(timezone, safecheck, assign_cols_by_name)
        else:
            df_for_struct = (eval_type == PythonEvalType.SQL_SCALAR_PANDAS_UDF or
                         eval_type == PythonEvalType.SQL_SCALAR_PANDAS_ITER_UDF)
            ser = ArrowStreamPandasUDFSerializer(timezone, safecheck, assign_cols_by_name,
                                                 df_for_struct)
=======
        df_for_struct = (eval_type == PythonEvalType.SQL_SCALAR_PANDAS_UDF or
                         eval_type == PythonEvalType.SQL_SCALAR_PANDAS_ITER_UDF or
                         eval_type == PythonEvalType.SQL_MAP_PANDAS_ITER_UDF)
        ser = ArrowStreamPandasUDFSerializer(timezone, safecheck, assign_cols_by_name,
                                             df_for_struct)
>>>>>>> 4ebff5b6
    else:
        ser = BatchedSerializer(PickleSerializer(), 100)

    num_udfs = read_int(infile)

    is_scalar_iter = eval_type == PythonEvalType.SQL_SCALAR_PANDAS_ITER_UDF
    is_map_iter = eval_type == PythonEvalType.SQL_MAP_PANDAS_ITER_UDF

    if is_scalar_iter or is_map_iter:
        assert num_udfs == 1, "One SCALAR_ITER UDF expected here."

        arg_offsets, udf = read_single_udf(
            pickleSer, infile, eval_type, runner_conf, udf_index=0)

        def func(_, iterator):
            num_input_rows = [0]

            def map_batch(batch):
                udf_args = [batch[offset] for offset in arg_offsets]
                num_input_rows[0] += len(udf_args[0])
                if len(udf_args) == 1:
                    return udf_args[0]
                else:
                    return tuple(udf_args)

            iterator = map(map_batch, iterator)
            result_iter = udf(iterator)

            num_output_rows = 0
            for result_batch, result_type in result_iter:
                num_output_rows += len(result_batch)
                assert is_map_iter or num_output_rows <= num_input_rows[0], \
                    "Pandas SCALAR_ITER UDF outputted more rows than input rows."
                yield (result_batch, result_type)

            if is_scalar_iter:
                try:
                    next(iterator)
                except StopIteration:
                    pass
                else:
                    raise RuntimeError("SQL_SCALAR_PANDAS_ITER_UDF should exhaust the input "
                                       "iterator.")

            if is_scalar_iter and num_output_rows != num_input_rows[0]:
                raise RuntimeError("The number of output rows of pandas iterator UDF should be "
                                   "the same with input rows. The input rows number is %d but the "
                                   "output rows number is %d." %
                                   (num_input_rows[0], num_output_rows))

        # profiling is not supported for UDF
        return func, None, ser, ser

    udfs = {}
    call_udf = []
    mapper_str = ""
    if eval_type == PythonEvalType.SQL_GROUPED_MAP_PANDAS_UDF:
        # Create function like this:
        #   lambda a: f([a[0]], [a[0], a[1]])

        # We assume there is only one UDF here because grouped map doesn't
        # support combining multiple UDFs.
        assert num_udfs == 1

        # See FlatMapGroupsInPandasExec for how arg_offsets are used to
        # distinguish between grouping attributes and data attributes
        arg_offsets, udf = read_single_udf(
            pickleSer, infile, eval_type, runner_conf, udf_index=0)
        udfs['f'] = udf
        parsed_offsets = parse_grouped_arg_offsets(arg_offsets)
        arg0 = ["a[%d]" % o for o in parsed_offsets[0][0]]
        arg1 = ["a[%d]" % o for o in parsed_offsets[0][1]]
        mapper_str = "lambda a: f([%s], [%s])" % (", ".join(arg0), ", ".join(arg1))
    elif eval_type == PythonEvalType.SQL_COGROUPED_MAP_PANDAS_UDF:
        # We assume there is only one UDF here because cogrouped map doesn't
        # support combining multiple UDFs.
        assert num_udfs == 1
        arg_offsets, udf = read_single_udf(
            pickleSer, infile, eval_type, runner_conf, udf_index=0)
        udfs['f'] = udf
        parsed_offsets = parse_grouped_arg_offsets(arg_offsets)
        arg0 = ["a[0][%d]" % o for o in parsed_offsets[0][0]]
        arg1 = ["a[0][%d]" % o for o in parsed_offsets[0][1]]
        arg2 = ["a[1][%d]" % o for o in parsed_offsets[1][0]]
        arg3 = ["a[1][%d]" % o for o in parsed_offsets[1][1]]
        mapper_str = "lambda a: f([%s], [%s], [%s], [%s])" % (", ".join(arg0), ", ".join(arg1), ", ".join(arg2), ", ".join(arg3))
    else:
        # Create function like this:
        #   lambda a: (f0(a[0]), f1(a[1], a[2]), f2(a[3]))
        # In the special case of a single UDF this will return a single result rather
        # than a tuple of results; this is the format that the JVM side expects.
        for i in range(num_udfs):
            arg_offsets, udf = read_single_udf(
                pickleSer, infile, eval_type, runner_conf, udf_index=i)
            udfs['f%d' % i] = udf
            args = ["a[%d]" % o for o in arg_offsets]
            call_udf.append("f%d(%s)" % (i, ", ".join(args)))
        mapper_str = "lambda a: (%s)" % (", ".join(call_udf))

    mapper = eval(mapper_str, udfs)
    func = lambda _, it: map(mapper, it)

    # profiling is not supported for UDF
    return func, None, ser, ser


def parse_grouped_arg_offsets(arg_offsets):
    parsed = []
    i = 0
    while i < len(arg_offsets):
        offsets_len = arg_offsets[i]
        i += 1
        offsets = arg_offsets[i: i + offsets_len]
        split_index = offsets[0] + 1
        keys = offsets[1: split_index]
        values = offsets[split_index:]
        parsed.append([keys, values])
        i += offsets_len
    return parsed


def main(infile, outfile):
    try:
        boot_time = time.time()
        split_index = read_int(infile)
        if split_index == -1:  # for unit tests
            sys.exit(-1)

        version = utf8_deserializer.loads(infile)
        if version != "%d.%d" % sys.version_info[:2]:
            raise Exception(("Python in worker has different version %s than that in " +
                             "driver %s, PySpark cannot run with different minor versions." +
                             "Please check environment variables PYSPARK_PYTHON and " +
                             "PYSPARK_DRIVER_PYTHON are correctly set.") %
                            ("%d.%d" % sys.version_info[:2], version))

        # read inputs only for a barrier task
        isBarrier = read_bool(infile)
        boundPort = read_int(infile)
        secret = UTF8Deserializer().loads(infile)

        # set up memory limits
        memory_limit_mb = int(os.environ.get('PYSPARK_EXECUTOR_MEMORY_MB', "-1"))
        if memory_limit_mb > 0 and has_resource_module:
            total_memory = resource.RLIMIT_AS
            try:
                (soft_limit, hard_limit) = resource.getrlimit(total_memory)
                msg = "Current mem limits: {0} of max {1}\n".format(soft_limit, hard_limit)
                print(msg, file=sys.stderr)

                # convert to bytes
                new_limit = memory_limit_mb * 1024 * 1024

                if soft_limit == resource.RLIM_INFINITY or new_limit < soft_limit:
                    msg = "Setting mem limits to {0} of max {1}\n".format(new_limit, new_limit)
                    print(msg, file=sys.stderr)
                    resource.setrlimit(total_memory, (new_limit, new_limit))

            except (resource.error, OSError, ValueError) as e:
                # not all systems support resource limits, so warn instead of failing
                print("WARN: Failed to set memory limit: {0}\n".format(e), file=sys.stderr)

        # initialize global state
        taskContext = None
        if isBarrier:
            taskContext = BarrierTaskContext._getOrCreate()
            BarrierTaskContext._initialize(boundPort, secret)
        else:
            taskContext = TaskContext._getOrCreate()
        # read inputs for TaskContext info
        taskContext._stageId = read_int(infile)
        taskContext._partitionId = read_int(infile)
        taskContext._attemptNumber = read_int(infile)
        taskContext._taskAttemptId = read_long(infile)
        taskContext._localProperties = dict()
        for i in range(read_int(infile)):
            k = utf8_deserializer.loads(infile)
            v = utf8_deserializer.loads(infile)
            taskContext._localProperties[k] = v

        shuffle.MemoryBytesSpilled = 0
        shuffle.DiskBytesSpilled = 0
        _accumulatorRegistry.clear()

        # fetch name of workdir
        spark_files_dir = utf8_deserializer.loads(infile)
        SparkFiles._root_directory = spark_files_dir
        SparkFiles._is_running_on_worker = True

        # fetch names of includes (*.zip and *.egg files) and construct PYTHONPATH
        add_path(spark_files_dir)  # *.py files that were added will be copied here
        num_python_includes = read_int(infile)
        for _ in range(num_python_includes):
            filename = utf8_deserializer.loads(infile)
            add_path(os.path.join(spark_files_dir, filename))
        if sys.version > '3':
            import importlib
            importlib.invalidate_caches()

        # fetch names and values of broadcast variables
        needs_broadcast_decryption_server = read_bool(infile)
        num_broadcast_variables = read_int(infile)
        if needs_broadcast_decryption_server:
            # read the decrypted data from a server in the jvm
            port = read_int(infile)
            auth_secret = utf8_deserializer.loads(infile)
            (broadcast_sock_file, _) = local_connect_and_auth(port, auth_secret)

        for _ in range(num_broadcast_variables):
            bid = read_long(infile)
            if bid >= 0:
                if needs_broadcast_decryption_server:
                    read_bid = read_long(broadcast_sock_file)
                    assert(read_bid == bid)
                    _broadcastRegistry[bid] = \
                        Broadcast(sock_file=broadcast_sock_file)
                else:
                    path = utf8_deserializer.loads(infile)
                    _broadcastRegistry[bid] = Broadcast(path=path)

            else:
                bid = - bid - 1
                _broadcastRegistry.pop(bid)

        if needs_broadcast_decryption_server:
            broadcast_sock_file.write(b'1')
            broadcast_sock_file.close()

        _accumulatorRegistry.clear()
        eval_type = read_int(infile)
        if eval_type == PythonEvalType.NON_UDF:
            func, profiler, deserializer, serializer = read_command(pickleSer, infile)
        else:
            func, profiler, deserializer, serializer = read_udfs(pickleSer, infile, eval_type)

        init_time = time.time()

        def process():
            iterator = deserializer.load_stream(infile)
            out_iter = func(split_index, iterator)
            try:
                serializer.dump_stream(out_iter, outfile)
            finally:
                if hasattr(out_iter, 'close'):
                    out_iter.close()

        if profiler:
            profiler.profile(process)
        else:
            process()
    except Exception:
        try:
            write_int(SpecialLengths.PYTHON_EXCEPTION_THROWN, outfile)
            write_with_length(traceback.format_exc().encode("utf-8"), outfile)
        except IOError:
            # JVM close the socket
            pass
        except Exception:
            # Write the error to stderr if it happened while serializing
            print("PySpark worker failed with exception:", file=sys.stderr)
            print(traceback.format_exc(), file=sys.stderr)
        sys.exit(-1)
    finish_time = time.time()
    report_times(outfile, boot_time, init_time, finish_time)
    write_long(shuffle.MemoryBytesSpilled, outfile)
    write_long(shuffle.DiskBytesSpilled, outfile)

    # Mark the beginning of the accumulators section of the output
    write_int(SpecialLengths.END_OF_DATA_SECTION, outfile)
    write_int(len(_accumulatorRegistry), outfile)
    for (aid, accum) in _accumulatorRegistry.items():
        pickleSer._write_with_length((aid, accum._value), outfile)

    # check end of stream
    if read_int(infile) == SpecialLengths.END_OF_STREAM:
        write_int(SpecialLengths.END_OF_STREAM, outfile)
    else:
        # write a different value to tell JVM to not reuse this worker
        write_int(SpecialLengths.END_OF_DATA_SECTION, outfile)
        sys.exit(-1)


if __name__ == '__main__':
    # Read information about how to connect back to the JVM from the environment.
    java_port = int(os.environ["PYTHON_WORKER_FACTORY_PORT"])
    auth_secret = os.environ["PYTHON_WORKER_FACTORY_SECRET"]
    (sock_file, _) = local_connect_and_auth(java_port, auth_secret)
    main(sock_file, sock_file)<|MERGE_RESOLUTION|>--- conflicted
+++ resolved
@@ -148,6 +148,7 @@
 
 
 def wrap_grouped_map_pandas_udf(f, return_type, argspec):
+
     def wrapped(key_series, value_series):
         import pandas as pd
 
@@ -311,21 +312,14 @@
 
         # Scalar Pandas UDF handles struct type arguments as pandas DataFrames instead of
         # pandas Series. See SPARK-27240.
-<<<<<<< HEAD
         if eval_type == PythonEvalType.SQL_COGROUPED_MAP_PANDAS_UDF:
             ser = InterleavedArrowStreamPandasSerializer(timezone, safecheck, assign_cols_by_name)
         else:
             df_for_struct = (eval_type == PythonEvalType.SQL_SCALAR_PANDAS_UDF or
-                         eval_type == PythonEvalType.SQL_SCALAR_PANDAS_ITER_UDF)
+                             eval_type == PythonEvalType.SQL_SCALAR_PANDAS_ITER_UDF or
+                             eval_type == PythonEvalType.SQL_MAP_PANDAS_ITER_UDF)
             ser = ArrowStreamPandasUDFSerializer(timezone, safecheck, assign_cols_by_name,
                                                  df_for_struct)
-=======
-        df_for_struct = (eval_type == PythonEvalType.SQL_SCALAR_PANDAS_UDF or
-                         eval_type == PythonEvalType.SQL_SCALAR_PANDAS_ITER_UDF or
-                         eval_type == PythonEvalType.SQL_MAP_PANDAS_ITER_UDF)
-        ser = ArrowStreamPandasUDFSerializer(timezone, safecheck, assign_cols_by_name,
-                                             df_for_struct)
->>>>>>> 4ebff5b6
     else:
         ser = BatchedSerializer(PickleSerializer(), 100)
 
