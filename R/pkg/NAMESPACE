--- conflicted
+++ resolved
@@ -46,13 +46,10 @@
               "isLocal",
               "join",
               "limit",
-<<<<<<< HEAD
               "merge",
-=======
               "names",
               "ncol",
               "nrow",
->>>>>>> 3fc0cb92
               "orderBy",
               "mutate",
               "names",
