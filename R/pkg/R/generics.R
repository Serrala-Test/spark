#
# Licensed to the Apache Software Foundation (ASF) under one or more
# contributor license agreements.  See the NOTICE file distributed with
# this work for additional information regarding copyright ownership.
# The ASF licenses this file to You under the Apache License, Version 2.0
# (the "License"); you may not use this file except in compliance with
# the License.  You may obtain a copy of the License at
#
#    http://www.apache.org/licenses/LICENSE-2.0
#
# Unless required by applicable law or agreed to in writing, software
# distributed under the License is distributed on an "AS IS" BASIS,
# WITHOUT WARRANTIES OR CONDITIONS OF ANY KIND, either express or implied.
# See the License for the specific language governing permissions and
# limitations under the License.
#

############ RDD Actions and Transformations ############

# @rdname aggregateRDD
# @seealso reduce
# @export
setGeneric("aggregateRDD",
           function(x, zeroValue, seqOp, combOp) { standardGeneric("aggregateRDD") })

# @rdname cache-methods
# @export
setGeneric("cache", function(x) { standardGeneric("cache") })

# @rdname coalesce
# @seealso repartition
# @export
setGeneric("coalesce", function(x, numPartitions, ...) { standardGeneric("coalesce") })

# @rdname checkpoint-methods
# @export
setGeneric("checkpoint", function(x) { standardGeneric("checkpoint") })

# @rdname collect-methods
# @export
setGeneric("collect", function(x, ...) { standardGeneric("collect") })

# @rdname collect-methods
# @export
setGeneric("collectAsMap", function(x) { standardGeneric("collectAsMap") })

# @rdname collect-methods
# @export
setGeneric("collectPartition",
           function(x, partitionId) {
             standardGeneric("collectPartition")
           })

# @rdname count
# @export
setGeneric("count", function(x) { standardGeneric("count") })

# @rdname countByValue
# @export
setGeneric("countByValue", function(x) { standardGeneric("countByValue") })

# @rdname crosstab
# @export
setGeneric("crosstab", function(x, col1, col2) { standardGeneric("crosstab") })

# @rdname freqItems
# @export
setGeneric("freqItems", function(x, cols, support = 0.01) { standardGeneric("freqItems") })

# @rdname approxQuantile
# @export
setGeneric("approxQuantile",
           function(x, col, probabilities, relativeError) {
             standardGeneric("approxQuantile")
           })

# @rdname distinct
# @export
setGeneric("distinct", function(x, numPartitions = 1) { standardGeneric("distinct") })

# @rdname filterRDD
# @export
setGeneric("filterRDD", function(x, f) { standardGeneric("filterRDD") })

# @rdname first
# @export
setGeneric("first", function(x, ...) { standardGeneric("first") })

# @rdname flatMap
# @export
setGeneric("flatMap", function(X, FUN) { standardGeneric("flatMap") })

# @rdname fold
# @seealso reduce
# @export
setGeneric("fold", function(x, zeroValue, op) { standardGeneric("fold") })

setGeneric("foreach", function(x, func) { standardGeneric("foreach") })

setGeneric("foreachPartition", function(x, func) { standardGeneric("foreachPartition") })

# The jrdd accessor function.
setGeneric("getJRDD", function(rdd, ...) { standardGeneric("getJRDD") })

# @rdname glom
# @export
setGeneric("glom", function(x) { standardGeneric("glom") })

# @rdname histogram
# @export
setGeneric("histogram", function(df, col, nbins=10) { standardGeneric("histogram") })

# @rdname keyBy
# @export
setGeneric("keyBy", function(x, func) { standardGeneric("keyBy") })

setGeneric("lapplyPartition", function(X, FUN) { standardGeneric("lapplyPartition") })

setGeneric("lapplyPartitionsWithIndex",
           function(X, FUN) {
             standardGeneric("lapplyPartitionsWithIndex")
           })

setGeneric("map", function(X, FUN) { standardGeneric("map") })

setGeneric("mapPartitions", function(X, FUN) { standardGeneric("mapPartitions") })

setGeneric("mapPartitionsWithIndex",
           function(X, FUN) { standardGeneric("mapPartitionsWithIndex") })

# @rdname maximum
# @export
setGeneric("maximum", function(x) { standardGeneric("maximum") })

# @rdname minimum
# @export
setGeneric("minimum", function(x) { standardGeneric("minimum") })

# @rdname sumRDD
# @export
setGeneric("sumRDD", function(x) { standardGeneric("sumRDD") })

# @rdname name
# @export
setGeneric("name", function(x) { standardGeneric("name") })

# @rdname getNumPartitions
# @export
setGeneric("getNumPartitions", function(x) { standardGeneric("getNumPartitions") })

# @rdname getNumPartitions
# @export
setGeneric("numPartitions", function(x) { standardGeneric("numPartitions") })

# @rdname persist
# @export
setGeneric("persist", function(x, newLevel) { standardGeneric("persist") })

# @rdname pipeRDD
# @export
setGeneric("pipeRDD", function(x, command, env = list()) { standardGeneric("pipeRDD")})

# @rdname pivot
# @export
setGeneric("pivot", function(x, colname, values = list()) { standardGeneric("pivot") })

# @rdname reduce
# @export
setGeneric("reduce", function(x, func) { standardGeneric("reduce") })

# @rdname repartition
# @seealso coalesce
# @export
setGeneric("repartition", function(x, ...) { standardGeneric("repartition") })

# @rdname sampleRDD
# @export
setGeneric("sampleRDD",
           function(x, withReplacement, fraction, seed) {
             standardGeneric("sampleRDD")
           })

# @rdname saveAsObjectFile
# @seealso objectFile
# @export
setGeneric("saveAsObjectFile", function(x, path) { standardGeneric("saveAsObjectFile") })

# @rdname saveAsTextFile
# @export
setGeneric("saveAsTextFile", function(x, path) { standardGeneric("saveAsTextFile") })

# @rdname setName
# @export
setGeneric("setName", function(x, name) { standardGeneric("setName") })

# @rdname sortBy
# @export
setGeneric("sortBy",
           function(x, func, ascending = TRUE, numPartitions = 1) {
             standardGeneric("sortBy")
           })

# @rdname take
# @export
setGeneric("take", function(x, num) { standardGeneric("take") })

# @rdname takeOrdered
# @export
setGeneric("takeOrdered", function(x, num) { standardGeneric("takeOrdered") })

# @rdname takeSample
# @export
setGeneric("takeSample",
           function(x, withReplacement, num, seed) {
             standardGeneric("takeSample")
           })

# @rdname top
# @export
setGeneric("top", function(x, num) { standardGeneric("top") })

# @rdname unionRDD
# @export
setGeneric("unionRDD", function(x, y) { standardGeneric("unionRDD") })

# @rdname unpersist-methods
# @export
setGeneric("unpersist", function(x, ...) { standardGeneric("unpersist") })

# @rdname zipRDD
# @export
setGeneric("zipRDD", function(x, other) { standardGeneric("zipRDD") })

# @rdname zipRDD
# @export
setGeneric("zipPartitions", function(..., func) { standardGeneric("zipPartitions") },
           signature = "...")

# @rdname zipWithIndex
# @seealso zipWithUniqueId
# @export
setGeneric("zipWithIndex", function(x) { standardGeneric("zipWithIndex") })

# @rdname zipWithUniqueId
# @seealso zipWithIndex
# @export
setGeneric("zipWithUniqueId", function(x) { standardGeneric("zipWithUniqueId") })


############ Binary Functions #############

# @rdname cartesian
# @export
setGeneric("cartesian", function(x, other) { standardGeneric("cartesian") })

# @rdname countByKey
# @export
setGeneric("countByKey", function(x) { standardGeneric("countByKey") })

# @rdname flatMapValues
# @export
setGeneric("flatMapValues", function(X, FUN) { standardGeneric("flatMapValues") })

# @rdname intersection
# @export
setGeneric("intersection",
           function(x, other, numPartitions = 1) {
             standardGeneric("intersection")
           })

# @rdname keys
# @export
setGeneric("keys", function(x) { standardGeneric("keys") })

# @rdname lookup
# @export
setGeneric("lookup", function(x, key) { standardGeneric("lookup") })

# @rdname mapValues
# @export
setGeneric("mapValues", function(X, FUN) { standardGeneric("mapValues") })

# @rdname sampleByKey
# @export
setGeneric("sampleByKey",
           function(x, withReplacement, fractions, seed) {
             standardGeneric("sampleByKey")
           })

# @rdname values
# @export
setGeneric("values", function(x) { standardGeneric("values") })


############ Shuffle Functions ############

# @rdname aggregateByKey
# @seealso foldByKey, combineByKey
# @export
setGeneric("aggregateByKey",
           function(x, zeroValue, seqOp, combOp, numPartitions) {
             standardGeneric("aggregateByKey")
           })

# @rdname cogroup
# @export
setGeneric("cogroup",
           function(..., numPartitions) {
             standardGeneric("cogroup")
           },
           signature = "...")

# @rdname combineByKey
# @seealso groupByKey, reduceByKey
# @export
setGeneric("combineByKey",
           function(x, createCombiner, mergeValue, mergeCombiners, numPartitions) {
             standardGeneric("combineByKey")
           })

# @rdname foldByKey
# @seealso aggregateByKey, combineByKey
# @export
setGeneric("foldByKey",
           function(x, zeroValue, func, numPartitions) {
             standardGeneric("foldByKey")
           })

# @rdname join-methods
# @export
setGeneric("fullOuterJoin", function(x, y, numPartitions) { standardGeneric("fullOuterJoin") })

# @rdname groupByKey
# @seealso reduceByKey
# @export
setGeneric("groupByKey", function(x, numPartitions) { standardGeneric("groupByKey") })

# @rdname join-methods
# @export
setGeneric("join", function(x, y, ...) { standardGeneric("join") })

# @rdname join-methods
# @export
setGeneric("leftOuterJoin", function(x, y, numPartitions) { standardGeneric("leftOuterJoin") })

#' @rdname partitionBy
#' @export
setGeneric("partitionBy", function(x, ...) { standardGeneric("partitionBy") })

# @rdname reduceByKey
# @seealso groupByKey
# @export
setGeneric("reduceByKey", function(x, combineFunc, numPartitions) { standardGeneric("reduceByKey")})

# @rdname reduceByKeyLocally
# @seealso reduceByKey
# @export
setGeneric("reduceByKeyLocally",
           function(x, combineFunc) {
             standardGeneric("reduceByKeyLocally")
           })

# @rdname join-methods
# @export
setGeneric("rightOuterJoin", function(x, y, numPartitions) { standardGeneric("rightOuterJoin") })

# @rdname sortByKey
# @export
setGeneric("sortByKey",
           function(x, ascending = TRUE, numPartitions = 1) {
             standardGeneric("sortByKey")
           })

# @rdname subtract
# @export
setGeneric("subtract",
           function(x, other, numPartitions = 1) {
             standardGeneric("subtract")
           })

# @rdname subtractByKey
# @export
setGeneric("subtractByKey",
           function(x, other, numPartitions = 1) {
             standardGeneric("subtractByKey")
           })


################### Broadcast Variable Methods #################

# @rdname broadcast
# @export
setGeneric("value", function(bcast) { standardGeneric("value") })


####################  SparkDataFrame Methods ########################

#' @rdname agg
#' @export
setGeneric("agg", function (x, ...) { standardGeneric("agg") })

#' @rdname arrange
#' @export
setGeneric("arrange", function(x, col, ...) { standardGeneric("arrange") })

#' @rdname as.data.frame
#' @export
setGeneric("as.data.frame",
           function(x, row.names = NULL, optional = FALSE, ...) {
             standardGeneric("as.data.frame")
           })

#' @rdname attach
#' @export
setGeneric("attach")

#' @rdname columns
#' @export
setGeneric("colnames", function(x, do.NULL = TRUE, prefix = "col") { standardGeneric("colnames") })

#' @rdname columns
#' @export
setGeneric("colnames<-", function(x, value) { standardGeneric("colnames<-") })

#' @rdname coltypes
#' @export
setGeneric("coltypes", function(x) { standardGeneric("coltypes") })

#' @rdname coltypes
#' @export
setGeneric("coltypes<-", function(x, value) { standardGeneric("coltypes<-") })

#' @rdname columns
#' @export
setGeneric("columns", function(x) {standardGeneric("columns") })

#' @rdname cov
#' @export
setGeneric("cov", function(x, ...) {standardGeneric("cov") })

#' @rdname corr
#' @export
setGeneric("corr", function(x, ...) {standardGeneric("corr") })

#' @rdname cov
#' @export
setGeneric("covar_samp", function(col1, col2) {standardGeneric("covar_samp") })

#' @rdname covar_pop
#' @export
setGeneric("covar_pop", function(col1, col2) {standardGeneric("covar_pop") })

#' @rdname createOrReplaceTempView
#' @export
setGeneric("createOrReplaceTempView",
           function(x, viewName) {
             standardGeneric("createOrReplaceTempView")
           })

#' @rdname dapply
#' @export
setGeneric("dapply", function(x, func, schema) { standardGeneric("dapply") })

#' @rdname dapplyCollect
#' @export
setGeneric("dapplyCollect", function(x, func) { standardGeneric("dapplyCollect") })

#' @rdname gapply
#' @export
setGeneric("gapply", function(x, ...) { standardGeneric("gapply") })

#' @rdname gapplyCollect
#' @export
setGeneric("gapplyCollect", function(x, ...) { standardGeneric("gapplyCollect") })

#' @rdname summary
#' @export
setGeneric("describe", function(x, col, ...) { standardGeneric("describe") })

#' @rdname drop
#' @export
setGeneric("drop", function(x, ...) { standardGeneric("drop") })

#' @rdname dropDuplicates
#' @export
setGeneric("dropDuplicates", function(x, ...) { standardGeneric("dropDuplicates") })

#' @rdname nafunctions
#' @export
setGeneric("dropna",
           function(x, how = c("any", "all"), minNonNulls = NULL, cols = NULL) {
             standardGeneric("dropna")
           })

#' @rdname nafunctions
#' @export
setGeneric("na.omit",
           function(object, ...) {
             standardGeneric("na.omit")
           })

#' @rdname dtypes
#' @export
setGeneric("dtypes", function(x) { standardGeneric("dtypes") })

#' @rdname explain
#' @export
setGeneric("explain", function(x, ...) { standardGeneric("explain") })

#' @rdname except
#' @export
setGeneric("except", function(x, y) { standardGeneric("except") })

#' @rdname nafunctions
#' @export
setGeneric("fillna", function(x, value, cols = NULL) { standardGeneric("fillna") })

#' @rdname filter
#' @export
setGeneric("filter", function(x, condition) { standardGeneric("filter") })

#' @rdname groupBy
#' @export
setGeneric("group_by", function(x, ...) { standardGeneric("group_by") })

#' @rdname groupBy
#' @export
setGeneric("groupBy", function(x, ...) { standardGeneric("groupBy") })

#' @rdname insertInto
#' @export
setGeneric("insertInto", function(x, tableName, ...) { standardGeneric("insertInto") })

#' @rdname intersect
#' @export
setGeneric("intersect", function(x, y) { standardGeneric("intersect") })

#' @rdname isLocal
#' @export
setGeneric("isLocal", function(x) { standardGeneric("isLocal") })

#' @rdname limit
#' @export
setGeneric("limit", function(x, num) {standardGeneric("limit") })

#' @rdname merge
#' @export
setGeneric("merge")

#' @rdname mutate
#' @export
setGeneric("mutate", function(.data, ...) {standardGeneric("mutate") })

#' @rdname arrange
#' @export
setGeneric("orderBy", function(x, col, ...) { standardGeneric("orderBy") })

#' @rdname printSchema
#' @export
setGeneric("printSchema", function(x) { standardGeneric("printSchema") })

#' @rdname rename
#' @export
setGeneric("rename", function(x, ...) { standardGeneric("rename") })

#' @rdname registerTempTable-deprecated
#' @export
setGeneric("registerTempTable", function(x, tableName) { standardGeneric("registerTempTable") })

#' @rdname sample
#' @export
setGeneric("sample",
           function(x, withReplacement, fraction, seed) {
             standardGeneric("sample")
           })

#' @rdname sample
#' @export
setGeneric("sample_frac",
           function(x, withReplacement, fraction, seed) { standardGeneric("sample_frac") })

#' @rdname sampleBy
#' @export
setGeneric("sampleBy", function(x, col, fractions, seed) { standardGeneric("sampleBy") })

#' @rdname saveAsTable
#' @export
setGeneric("saveAsTable", function(df, tableName, source = NULL, mode = "error", ...) {
  standardGeneric("saveAsTable")
})

#' @export
setGeneric("str")

#' @rdname mutate
#' @export
setGeneric("transform", function(`_data`, ...) {standardGeneric("transform") })

#' @rdname write.df
#' @export
setGeneric("write.df", function(df, path, source = NULL, mode = "error", ...) {
  standardGeneric("write.df")
})

#' @rdname write.df
#' @export
setGeneric("saveDF", function(df, path, source = NULL, mode = "error", ...) {
  standardGeneric("saveDF")
})

#' @rdname write.jdbc
#' @export
setGeneric("write.jdbc", function(x, url, tableName, mode = "error", ...) {
  standardGeneric("write.jdbc")
})

#' @rdname write.json
#' @export
setGeneric("write.json", function(x, path) { standardGeneric("write.json") })

#' @rdname write.orc
#' @export
setGeneric("write.orc", function(x, path) { standardGeneric("write.orc") })

#' @rdname write.parquet
#' @export
setGeneric("write.parquet", function(x, path) { standardGeneric("write.parquet") })

#' @rdname write.parquet
#' @export
setGeneric("saveAsParquetFile", function(x, path) { standardGeneric("saveAsParquetFile") })

#' @rdname write.text
#' @export
setGeneric("write.text", function(x, path) { standardGeneric("write.text") })

#' @rdname schema
#' @export
setGeneric("schema", function(x) { standardGeneric("schema") })

#' @rdname select
#' @export
setGeneric("select", function(x, col, ...) { standardGeneric("select") } )

#' @rdname selectExpr
#' @export
setGeneric("selectExpr", function(x, expr, ...) { standardGeneric("selectExpr") })

#' @rdname showDF
#' @export
setGeneric("showDF", function(x, ...) { standardGeneric("showDF") })

# @rdname subset
# @export
setGeneric("subset", function(x, ...) { standardGeneric("subset") })

#' @rdname agg
#' @export
setGeneric("summarize", function(x, ...) { standardGeneric("summarize") })

#' @rdname summary
#' @export
setGeneric("summary", function(object, ...) { standardGeneric("summary") })

setGeneric("toJSON", function(x) { standardGeneric("toJSON") })

setGeneric("toRDD", function(x) { standardGeneric("toRDD") })

#' @rdname union
#' @export
setGeneric("union", function(x, y) { standardGeneric("union") })

#' @rdname union
#' @export
setGeneric("unionAll", function(x, y) { standardGeneric("unionAll") })

#' @rdname filter
#' @export
setGeneric("where", function(x, condition) { standardGeneric("where") })

#' @rdname with
#' @export
setGeneric("with")

#' @rdname withColumn
#' @export
setGeneric("withColumn", function(x, colName, col) { standardGeneric("withColumn") })

#' @rdname rename
#' @export
setGeneric("withColumnRenamed",
           function(x, existingCol, newCol) { standardGeneric("withColumnRenamed") })

#' @rdname write.df
#' @export
setGeneric("write.df", function(df, path, ...) { standardGeneric("write.df") })

#' @rdname randomSplit
#' @export
setGeneric("randomSplit", function(x, weights, seed) { standardGeneric("randomSplit") })

###################### Column Methods ##########################

#' @rdname columnfunctions
#' @export
setGeneric("asc", function(x) { standardGeneric("asc") })

#' @rdname between
#' @export
setGeneric("between", function(x, bounds) { standardGeneric("between") })

#' @rdname cast
#' @export
setGeneric("cast", function(x, dataType) { standardGeneric("cast") })

#' @rdname columnfunctions
#' @export
setGeneric("contains", function(x, ...) { standardGeneric("contains") })

#' @rdname columnfunctions
#' @export
setGeneric("desc", function(x) { standardGeneric("desc") })

#' @rdname endsWith
#' @export
setGeneric("endsWith", function(x, suffix) { standardGeneric("endsWith") })

#' @rdname columnfunctions
#' @export
setGeneric("getField", function(x, ...) { standardGeneric("getField") })

#' @rdname columnfunctions
#' @export
setGeneric("getItem", function(x, ...) { standardGeneric("getItem") })

#' @rdname columnfunctions
#' @export
setGeneric("isNaN", function(x) { standardGeneric("isNaN") })

#' @rdname columnfunctions
#' @export
setGeneric("isNull", function(x) { standardGeneric("isNull") })

#' @rdname columnfunctions
#' @export
setGeneric("isNotNull", function(x) { standardGeneric("isNotNull") })

#' @rdname columnfunctions
#' @export
setGeneric("like", function(x, ...) { standardGeneric("like") })

#' @rdname columnfunctions
#' @export
setGeneric("rlike", function(x, ...) { standardGeneric("rlike") })

#' @rdname startsWith
#' @export
setGeneric("startsWith", function(x, prefix) { standardGeneric("startsWith") })

#' @rdname when
#' @export
setGeneric("when", function(condition, value) { standardGeneric("when") })

#' @rdname otherwise
#' @export
setGeneric("otherwise", function(x, value) { standardGeneric("otherwise") })

#' @rdname over
#' @export
setGeneric("over", function(x, window) { standardGeneric("over") })

###################### WindowSpec Methods ##########################

#' @rdname rowsBetween
#' @export
setGeneric("rowsBetween", function(x, start, end) { standardGeneric("rowsBetween") })

#' @rdname rangeBetween
#' @export
setGeneric("rangeBetween", function(x, start, end) { standardGeneric("rangeBetween") })

#' @rdname window.partitionBy
#' @export
setGeneric("window.partitionBy", function(col, ...) { standardGeneric("window.partitionBy") })

#' @rdname window.orderBy
#' @export
setGeneric("window.orderBy", function(col, ...) { standardGeneric("window.orderBy") })

###################### Expression Function Methods ##########################

#' @rdname add_months
#' @export
setGeneric("add_months", function(y, x) { standardGeneric("add_months") })

#' @rdname approxCountDistinct
#' @export
setGeneric("approxCountDistinct", function(x, ...) { standardGeneric("approxCountDistinct") })

#' @rdname array_contains
#' @export
setGeneric("array_contains", function(x, value) { standardGeneric("array_contains") })

#' @rdname ascii
#' @export
setGeneric("ascii", function(x) { standardGeneric("ascii") })

#' @rdname avg
#' @export
setGeneric("avg", function(x, ...) { standardGeneric("avg") })

#' @rdname base64
#' @export
setGeneric("base64", function(x) { standardGeneric("base64") })

#' @rdname bin
#' @export
setGeneric("bin", function(x) { standardGeneric("bin") })

#' @rdname bitwiseNOT
#' @export
setGeneric("bitwiseNOT", function(x) { standardGeneric("bitwiseNOT") })

#' @rdname bround
#' @export
setGeneric("bround", function(x, ...) { standardGeneric("bround") })

#' @rdname cbrt
#' @export
setGeneric("cbrt", function(x) { standardGeneric("cbrt") })

#' @rdname ceil
#' @export
setGeneric("ceil", function(x) { standardGeneric("ceil") })

#' @rdname column
#' @export
setGeneric("column", function(x) { standardGeneric("column") })

#' @rdname concat
#' @export
setGeneric("concat", function(x, ...) { standardGeneric("concat") })

#' @rdname concat_ws
#' @export
setGeneric("concat_ws", function(sep, x, ...) { standardGeneric("concat_ws") })

#' @rdname conv
#' @export
setGeneric("conv", function(x, fromBase, toBase) { standardGeneric("conv") })

#' @rdname countDistinct
#' @export
setGeneric("countDistinct", function(x, ...) { standardGeneric("countDistinct") })

#' @rdname crc32
#' @export
setGeneric("crc32", function(x) { standardGeneric("crc32") })

#' @rdname hash
#' @export
setGeneric("hash", function(x, ...) { standardGeneric("hash") })

#' @rdname cume_dist
#' @export
setGeneric("cume_dist", function(x) { standardGeneric("cume_dist") })

#' @rdname datediff
#' @export
setGeneric("datediff", function(y, x) { standardGeneric("datediff") })

#' @rdname date_add
#' @export
setGeneric("date_add", function(y, x) { standardGeneric("date_add") })

#' @rdname date_format
#' @export
setGeneric("date_format", function(y, x) { standardGeneric("date_format") })

#' @rdname date_sub
#' @export
setGeneric("date_sub", function(y, x) { standardGeneric("date_sub") })

#' @rdname dayofmonth
#' @export
setGeneric("dayofmonth", function(x) { standardGeneric("dayofmonth") })

#' @rdname dayofyear
#' @export
setGeneric("dayofyear", function(x) { standardGeneric("dayofyear") })

#' @rdname decode
#' @export
setGeneric("decode", function(x, charset) { standardGeneric("decode") })

#' @rdname dense_rank
#' @export
setGeneric("dense_rank", function(x) { standardGeneric("dense_rank") })

#' @rdname encode
#' @export
setGeneric("encode", function(x, charset) { standardGeneric("encode") })

#' @rdname explode
#' @export
setGeneric("explode", function(x) { standardGeneric("explode") })

#' @rdname expr
#' @export
setGeneric("expr", function(x) { standardGeneric("expr") })

#' @rdname from_utc_timestamp
#' @export
setGeneric("from_utc_timestamp", function(y, x) { standardGeneric("from_utc_timestamp") })

#' @rdname format_number
#' @export
setGeneric("format_number", function(y, x) { standardGeneric("format_number") })

#' @rdname format_string
#' @export
setGeneric("format_string", function(format, x, ...) { standardGeneric("format_string") })

#' @rdname from_unixtime
#' @export
setGeneric("from_unixtime", function(x, ...) { standardGeneric("from_unixtime") })

#' @rdname greatest
#' @export
setGeneric("greatest", function(x, ...) { standardGeneric("greatest") })

#' @rdname hex
#' @export
setGeneric("hex", function(x) { standardGeneric("hex") })

#' @rdname hour
#' @export
setGeneric("hour", function(x) { standardGeneric("hour") })

#' @rdname hypot
#' @export
setGeneric("hypot", function(y, x) { standardGeneric("hypot") })

#' @rdname initcap
#' @export
setGeneric("initcap", function(x) { standardGeneric("initcap") })

#' @rdname instr
#' @export
setGeneric("instr", function(y, x) { standardGeneric("instr") })

#' @rdname is.nan
#' @export
setGeneric("isnan", function(x) { standardGeneric("isnan") })

#' @rdname kurtosis
#' @export
setGeneric("kurtosis", function(x) { standardGeneric("kurtosis") })

#' @rdname lag
#' @export
setGeneric("lag", function(x, ...) { standardGeneric("lag") })

#' @rdname last
#' @export
setGeneric("last", function(x, ...) { standardGeneric("last") })

#' @rdname last_day
#' @export
setGeneric("last_day", function(x) { standardGeneric("last_day") })

#' @rdname lead
#' @export
setGeneric("lead", function(x, offset, defaultValue = NULL) { standardGeneric("lead") })

#' @rdname least
#' @export
setGeneric("least", function(x, ...) { standardGeneric("least") })

#' @rdname levenshtein
#' @export
setGeneric("levenshtein", function(y, x) { standardGeneric("levenshtein") })

#' @rdname lit
#' @export
setGeneric("lit", function(x) { standardGeneric("lit") })

#' @rdname locate
#' @export
setGeneric("locate", function(substr, str, ...) { standardGeneric("locate") })

#' @rdname lower
#' @export
setGeneric("lower", function(x) { standardGeneric("lower") })

#' @rdname lpad
#' @export
setGeneric("lpad", function(x, len, pad) { standardGeneric("lpad") })

#' @rdname ltrim
#' @export
setGeneric("ltrim", function(x) { standardGeneric("ltrim") })

#' @rdname md5
#' @export
setGeneric("md5", function(x) { standardGeneric("md5") })

#' @rdname minute
#' @export
setGeneric("minute", function(x) { standardGeneric("minute") })

#' @rdname monotonically_increasing_id
#' @export
setGeneric("monotonically_increasing_id",
           function(x) { standardGeneric("monotonically_increasing_id") })

#' @rdname month
#' @export
setGeneric("month", function(x) { standardGeneric("month") })

#' @rdname months_between
#' @export
setGeneric("months_between", function(y, x) { standardGeneric("months_between") })

#' @rdname count
#' @export
setGeneric("n", function(x) { standardGeneric("n") })

#' @rdname nanvl
#' @export
setGeneric("nanvl", function(y, x) { standardGeneric("nanvl") })

#' @rdname negate
#' @export
setGeneric("negate", function(x) { standardGeneric("negate") })

#' @rdname next_day
#' @export
setGeneric("next_day", function(y, x) { standardGeneric("next_day") })

#' @rdname ntile
#' @export
setGeneric("ntile", function(x) { standardGeneric("ntile") })

#' @rdname countDistinct
#' @export
setGeneric("n_distinct", function(x, ...) { standardGeneric("n_distinct") })

#' @rdname percent_rank
#' @export
setGeneric("percent_rank", function(x) { standardGeneric("percent_rank") })

#' @rdname pmod
#' @export
setGeneric("pmod", function(y, x) { standardGeneric("pmod") })

#' @rdname posexplode
#' @export
setGeneric("posexplode", function(x) { standardGeneric("posexplode") })

#' @rdname quarter
#' @export
setGeneric("quarter", function(x) { standardGeneric("quarter") })

#' @rdname rand
#' @export
setGeneric("rand", function(seed) { standardGeneric("rand") })

#' @rdname randn
#' @export
setGeneric("randn", function(seed) { standardGeneric("randn") })

#' @rdname rank
#' @export
setGeneric("rank", function(x, ...) { standardGeneric("rank") })

#' @rdname regexp_extract
#' @export
setGeneric("regexp_extract", function(x, pattern, idx) { standardGeneric("regexp_extract") })

#' @rdname regexp_replace
#' @export
setGeneric("regexp_replace",
           function(x, pattern, replacement) { standardGeneric("regexp_replace") })

#' @rdname reverse
#' @export
setGeneric("reverse", function(x) { standardGeneric("reverse") })

#' @rdname rint
#' @export
setGeneric("rint", function(x, ...) { standardGeneric("rint") })

#' @rdname row_number
#' @export
setGeneric("row_number", function(x) { standardGeneric("row_number") })

#' @rdname rpad
#' @export
setGeneric("rpad", function(x, len, pad) { standardGeneric("rpad") })

#' @rdname rtrim
#' @export
setGeneric("rtrim", function(x) { standardGeneric("rtrim") })

#' @rdname sd
#' @export
setGeneric("sd", function(x, na.rm = FALSE) { standardGeneric("sd") })

#' @rdname second
#' @export
setGeneric("second", function(x) { standardGeneric("second") })

#' @rdname sha1
#' @export
setGeneric("sha1", function(x) { standardGeneric("sha1") })

#' @rdname sha2
#' @export
setGeneric("sha2", function(y, x) { standardGeneric("sha2") })

#' @rdname shiftLeft
#' @export
setGeneric("shiftLeft", function(y, x) { standardGeneric("shiftLeft") })

#' @rdname shiftRight
#' @export
setGeneric("shiftRight", function(y, x) { standardGeneric("shiftRight") })

#' @rdname shiftRightUnsigned
#' @export
setGeneric("shiftRightUnsigned", function(y, x) { standardGeneric("shiftRightUnsigned") })

#' @rdname sign
#' @export
setGeneric("signum", function(x) { standardGeneric("signum") })

#' @rdname size
#' @export
setGeneric("size", function(x) { standardGeneric("size") })

#' @rdname skewness
#' @export
setGeneric("skewness", function(x) { standardGeneric("skewness") })

#' @rdname sort_array
#' @export
setGeneric("sort_array", function(x, asc = TRUE) { standardGeneric("sort_array") })

#' @rdname soundex
#' @export
setGeneric("soundex", function(x) { standardGeneric("soundex") })

#' @rdname spark_partition_id
#' @export
setGeneric("spark_partition_id", function(x) { standardGeneric("spark_partition_id") })

#' @rdname sd
#' @export
setGeneric("stddev", function(x) { standardGeneric("stddev") })

#' @rdname stddev_pop
#' @export
setGeneric("stddev_pop", function(x) { standardGeneric("stddev_pop") })

#' @rdname stddev_samp
#' @export
setGeneric("stddev_samp", function(x) { standardGeneric("stddev_samp") })

#' @rdname struct
#' @export
setGeneric("struct", function(x, ...) { standardGeneric("struct") })

#' @rdname substring_index
#' @export
setGeneric("substring_index", function(x, delim, count) { standardGeneric("substring_index") })

#' @rdname sumDistinct
#' @export
setGeneric("sumDistinct", function(x) { standardGeneric("sumDistinct") })

#' @rdname toDegrees
#' @export
setGeneric("toDegrees", function(x) { standardGeneric("toDegrees") })

#' @rdname toRadians
#' @export
setGeneric("toRadians", function(x) { standardGeneric("toRadians") })

#' @rdname to_date
#' @export
setGeneric("to_date", function(x) { standardGeneric("to_date") })

#' @rdname to_utc_timestamp
#' @export
setGeneric("to_utc_timestamp", function(y, x) { standardGeneric("to_utc_timestamp") })

#' @rdname translate
#' @export
setGeneric("translate", function(x, matchingString, replaceString) { standardGeneric("translate") })

#' @rdname trim
#' @export
setGeneric("trim", function(x) { standardGeneric("trim") })

#' @rdname unbase64
#' @export
setGeneric("unbase64", function(x) { standardGeneric("unbase64") })

#' @rdname unhex
#' @export
setGeneric("unhex", function(x) { standardGeneric("unhex") })

#' @rdname unix_timestamp
#' @export
setGeneric("unix_timestamp", function(x, format) { standardGeneric("unix_timestamp") })

#' @rdname upper
#' @export
setGeneric("upper", function(x) { standardGeneric("upper") })

#' @rdname var
#' @export
setGeneric("var", function(x, y = NULL, na.rm = FALSE, use) { standardGeneric("var") })

#' @rdname var
#' @export
setGeneric("variance", function(x) { standardGeneric("variance") })

#' @rdname var_pop
#' @export
setGeneric("var_pop", function(x) { standardGeneric("var_pop") })

#' @rdname var_samp
#' @export
setGeneric("var_samp", function(x) { standardGeneric("var_samp") })

#' @rdname weekofyear
#' @export
setGeneric("weekofyear", function(x) { standardGeneric("weekofyear") })

#' @rdname window
#' @export
setGeneric("window", function(x, ...) { standardGeneric("window") })

#' @rdname year
#' @export
setGeneric("year", function(x) { standardGeneric("year") })

#' @rdname spark.glm
#' @export
setGeneric("spark.glm", function(data, formula, ...) { standardGeneric("spark.glm") })

#' @rdname glm
#' @export
setGeneric("glm")

#' @rdname predict
#' @export
setGeneric("predict", function(object, ...) { standardGeneric("predict") })

#' @rdname rbind
#' @export
setGeneric("rbind", signature = "...")

#' @rdname spark.kmeans
#' @export
setGeneric("spark.kmeans", function(data, formula, ...) { standardGeneric("spark.kmeans") })

#' @rdname fitted
#' @export
setGeneric("fitted")

#' @rdname spark.naiveBayes
#' @export
setGeneric("spark.naiveBayes", function(data, formula, ...) { standardGeneric("spark.naiveBayes") })

#' @rdname spark.survreg
#' @export
setGeneric("spark.survreg", function(data, formula, ...) { standardGeneric("spark.survreg") })

<<<<<<< HEAD
#' @rdname spark.lda
#' @export
setGeneric("spark.lda", function(data, ...) { standardGeneric("spark.lda") })

#' @rdname spark.lda
#' @export
setGeneric("spark.posterior", function(object, data, ...) { standardGeneric("spark.posterior") })

#' @rdname spark.lda
#' @export
setGeneric("spark.perplexity", function(object, ...) { standardGeneric("spark.perplexity") })


#' write.ml
=======
>>>>>>> 7f968867
#' @rdname write.ml
#' @export
setGeneric("write.ml", function(object, path, ...) { standardGeneric("write.ml") })<|MERGE_RESOLUTION|>--- conflicted
+++ resolved
@@ -1279,7 +1279,6 @@
 #' @export
 setGeneric("spark.survreg", function(data, formula, ...) { standardGeneric("spark.survreg") })
 
-<<<<<<< HEAD
 #' @rdname spark.lda
 #' @export
 setGeneric("spark.lda", function(data, ...) { standardGeneric("spark.lda") })
@@ -1292,10 +1291,7 @@
 #' @export
 setGeneric("spark.perplexity", function(object, ...) { standardGeneric("spark.perplexity") })
 
-
 #' write.ml
-=======
->>>>>>> 7f968867
 #' @rdname write.ml
 #' @export
 setGeneric("write.ml", function(object, path, ...) { standardGeneric("write.ml") })