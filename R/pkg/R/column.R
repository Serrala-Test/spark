#
# Licensed to the Apache Software Foundation (ASF) under one or more
# contributor license agreements.  See the NOTICE file distributed with
# this work for additional information regarding copyright ownership.
# The ASF licenses this file to You under the Apache License, Version 2.0
# (the "License"); you may not use this file except in compliance with
# the License.  You may obtain a copy of the License at
#
#    http://www.apache.org/licenses/LICENSE-2.0
#
# Unless required by applicable law or agreed to in writing, software
# distributed under the License is distributed on an "AS IS" BASIS,
# WITHOUT WARRANTIES OR CONDITIONS OF ANY KIND, either express or implied.
# See the License for the specific language governing permissions and
# limitations under the License.
#
setOldClass("SparkDataFrame")
setClassUnion("SparkDataFrameOrNull", c("SparkDataFrame", "NULL"))

# Column Class

#' @include generics.R jobj.R schema.R
NULL

setOldClass("jobj")

#' S4 class that represents a SparkDataFrame column
#'
#' The column class supports unary, binary operations on SparkDataFrame columns
#'
#' @rdname column
#'
#' @slot jc reference to JVM SparkDataFrame column
#' @export
#' @note Column since 1.4.0
setClass("Column",
         slots = list(jc = "jobj", df = "SparkDataFrameOrNull"))

<<<<<<< HEAD
setMethod("initialize", "Column", function(.Object, jc, df) {
=======
#' A set of operations working with SparkDataFrame columns
#' @rdname columnfunctions
#' @name columnfunctions
NULL

setMethod("initialize", "Column", function(.Object, jc) {
>>>>>>> 94b24b84
  .Object@jc <- jc

  # Some Column objects don't have any referencing DataFrame. In such case, df will be NULL.
  if (missing(df)) {
    df <- NULL
  }
  .Object@df <- df
  .Object
})

<<<<<<< HEAD
setMethod("show", signature = "Column", definition = function(object) {
  MAX_ELEMENTS <- 20
  head.df <- head(object, MAX_ELEMENTS)

  if (length(head.df) == 0) {
    colname <- callJMethod(object@jc, "toString")
    cat(paste0(colname, "\n"))
    cat(paste0("<Empty column>\n"))
  } else {
    show(head.df)
  }
  if (length(head.df) == MAX_ELEMENTS)  {
    cat(paste0("\b...\nDisplaying up to ", as.character(MAX_ELEMENTS), " elements only."))
  }
})

setMethod("collect", signature = "Column", definition = function(x) {
  if (is.null(x@df)) {
    character(0)
  } else {
    collect(select(x@df, x))[, 1]
  }
})

setMethod("head", signature = "Column", definition = function(x, n=6) {
  if (is.null(x@df)) {
    collect(x)
  } else {
    head(select(x@df, x), n)[, 1]
  }
})

setMethod("column",
          signature(x = "jobj"),
          function(x, df) {
            if (missing(df)) {
              df <- NULL
            }
            new("Column", jc = x, df = df)
=======
#' @rdname column
#' @name column
#' @aliases column,jobj-method
setMethod("column",
          signature(x = "jobj"),
          function(x) {
            new("Column", x)
          })

#' @rdname show
#' @name show
#' @aliases show,Column-method
#' @export
#' @note show(Column) since 1.4.0
setMethod("show", "Column",
          function(object) {
            cat("Column", callJMethod(object@jc, "toString"), "\n")
>>>>>>> 94b24b84
          })

operators <- list(
  "+" = "plus", "-" = "minus", "*" = "multiply", "/" = "divide", "%%" = "mod",
  "==" = "equalTo", ">" = "gt", "<" = "lt", "!=" = "notEqual", "<=" = "leq", ">=" = "geq",
  # we can not override `&&` and `||`, so use `&` and `|` instead
  "&" = "and", "|" = "or", #, "!" = "unary_$bang"
  "^" = "pow"
)
column_functions1 <- c("asc", "desc", "isNaN", "isNull", "isNotNull")
column_functions2 <- c("like", "rlike", "getField", "getItem", "contains")

createOperator <- function(op) {
  setMethod(op,
            signature(e1 = "Column"),
            function(e1, e2) {
              jc <- if (missing(e2)) {
                if (op == "-") {
                  callJMethod(e1@jc, "unary_$minus")
                } else {
                  callJMethod(e1@jc, operators[[op]])
                }
              } else {
                if (class(e2) == "Column") {
                  e2 <- e2@jc
                }
                if (op == "^") {
                  jc <- callJStatic("org.apache.spark.sql.functions", operators[[op]], e1@jc, e2)
                } else {
                  callJMethod(e1@jc, operators[[op]], e2)
                }
              }
              column(jc, e1@df)
            })
}

createColumnFunction1 <- function(name) {
  setMethod(name,
            signature(x = "Column"),
            function(x) {
              column(callJMethod(x@jc, name), x@df)
            })
}

createColumnFunction2 <- function(name) {
  setMethod(name,
            signature(x = "Column"),
            function(x, data) {
              if (class(data) == "Column") {
                data <- data@jc
              }
              jc <- callJMethod(x@jc, name, data)
              column(jc, x@df)
            })
}

createMethods <- function() {
  for (op in names(operators)) {
    createOperator(op)
  }
  for (name in column_functions1) {
    createColumnFunction1(name)
  }
  for (name in column_functions2) {
    createColumnFunction2(name)
  }
}

createMethods()

#' alias
#'
#' Set a new name for a column
#'
#' @param object Column to rename
#' @param data new name to use
#'
#' @rdname alias
#' @name alias
#' @aliases alias,Column-method
#' @family colum_func
#' @export
#' @note alias since 1.4.0
setMethod("alias",
          signature(object = "Column"),
          function(object, data) {
            if (is.character(data)) {
              column(callJMethod(object@jc, "as", data), object@df)
            } else {
              stop("data should be character")
            }
          })

#' substr
#'
#' An expression that returns a substring.
#'
#' @rdname substr
#' @name substr
#' @family colum_func
#' @aliases substr,Column-method
#'
#' @param x a Column.
#' @param start starting position.
#' @param stop ending position.
#' @note substr since 1.4.0
setMethod("substr", signature(x = "Column"),
          function(x, start, stop) {
            jc <- callJMethod(x@jc, "substr", as.integer(start - 1), as.integer(stop - start + 1))
            column(jc, x@df)
          })

#' startsWith
#'
#' Determines if entries of x start with string (entries of) prefix respectively,
#' where strings are recycled to common lengths.
#'
#' @rdname startsWith
#' @name startsWith
#' @family colum_func
#' @aliases startsWith,Column-method
#'
#' @param x vector of character string whose "starts" are considered
#' @param prefix character vector (often of length one)
#' @note startsWith since 1.4.0
setMethod("startsWith", signature(x = "Column"),
          function(x, prefix) {
            jc <- callJMethod(x@jc, "startsWith", as.vector(prefix))
            column(jc)
          })

#' endsWith
#'
#' Determines if entries of x end with string (entries of) suffix respectively,
#' where strings are recycled to common lengths.
#'
#' @rdname endsWith
#' @name endsWith
#' @family colum_func
#' @aliases endsWith,Column-method
#'
#' @param x vector of character string whose "ends" are considered
#' @param suffix character vector (often of length one)
#' @note endsWith since 1.4.0
setMethod("endsWith", signature(x = "Column"),
          function(x, suffix) {
            jc <- callJMethod(x@jc, "endsWith", as.vector(suffix))
            column(jc)
          })

#' between
#'
#' Test if the column is between the lower bound and upper bound, inclusive.
#'
#' @rdname between
#' @name between
#' @family colum_func
#' @aliases between,Column-method
#'
#' @param x a Column
#' @param bounds lower and upper bounds
#' @note between since 1.5.0
setMethod("between", signature(x = "Column"),
          function(x, bounds) {
            if (is.vector(bounds) && length(bounds) == 2) {
              jc <- callJMethod(x@jc, "between", bounds[1], bounds[2])
              column(jc, x@df)
            } else {
              stop("bounds should be a vector of lower and upper bounds")
            }
          })

#' Casts the column to a different data type.
#'
#' @param x a Column.
#' @param dataType a character object describing the target data type.
#'        See
#'        \href{https://spark.apache.org/docs/latest/sparkr.html#data-type-mapping-between-r-and-spark}{
#'        Spark Data Types} for available data types.
#' @rdname cast
#' @name cast
#' @family colum_func
#' @aliases cast,Column-method
#'
#' @examples \dontrun{
#'   cast(df$age, "string")
#' }
#' @note cast since 1.4.0
setMethod("cast",
          signature(x = "Column"),
          function(x, dataType) {
            if (is.character(dataType)) {
<<<<<<< HEAD
              column(callJMethod(x@jc, "cast", dataType), x@df)
            } else if (is.list(dataType)) {
              json <- tojson(dataType)
              jdataType <- callJStatic("org.apache.spark.sql.types.DataType", "fromJson", json)
              column(callJMethod(x@jc, "cast", jdataType), x@df)
=======
              column(callJMethod(x@jc, "cast", dataType))
>>>>>>> 94b24b84
            } else {
              stop("dataType should be character")
            }
          })

#' Match a column with given values.
#'
#' @param x a Column.
#' @param table a collection of values (coercible to list) to compare with.
#' @rdname match
#' @name %in%
#' @aliases %in%,Column-method
#' @return A matched values as a result of comparing with given values.
#' @export
#' @examples
#' \dontrun{
#' filter(df, "age in (10, 30)")
#' where(df, df$age %in% c(10, 30))
#' }
#' @note \%in\% since 1.5.0
setMethod("%in%",
          signature(x = "Column"),
          function(x, table) {
            jc <- callJMethod(x@jc, "isin", as.list(table))
            column(jc, x@df)
          })

#' otherwise
#'
#' If values in the specified column are null, returns the value.
#' Can be used in conjunction with \code{when} to specify a default value for expressions.
#'
#' @param x a Column.
#' @param value value to replace when the corresponding entry in \code{x} is NA.
#'              Can be a single value or a Column.
#' @rdname otherwise
#' @name otherwise
#' @family colum_func
#' @aliases otherwise,Column-method
#' @export
#' @note otherwise since 1.5.0
setMethod("otherwise",
          signature(x = "Column", value = "ANY"),
          function(x, value) {
            value <- if (class(value) == "Column") { value@jc } else { value }
            jc <- callJMethod(x@jc, "otherwise", value)
            column(jc, x@df)
          })<|MERGE_RESOLUTION|>--- conflicted
+++ resolved
@@ -36,16 +36,11 @@
 setClass("Column",
          slots = list(jc = "jobj", df = "SparkDataFrameOrNull"))
 
-<<<<<<< HEAD
-setMethod("initialize", "Column", function(.Object, jc, df) {
-=======
 #' A set of operations working with SparkDataFrame columns
 #' @rdname columnfunctions
 #' @name columnfunctions
 NULL
-
-setMethod("initialize", "Column", function(.Object, jc) {
->>>>>>> 94b24b84
+setMethod("initialize", "Column", function(.Object, jc, df) {
   .Object@jc <- jc
 
   # Some Column objects don't have any referencing DataFrame. In such case, df will be NULL.
@@ -56,7 +51,6 @@
   .Object
 })
 
-<<<<<<< HEAD
 setMethod("show", signature = "Column", definition = function(object) {
   MAX_ELEMENTS <- 20
   head.df <- head(object, MAX_ELEMENTS)
@@ -89,6 +83,9 @@
   }
 })
 
+#' @rdname column
+#' @name column
+#' @aliases column,jobj-method
 setMethod("column",
           signature(x = "jobj"),
           function(x, df) {
@@ -96,25 +93,6 @@
               df <- NULL
             }
             new("Column", jc = x, df = df)
-=======
-#' @rdname column
-#' @name column
-#' @aliases column,jobj-method
-setMethod("column",
-          signature(x = "jobj"),
-          function(x) {
-            new("Column", x)
-          })
-
-#' @rdname show
-#' @name show
-#' @aliases show,Column-method
-#' @export
-#' @note show(Column) since 1.4.0
-setMethod("show", "Column",
-          function(object) {
-            cat("Column", callJMethod(object@jc, "toString"), "\n")
->>>>>>> 94b24b84
           })
 
 operators <- list(
@@ -307,15 +285,7 @@
           signature(x = "Column"),
           function(x, dataType) {
             if (is.character(dataType)) {
-<<<<<<< HEAD
               column(callJMethod(x@jc, "cast", dataType), x@df)
-            } else if (is.list(dataType)) {
-              json <- tojson(dataType)
-              jdataType <- callJStatic("org.apache.spark.sql.types.DataType", "fromJson", json)
-              column(callJMethod(x@jc, "cast", jdataType), x@df)
-=======
-              column(callJMethod(x@jc, "cast", dataType))
->>>>>>> 94b24b84
             } else {
               stop("dataType should be character")
             }
