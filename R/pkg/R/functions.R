#
# Licensed to the Apache Software Foundation (ASF) under one or more
# contributor license agreements.  See the NOTICE file distributed with
# this work for additional information regarding copyright ownership.
# The ASF licenses this file to You under the Apache License, Version 2.0
# (the "License"); you may not use this file except in compliance with
# the License.  You may obtain a copy of the License at
#
#    http://www.apache.org/licenses/LICENSE-2.0
#
# Unless required by applicable law or agreed to in writing, software
# distributed under the License is distributed on an "AS IS" BASIS,
# WITHOUT WARRANTIES OR CONDITIONS OF ANY KIND, either express or implied.
# See the License for the specific language governing permissions and
# limitations under the License.
#

#' @include generics.R column.R
NULL

#' Aggregate functions for Column operations
#'
#' Aggregate functions defined for \code{Column}.
#'
#' @param x Column to compute on.
#' @param y,na.rm,use currently not used.
#' @param ... additional argument(s). For example, it could be used to pass additional Columns.
#' @name column_aggregate_functions
#' @rdname column_aggregate_functions
#' @family aggregate functions
#' @examples
#' \dontrun{
#' # Dataframe used throughout this doc
#' df <- createDataFrame(cbind(model = rownames(mtcars), mtcars))}
NULL

#' Date time functions for Column operations
#'
#' Date time functions defined for \code{Column}.
#'
#' @param x Column to compute on.
#' @param format For \code{to_date} and \code{to_timestamp}, it is the string to use to parse
#'               x Column to DateType or TimestampType. For \code{trunc}, it is the string used
#'               for specifying the truncation method. For example, "year", "yyyy", "yy" for
#'               truncate by year, or "month", "mon", "mm" for truncate by month.
#' @param ... additional argument(s).
#' @name column_datetime_functions
#' @rdname column_datetime_functions
#' @family data time functions
#' @examples
#' \dontrun{
#' dts <- c("2005-01-02 18:47:22",
#'         "2005-12-24 16:30:58",
#'         "2005-10-28 07:30:05",
#'         "2005-12-28 07:01:05",
#'         "2006-01-24 00:01:10")
#' y <- c(2.0, 2.2, 3.4, 2.5, 1.8)
#' df <- createDataFrame(data.frame(time = as.POSIXct(dts), y = y))}
NULL

#' Date time arithmetic functions for Column operations
#'
#' Date time arithmetic functions defined for \code{Column}.
#'
#' @param y Column to compute on.
#' @param x For class \code{Column}, it is the column used to perform arithmetic operations
#'          with column \code{y}. For class \code{numeric}, it is the number of months or
#'          days to be added to or subtracted from \code{y}. For class \code{character}, it is
#'          \itemize{
#'          \item \code{date_format}: date format specification.
#'          \item \code{from_utc_timestamp}, \code{to_utc_timestamp}: time zone to use.
#'          \item \code{next_day}: day of the week string.
#'          }
#'
#' @name column_datetime_diff_functions
#' @rdname column_datetime_diff_functions
#' @family data time functions
#' @examples
#' \dontrun{
#' dts <- c("2005-01-02 18:47:22",
#'         "2005-12-24 16:30:58",
#'         "2005-10-28 07:30:05",
#'         "2005-12-28 07:01:05",
#'         "2006-01-24 00:01:10")
#' y <- c(2.0, 2.2, 3.4, 2.5, 1.8)
#' df <- createDataFrame(data.frame(time = as.POSIXct(dts), y = y))}
NULL

<<<<<<< HEAD
#' Non-aggregate functions for Column operations
=======
#' Math functions for Column operations
#'
#' Math functions defined for \code{Column}.
#'
#' @param x Column to compute on. In \code{shiftLeft}, \code{shiftRight} and \code{shiftRightUnsigned},
#'          this is the number of bits to shift.
#' @param y Column to compute on.
#' @param ... additional argument(s).
#' @name column_math_functions
#' @rdname column_math_functions
#' @family math functions
#' @examples
#' \dontrun{
#' # Dataframe used throughout this doc
#' df <- createDataFrame(cbind(model = rownames(mtcars), mtcars))
#' tmp <- mutate(df, v1 = log(df$mpg), v2 = cbrt(df$disp),
#'                   v3 = bround(df$wt, 1), v4 = bin(df$cyl),
#'                   v5 = hex(df$wt), v6 = toDegrees(df$gear),
#'                   v7 = atan2(df$cyl, df$am), v8 = hypot(df$cyl, df$am),
#'                   v9 = pmod(df$hp, df$cyl), v10 = shiftLeft(df$disp, 1),
#'                   v11 = conv(df$hp, 10, 16), v12 = sign(df$vs - 0.5),
#'                   v13 = sqrt(df$disp), v14 = ceil(df$wt))
#' head(tmp)}
NULL

#' lit
>>>>>>> e68aed70
#'
#' Non-aggregate functions defined for \code{Column}.
#'
#' @param x Column to compute on. In \code{lit}, it is a literal value or a Column.
#'          In \code{monotonically_increasing_id}, it should be empty.
#' @param y Column to compute on.
#' @param ... additional argument(s). In \code{expr}, it contains an expression character
#'            object to be parsed.
#' @name column_nonaggregate_functions
#' @rdname column_nonaggregate_functions
#' @seealso coalesce,SparkDataFrame-method
#' @family non-aggregate functions
#' @examples
#' \dontrun{
#' # Dataframe used throughout this doc
#' df <- createDataFrame(cbind(model = rownames(mtcars), mtcars))}
NULL

#' @details
#' \code{lit}: A new \linkS4class{Column} is created to represent the literal value.
#' If the parameter is a \linkS4class{Column}, it is returned unchanged.
#'
#' @rdname column_nonaggregate_functions
#' @export
#' @aliases lit lit,ANY-method
#' @examples
#'
#' \dontrun{
#' tmp <- mutate(df, v1 = lit(df$mpg), v2 = lit("x"), v3 = lit("2015-01-01"),
#'                   v4 = negate(df$mpg), v5 = expr('length(model)'),
#'                   v6 = greatest(df$vs, df$am), v7 = least(df$vs, df$am),
#'                   v8 = column("mpg"))
#' head(tmp)}
#' @note lit since 1.5.0
setMethod("lit", signature("ANY"),
          function(x) {
            jc <- callJStatic("org.apache.spark.sql.functions",
                              "lit",
                              if (class(x) == "Column") { x@jc } else { x })
            column(jc)
          })

#' @details
#' \code{abs}: Computes the absolute value.
#'
#' @rdname column_math_functions
#' @export
#' @aliases abs abs,Column-method
#' @note abs since 1.5.0
setMethod("abs",
          signature(x = "Column"),
          function(x) {
            jc <- callJStatic("org.apache.spark.sql.functions", "abs", x@jc)
            column(jc)
          })

#' @details
#' \code{acos}: Computes the cosine inverse of the given value; the returned angle is in
#' the range 0.0 through pi.
#'
#' @rdname column_math_functions
#' @export
#' @aliases acos acos,Column-method
#' @note acos since 1.5.0
setMethod("acos",
          signature(x = "Column"),
          function(x) {
            jc <- callJStatic("org.apache.spark.sql.functions", "acos", x@jc)
            column(jc)
          })

#' @details
#' \code{approxCountDistinct}: Returns the approximate number of distinct items in a group.
#'
#' @rdname column_aggregate_functions
#' @export
#' @aliases approxCountDistinct approxCountDistinct,Column-method
#' @examples
#'
#' \dontrun{
#' head(select(df, approxCountDistinct(df$gear)))
#' head(select(df, approxCountDistinct(df$gear, 0.02)))
#' head(select(df, countDistinct(df$gear, df$cyl)))
#' head(select(df, n_distinct(df$gear)))
#' head(distinct(select(df, "gear")))}
#' @note approxCountDistinct(Column) since 1.4.0
setMethod("approxCountDistinct",
          signature(x = "Column"),
          function(x) {
            jc <- callJStatic("org.apache.spark.sql.functions", "approxCountDistinct", x@jc)
            column(jc)
          })

#' ascii
#'
#' Computes the numeric value of the first character of the string column, and returns the
#' result as a int column.
#'
#' @param x Column to compute on.
#'
#' @rdname ascii
#' @name ascii
#' @family string functions
#' @export
#' @aliases ascii,Column-method
#' @examples \dontrun{\dontrun{ascii(df$c)}}
#' @note ascii since 1.5.0
setMethod("ascii",
          signature(x = "Column"),
          function(x) {
            jc <- callJStatic("org.apache.spark.sql.functions", "ascii", x@jc)
            column(jc)
          })

#' @details
#' \code{asin}: Computes the sine inverse of the given value; the returned angle is in
#' the range -pi/2 through pi/2.
#'
#' @rdname column_math_functions
#' @export
#' @aliases asin asin,Column-method
#' @note asin since 1.5.0
setMethod("asin",
          signature(x = "Column"),
          function(x) {
            jc <- callJStatic("org.apache.spark.sql.functions", "asin", x@jc)
            column(jc)
          })

#' @details
#' \code{atan}: Computes the tangent inverse of the given value.
#'
#' @rdname column_math_functions
#' @export
#' @aliases atan atan,Column-method
#' @note atan since 1.5.0
setMethod("atan",
          signature(x = "Column"),
          function(x) {
            jc <- callJStatic("org.apache.spark.sql.functions", "atan", x@jc)
            column(jc)
          })

#' avg
#'
#' Aggregate function: returns the average of the values in a group.
#'
#' @rdname avg
#' @name avg
#' @family aggregate functions
#' @export
#' @aliases avg,Column-method
#' @examples \dontrun{avg(df$c)}
#' @note avg since 1.4.0
setMethod("avg",
          signature(x = "Column"),
          function(x) {
            jc <- callJStatic("org.apache.spark.sql.functions", "avg", x@jc)
            column(jc)
          })

#' base64
#'
#' Computes the BASE64 encoding of a binary column and returns it as a string column.
#' This is the reverse of unbase64.
#'
#' @param x Column to compute on.
#'
#' @rdname base64
#' @name base64
#' @family string functions
#' @export
#' @aliases base64,Column-method
#' @examples \dontrun{base64(df$c)}
#' @note base64 since 1.5.0
setMethod("base64",
          signature(x = "Column"),
          function(x) {
            jc <- callJStatic("org.apache.spark.sql.functions", "base64", x@jc)
            column(jc)
          })

#' @details
#' \code{bin}: An expression that returns the string representation of the binary value
#' of the given long column. For example, bin("12") returns "1100".
#'
#' @rdname column_math_functions
#' @export
#' @aliases bin bin,Column-method
#' @note bin since 1.5.0
setMethod("bin",
          signature(x = "Column"),
          function(x) {
            jc <- callJStatic("org.apache.spark.sql.functions", "bin", x@jc)
            column(jc)
          })

#' @details
#' \code{bitwiseNOT}: Computes bitwise NOT.
#'
#' @rdname column_nonaggregate_functions
#' @export
#' @aliases bitwiseNOT bitwiseNOT,Column-method
#' @examples
#'
#' \dontrun{
#' head(select(df, bitwiseNOT(cast(df$vs, "int"))))}
#' @note bitwiseNOT since 1.5.0
setMethod("bitwiseNOT",
          signature(x = "Column"),
          function(x) {
            jc <- callJStatic("org.apache.spark.sql.functions", "bitwiseNOT", x@jc)
            column(jc)
          })

#' @details
#' \code{cbrt}: Computes the cube-root of the given value.
#'
#' @rdname column_math_functions
#' @export
#' @aliases cbrt cbrt,Column-method
#' @note cbrt since 1.4.0
setMethod("cbrt",
          signature(x = "Column"),
          function(x) {
            jc <- callJStatic("org.apache.spark.sql.functions", "cbrt", x@jc)
            column(jc)
          })

#' @details
#' \code{ceil}: Computes the ceiling of the given value.
#'
#' @rdname column_math_functions
#' @export
#' @aliases ceil ceil,Column-method
#' @note ceil since 1.5.0
setMethod("ceil",
          signature(x = "Column"),
          function(x) {
            jc <- callJStatic("org.apache.spark.sql.functions", "ceil", x@jc)
            column(jc)
          })

#' @details
<<<<<<< HEAD
#' \code{coalesce}: Returns the first column that is not NA, or NA if all inputs are.
=======
#' \code{ceiling}: Alias for \code{ceil}.
#'
#' @rdname column_math_functions
#' @aliases ceiling ceiling,Column-method
#' @export
#' @note ceiling since 1.5.0
setMethod("ceiling",
          signature(x = "Column"),
          function(x) {
            ceil(x)
          })

#' Returns the first column that is not NA
#'
#' Returns the first column that is not NA, or NA if all inputs are.
>>>>>>> e68aed70
#'
#' @rdname column_nonaggregate_functions
#' @export
#' @aliases coalesce,Column-method
#' @note coalesce(Column) since 2.1.1
setMethod("coalesce",
          signature(x = "Column"),
          function(x, ...) {
            jcols <- lapply(list(x, ...), function (x) {
              stopifnot(class(x) == "Column")
              x@jc
            })
            jc <- callJStatic("org.apache.spark.sql.functions", "coalesce", jcols)
            column(jc)
          })

#' Though scala functions has "col" function, we don't expose it in SparkR
#' because we don't want to conflict with the "col" function in the R base
#' package and we also have "column" function exported which is an alias of "col".
#' @noRd
col <- function(x) {
  column(callJStatic("org.apache.spark.sql.functions", "col", x))
}

#' Returns a Column based on the given column name
#'
#' Returns a Column based on the given column name.
#'
#' @param x Character column name.
#'
#' @rdname column
#' @name column
#' @family non-aggregate functions
#' @export
#' @aliases column,character-method
#' @examples \dontrun{column("name")}
#' @note column since 1.6.0
setMethod("column",
          signature(x = "character"),
          function(x) {
            col(x)
          })

#' corr
#'
#' Computes the Pearson Correlation Coefficient for two Columns.
#'
#' @param col2 a (second) Column.
#'
#' @rdname corr
#' @name corr
#' @family aggregate functions
#' @export
#' @aliases corr,Column-method
#' @examples
#' \dontrun{
#' df <- createDataFrame(cbind(model = rownames(mtcars), mtcars))
#' head(select(df, corr(df$mpg, df$hp)))}
#' @note corr since 1.6.0
setMethod("corr", signature(x = "Column"),
          function(x, col2) {
            stopifnot(class(col2) == "Column")
            jc <- callJStatic("org.apache.spark.sql.functions", "corr", x@jc, col2@jc)
            column(jc)
          })

#' cov
#'
#' Compute the covariance between two expressions.
#'
#' @details
#' \code{cov}: Compute the sample covariance between two expressions.
#'
#' @rdname cov
#' @name cov
#' @family aggregate functions
#' @export
#' @aliases cov,characterOrColumn-method
#' @examples
#' \dontrun{
#' df <- createDataFrame(cbind(model = rownames(mtcars), mtcars))
#' head(select(df, cov(df$mpg, df$hp), cov("mpg", "hp"),
#'                 covar_samp(df$mpg, df$hp), covar_samp("mpg", "hp"),
#'                 covar_pop(df$mpg, df$hp), covar_pop("mpg", "hp")))}
#' @note cov since 1.6.0
setMethod("cov", signature(x = "characterOrColumn"),
          function(x, col2) {
            stopifnot(is(class(col2), "characterOrColumn"))
            covar_samp(x, col2)
          })

#' @details
#' \code{covar_sample}: Alias for \code{cov}.
#'
#' @rdname cov
#'
#' @param col1 the first Column.
#' @param col2 the second Column.
#' @name covar_samp
#' @aliases covar_samp,characterOrColumn,characterOrColumn-method
#' @note covar_samp since 2.0.0
setMethod("covar_samp", signature(col1 = "characterOrColumn", col2 = "characterOrColumn"),
          function(col1, col2) {
            stopifnot(class(col1) == class(col2))
            if (class(col1) == "Column") {
              col1 <- col1@jc
              col2 <- col2@jc
            }
            jc <- callJStatic("org.apache.spark.sql.functions", "covar_samp", col1, col2)
            column(jc)
          })

#' @details
#' \code{covar_pop}: Computes the population covariance between two expressions.
#'
#' @rdname cov
#' @name covar_pop
#' @export
#' @aliases covar_pop,characterOrColumn,characterOrColumn-method
#' @note covar_pop since 2.0.0
setMethod("covar_pop", signature(col1 = "characterOrColumn", col2 = "characterOrColumn"),
          function(col1, col2) {
            stopifnot(class(col1) == class(col2))
            if (class(col1) == "Column") {
              col1 <- col1@jc
              col2 <- col2@jc
            }
            jc <- callJStatic("org.apache.spark.sql.functions", "covar_pop", col1, col2)
            column(jc)
          })

#' @details
#' \code{cos}: Computes the cosine of the given value.
#'
#' @rdname column_math_functions
#' @aliases cos cos,Column-method
#' @export
#' @note cos since 1.5.0
setMethod("cos",
          signature(x = "Column"),
          function(x) {
            jc <- callJStatic("org.apache.spark.sql.functions", "cos", x@jc)
            column(jc)
          })

#' @details
#' \code{cosh}: Computes the hyperbolic cosine of the given value.
#'
#' @rdname column_math_functions
#' @aliases cosh cosh,Column-method
#' @export
#' @note cosh since 1.5.0
setMethod("cosh",
          signature(x = "Column"),
          function(x) {
            jc <- callJStatic("org.apache.spark.sql.functions", "cosh", x@jc)
            column(jc)
          })

#' Returns the number of items in a group
#'
#' This can be used as a column aggregate function with \code{Column} as input,
#' and returns the number of items in a group.
#'
#' @rdname count
#' @name count
#' @family aggregate functions
#' @aliases count,Column-method
#' @export
#' @examples \dontrun{count(df$c)}
#' @note count since 1.4.0
setMethod("count",
          signature(x = "Column"),
          function(x) {
            jc <- callJStatic("org.apache.spark.sql.functions", "count", x@jc)
            column(jc)
          })

#' crc32
#'
#' Calculates the cyclic redundancy check value  (CRC32) of a binary column and
#' returns the value as a bigint.
#'
#' @param x Column to compute on.
#'
#' @rdname crc32
#' @name crc32
#' @family misc functions
#' @aliases crc32,Column-method
#' @export
#' @examples \dontrun{crc32(df$c)}
#' @note crc32 since 1.5.0
setMethod("crc32",
          signature(x = "Column"),
          function(x) {
            jc <- callJStatic("org.apache.spark.sql.functions", "crc32", x@jc)
            column(jc)
          })

#' hash
#'
#' Calculates the hash code of given columns, and returns the result as a int column.
#'
#' @param x Column to compute on.
#' @param ... additional Column(s) to be included.
#'
#' @rdname hash
#' @name hash
#' @family misc functions
#' @aliases hash,Column-method
#' @export
#' @examples \dontrun{hash(df$c)}
#' @note hash since 2.0.0
setMethod("hash",
          signature(x = "Column"),
          function(x, ...) {
            jcols <- lapply(list(x, ...), function (x) {
              stopifnot(class(x) == "Column")
              x@jc
            })
            jc <- callJStatic("org.apache.spark.sql.functions", "hash", jcols)
            column(jc)
          })

#' @details
#' \code{dayofmonth}: Extracts the day of the month as an integer from a
#' given date/timestamp/string.
#'
#' @rdname column_datetime_functions
#' @aliases dayofmonth dayofmonth,Column-method
#' @export
#' @examples
#'
#' \dontrun{
#' head(select(df, df$time, year(df$time), quarter(df$time), month(df$time),
#'            dayofmonth(df$time), dayofyear(df$time), weekofyear(df$time)))
#' head(agg(groupBy(df, year(df$time)), count(df$y), avg(df$y)))
#' head(agg(groupBy(df, month(df$time)), avg(df$y)))}
#' @note dayofmonth since 1.5.0
setMethod("dayofmonth",
          signature(x = "Column"),
          function(x) {
            jc <- callJStatic("org.apache.spark.sql.functions", "dayofmonth", x@jc)
            column(jc)
          })

#' @details
#' \code{dayofyear}: Extracts the day of the year as an integer from a
#' given date/timestamp/string.
#'
#' @rdname column_datetime_functions
#' @aliases dayofyear dayofyear,Column-method
#' @export
#' @note dayofyear since 1.5.0
setMethod("dayofyear",
          signature(x = "Column"),
          function(x) {
            jc <- callJStatic("org.apache.spark.sql.functions", "dayofyear", x@jc)
            column(jc)
          })

#' decode
#'
#' Computes the first argument into a string from a binary using the provided character set
#' (one of 'US-ASCII', 'ISO-8859-1', 'UTF-8', 'UTF-16BE', 'UTF-16LE', 'UTF-16').
#'
#' @param x Column to compute on.
#' @param charset Character set to use
#'
#' @rdname decode
#' @name decode
#' @family string functions
#' @aliases decode,Column,character-method
#' @export
#' @examples \dontrun{decode(df$c, "UTF-8")}
#' @note decode since 1.6.0
setMethod("decode",
          signature(x = "Column", charset = "character"),
          function(x, charset) {
            jc <- callJStatic("org.apache.spark.sql.functions", "decode", x@jc, charset)
            column(jc)
          })

#' encode
#'
#' Computes the first argument into a binary from a string using the provided character set
#' (one of 'US-ASCII', 'ISO-8859-1', 'UTF-8', 'UTF-16BE', 'UTF-16LE', 'UTF-16').
#'
#' @param x Column to compute on.
#' @param charset Character set to use
#'
#' @rdname encode
#' @name encode
#' @family string functions
#' @aliases encode,Column,character-method
#' @export
#' @examples \dontrun{encode(df$c, "UTF-8")}
#' @note encode since 1.6.0
setMethod("encode",
          signature(x = "Column", charset = "character"),
          function(x, charset) {
            jc <- callJStatic("org.apache.spark.sql.functions", "encode", x@jc, charset)
            column(jc)
          })

#' @details
#' \code{exp}: Computes the exponential of the given value.
#'
#' @rdname column_math_functions
#' @aliases exp exp,Column-method
#' @export
#' @note exp since 1.5.0
setMethod("exp",
          signature(x = "Column"),
          function(x) {
            jc <- callJStatic("org.apache.spark.sql.functions", "exp", x@jc)
            column(jc)
          })

#' @details
#' \code{expm1}: Computes the exponential of the given value minus one.
#'
#' @rdname column_math_functions
#' @aliases expm1 expm1,Column-method
#' @export
#' @note expm1 since 1.5.0
setMethod("expm1",
          signature(x = "Column"),
          function(x) {
            jc <- callJStatic("org.apache.spark.sql.functions", "expm1", x@jc)
            column(jc)
          })

#' @details
#' \code{factorial}: Computes the factorial of the given value.
#'
#' @rdname column_math_functions
#' @aliases factorial factorial,Column-method
#' @export
#' @note factorial since 1.5.0
setMethod("factorial",
          signature(x = "Column"),
          function(x) {
            jc <- callJStatic("org.apache.spark.sql.functions", "factorial", x@jc)
            column(jc)
          })

#' first
#'
#' Aggregate function: returns the first value in a group.
#'
#' The function by default returns the first values it sees. It will return the first non-missing
#' value it sees when na.rm is set to true. If all values are missing, then NA is returned.
#'
#' @param na.rm a logical value indicating whether NA values should be stripped
#'        before the computation proceeds.
#'
#' @rdname first
#' @name first
#' @aliases first,characterOrColumn-method
#' @family aggregate functions
#' @export
#' @examples
#' \dontrun{
#' first(df$c)
#' first(df$c, TRUE)
#' }
#' @note first(characterOrColumn) since 1.4.0
setMethod("first",
          signature(x = "characterOrColumn"),
          function(x, na.rm = FALSE) {
            col <- if (class(x) == "Column") {
              x@jc
            } else {
              x
            }
            jc <- callJStatic("org.apache.spark.sql.functions", "first", col, na.rm)
            column(jc)
          })

#' @details
#' \code{floor}: Computes the floor of the given value.
#'
#' @rdname column_math_functions
#' @aliases floor floor,Column-method
#' @export
#' @note floor since 1.5.0
setMethod("floor",
          signature(x = "Column"),
          function(x) {
            jc <- callJStatic("org.apache.spark.sql.functions", "floor", x@jc)
            column(jc)
          })

#' @details
#' \code{hex}: Computes hex value of the given column.
#'
#' @rdname column_math_functions
#' @aliases hex hex,Column-method
#' @export
#' @note hex since 1.5.0
setMethod("hex",
          signature(x = "Column"),
          function(x) {
            jc <- callJStatic("org.apache.spark.sql.functions", "hex", x@jc)
            column(jc)
          })

#' @details
#' \code{hour}: Extracts the hours as an integer from a given date/timestamp/string.
#'
#' @rdname column_datetime_functions
#' @aliases hour hour,Column-method
#' @export
#' @examples
#'
#' \dontrun{
#' head(select(df, hour(df$time), minute(df$time), second(df$time)))
#' head(agg(groupBy(df, dayofmonth(df$time)), avg(df$y)))
#' head(agg(groupBy(df, hour(df$time)), avg(df$y)))
#' head(agg(groupBy(df, minute(df$time)), avg(df$y)))}
#' @note hour since 1.5.0
setMethod("hour",
          signature(x = "Column"),
          function(x) {
            jc <- callJStatic("org.apache.spark.sql.functions", "hour", x@jc)
            column(jc)
          })

#' initcap
#'
#' Returns a new string column by converting the first letter of each word to uppercase.
#' Words are delimited by whitespace.
#'
#' For example, "hello world" will become "Hello World".
#'
#' @param x Column to compute on.
#'
#' @rdname initcap
#' @name initcap
#' @family string functions
#' @aliases initcap,Column-method
#' @export
#' @examples \dontrun{initcap(df$c)}
#' @note initcap since 1.5.0
setMethod("initcap",
          signature(x = "Column"),
          function(x) {
            jc <- callJStatic("org.apache.spark.sql.functions", "initcap", x@jc)
            column(jc)
          })

#' @details
#' \code{is.nan}: Alias for \link{isnan}.
#'
#' @rdname column_nonaggregate_functions
#' @aliases is.nan is.nan,Column-method
#' @export
#' @note is.nan since 2.0.0
setMethod("is.nan",
          signature(x = "Column"),
          function(x) {
            isnan(x)
          })

#' @details
#' \code{isnan}: Returns true if the column is NaN.
#' @rdname column_nonaggregate_functions
#' @aliases isnan isnan,Column-method
#' @note isnan since 2.0.0
setMethod("isnan",
          signature(x = "Column"),
          function(x) {
            jc <- callJStatic("org.apache.spark.sql.functions", "isnan", x@jc)
            column(jc)
          })

#' @details
#' \code{kurtosis}: Returns the kurtosis of the values in a group.
#'
#' @rdname column_aggregate_functions
#' @aliases kurtosis kurtosis,Column-method
#' @export
#' @examples
#'
#' \dontrun{
#' head(select(df, mean(df$mpg), sd(df$mpg), skewness(df$mpg), kurtosis(df$mpg)))}
#' @note kurtosis since 1.6.0
setMethod("kurtosis",
          signature(x = "Column"),
          function(x) {
            jc <- callJStatic("org.apache.spark.sql.functions", "kurtosis", x@jc)
            column(jc)
          })

#' last
#'
#' Aggregate function: returns the last value in a group.
#'
#' The function by default returns the last values it sees. It will return the last non-missing
#' value it sees when na.rm is set to true. If all values are missing, then NA is returned.
#'
#' @param x column to compute on.
#' @param na.rm a logical value indicating whether NA values should be stripped
#'        before the computation proceeds.
#' @param ... further arguments to be passed to or from other methods.
#'
#' @rdname last
#' @name last
#' @aliases last,characterOrColumn-method
#' @family aggregate functions
#' @export
#' @examples
#' \dontrun{
#' last(df$c)
#' last(df$c, TRUE)
#' }
#' @note last since 1.4.0
setMethod("last",
          signature(x = "characterOrColumn"),
          function(x, na.rm = FALSE) {
            col <- if (class(x) == "Column") {
              x@jc
            } else {
              x
            }
            jc <- callJStatic("org.apache.spark.sql.functions", "last", col, na.rm)
            column(jc)
          })

#' @details
#' \code{last_day}: Given a date column, returns the last day of the month which the
#' given date belongs to. For example, input "2015-07-27" returns "2015-07-31" since
#' July 31 is the last day of the month in July 2015.
#'
#' @rdname column_datetime_functions
#' @aliases last_day last_day,Column-method
#' @export
#' @examples
#'
#' \dontrun{
#' head(select(df, df$time, last_day(df$time), month(df$time)))}
#' @note last_day since 1.5.0
setMethod("last_day",
          signature(x = "Column"),
          function(x) {
            jc <- callJStatic("org.apache.spark.sql.functions", "last_day", x@jc)
            column(jc)
          })

#' length
#'
#' Computes the length of a given string or binary column.
#'
#' @param x Column to compute on.
#'
#' @rdname length
#' @name length
#' @aliases length,Column-method
#' @family string functions
#' @export
#' @examples \dontrun{length(df$c)}
#' @note length since 1.5.0
setMethod("length",
          signature(x = "Column"),
          function(x) {
            jc <- callJStatic("org.apache.spark.sql.functions", "length", x@jc)
            column(jc)
          })

#' @details
#' \code{log}: Computes the natural logarithm of the given value.
#'
#' @rdname column_math_functions
#' @aliases log log,Column-method
#' @export
#' @note log since 1.5.0
setMethod("log",
          signature(x = "Column"),
          function(x) {
            jc <- callJStatic("org.apache.spark.sql.functions", "log", x@jc)
            column(jc)
          })

#' @details
#' \code{log10}: Computes the logarithm of the given value in base 10.
#'
#' @rdname column_math_functions
#' @aliases log10 log10,Column-method
#' @export
#' @note log10 since 1.5.0
setMethod("log10",
          signature(x = "Column"),
          function(x) {
            jc <- callJStatic("org.apache.spark.sql.functions", "log10", x@jc)
            column(jc)
          })

#' @details
#' \code{log1p}: Computes the natural logarithm of the given value plus one.
#'
#' @rdname column_math_functions
#' @aliases log1p log1p,Column-method
#' @export
#' @note log1p since 1.5.0
setMethod("log1p",
          signature(x = "Column"),
          function(x) {
            jc <- callJStatic("org.apache.spark.sql.functions", "log1p", x@jc)
            column(jc)
          })

#' @details
#' \code{log2}: Computes the logarithm of the given column in base 2.
#'
#' @rdname column_math_functions
#' @aliases log2 log2,Column-method
#' @export
#' @note log2 since 1.5.0
setMethod("log2",
          signature(x = "Column"),
          function(x) {
            jc <- callJStatic("org.apache.spark.sql.functions", "log2", x@jc)
            column(jc)
          })

#' lower
#'
#' Converts a string column to lower case.
#'
#' @param x Column to compute on.
#'
#' @rdname lower
#' @name lower
#' @family string functions
#' @aliases lower,Column-method
#' @export
#' @examples \dontrun{lower(df$c)}
#' @note lower since 1.4.0
setMethod("lower",
          signature(x = "Column"),
          function(x) {
            jc <- callJStatic("org.apache.spark.sql.functions", "lower", x@jc)
            column(jc)
          })

#' ltrim
#'
#' Trim the spaces from left end for the specified string value.
#'
#' @param x Column to compute on.
#'
#' @rdname ltrim
#' @name ltrim
#' @family string functions
#' @aliases ltrim,Column-method
#' @export
#' @examples \dontrun{ltrim(df$c)}
#' @note ltrim since 1.5.0
setMethod("ltrim",
          signature(x = "Column"),
          function(x) {
            jc <- callJStatic("org.apache.spark.sql.functions", "ltrim", x@jc)
            column(jc)
          })

#' @details
#' \code{max}: Returns the maximum value of the expression in a group.
#'
#' @rdname column_aggregate_functions
#' @aliases max max,Column-method
#' @note max since 1.5.0
setMethod("max",
          signature(x = "Column"),
          function(x) {
            jc <- callJStatic("org.apache.spark.sql.functions", "max", x@jc)
            column(jc)
          })

#' md5
#'
#' Calculates the MD5 digest of a binary column and returns the value
#' as a 32 character hex string.
#'
#' @param x Column to compute on.
#'
#' @rdname md5
#' @name md5
#' @family misc functions
#' @aliases md5,Column-method
#' @export
#' @examples \dontrun{md5(df$c)}
#' @note md5 since 1.5.0
setMethod("md5",
          signature(x = "Column"),
          function(x) {
            jc <- callJStatic("org.apache.spark.sql.functions", "md5", x@jc)
            column(jc)
          })

#' @details
#' \code{mean}: Returns the average of the values in a group. Alias for \code{avg}.
#'
#' @rdname column_aggregate_functions
#' @aliases mean mean,Column-method
#' @export
#' @examples
#'
#' \dontrun{
#' head(select(df, avg(df$mpg), mean(df$mpg), sum(df$mpg), min(df$wt), max(df$qsec)))
#'
#' # metrics by num of cylinders
#' tmp <- agg(groupBy(df, "cyl"), avg(df$mpg), avg(df$hp), avg(df$wt), avg(df$qsec))
#' head(orderBy(tmp, "cyl"))
#'
#' # car with the max mpg
#' mpg_max <- as.numeric(collect(agg(df, max(df$mpg))))
#' head(where(df, df$mpg == mpg_max))}
#' @note mean since 1.5.0
setMethod("mean",
          signature(x = "Column"),
          function(x) {
            jc <- callJStatic("org.apache.spark.sql.functions", "mean", x@jc)
            column(jc)
          })

#' @details
#' \code{min}: Returns the minimum value of the expression in a group.
#'
#' @rdname column_aggregate_functions
#' @aliases min min,Column-method
#' @export
#' @note min since 1.5.0
setMethod("min",
          signature(x = "Column"),
          function(x) {
            jc <- callJStatic("org.apache.spark.sql.functions", "min", x@jc)
            column(jc)
          })

#' @details
#' \code{minute}: Extracts the minutes as an integer from a given date/timestamp/string.
#'
#' @rdname column_datetime_functions
#' @aliases minute minute,Column-method
#' @export
#' @note minute since 1.5.0
setMethod("minute",
          signature(x = "Column"),
          function(x) {
            jc <- callJStatic("org.apache.spark.sql.functions", "minute", x@jc)
            column(jc)
          })

#' @details
#' \code{monotonically_increasing_id}: Returns a column that generates monotonically increasing
#' 64-bit integers. The generated ID is guaranteed to be monotonically increasing and unique,
#' but not consecutive. The current implementation puts the partition ID in the upper 31 bits,
#' and the record number within each partition in the lower 33 bits. The assumption is that the
#' SparkDataFrame has less than 1 billion partitions, and each partition has less than 8 billion
#' records. As an example, consider a SparkDataFrame with two partitions, each with 3 records.
#' This expression would return the following IDs:
#' 0, 1, 2, 8589934592 (1L << 33), 8589934593, 8589934594.
#' This is equivalent to the MONOTONICALLY_INCREASING_ID function in SQL.
#'
#' @rdname column_nonaggregate_functions
#' @aliases monotonically_increasing_id monotonically_increasing_id,missing-method
#' @export
#' @examples
#'
#' \dontrun{head(select(df, monotonically_increasing_id()))}
setMethod("monotonically_increasing_id",
          signature("missing"),
          function() {
            jc <- callJStatic("org.apache.spark.sql.functions", "monotonically_increasing_id")
            column(jc)
          })

#' @details
#' \code{month}: Extracts the month as an integer from a given date/timestamp/string.
#'
#' @rdname column_datetime_functions
#' @aliases month month,Column-method
#' @export
#' @note month since 1.5.0
setMethod("month",
          signature(x = "Column"),
          function(x) {
            jc <- callJStatic("org.apache.spark.sql.functions", "month", x@jc)
            column(jc)
          })

#' @details
#' \code{negate}: Unary minus, i.e. negate the expression.
#'
#' @rdname column_nonaggregate_functions
#' @aliases negate negate,Column-method
#' @export
#' @note negate since 1.5.0
setMethod("negate",
          signature(x = "Column"),
          function(x) {
            jc <- callJStatic("org.apache.spark.sql.functions", "negate", x@jc)
            column(jc)
          })

#' @details
#' \code{quarter}: Extracts the quarter as an integer from a given date/timestamp/string.
#'
#' @rdname column_datetime_functions
#' @aliases quarter quarter,Column-method
#' @export
#' @note quarter since 1.5.0
setMethod("quarter",
          signature(x = "Column"),
          function(x) {
            jc <- callJStatic("org.apache.spark.sql.functions", "quarter", x@jc)
            column(jc)
          })

#' reverse
#'
#' Reverses the string column and returns it as a new string column.
#'
#' @param x Column to compute on.
#'
#' @rdname reverse
#' @name reverse
#' @family string functions
#' @aliases reverse,Column-method
#' @export
#' @examples \dontrun{reverse(df$c)}
#' @note reverse since 1.5.0
setMethod("reverse",
          signature(x = "Column"),
          function(x) {
            jc <- callJStatic("org.apache.spark.sql.functions", "reverse", x@jc)
            column(jc)
          })

#' @details
#' \code{rint}: Returns the double value that is closest in value to the argument and
#' is equal to a mathematical integer.
#'
#' @rdname column_math_functions
#' @aliases rint rint,Column-method
#' @export
#' @note rint since 1.5.0
setMethod("rint",
          signature(x = "Column"),
          function(x) {
            jc <- callJStatic("org.apache.spark.sql.functions", "rint", x@jc)
            column(jc)
          })

#' @details
#' \code{round}: Returns the value of the column rounded to 0 decimal places
#' using HALF_UP rounding mode.
#'
#' @rdname column_math_functions
#' @aliases round round,Column-method
#' @export
#' @note round since 1.5.0
setMethod("round",
          signature(x = "Column"),
          function(x) {
            jc <- callJStatic("org.apache.spark.sql.functions", "round", x@jc)
            column(jc)
          })

#' @details
#' \code{bround}: Returns the value of the column \code{e} rounded to \code{scale} decimal places
#' using HALF_EVEN rounding mode if \code{scale} >= 0 or at integer part when \code{scale} < 0.
#' Also known as Gaussian rounding or bankers' rounding that rounds to the nearest even number.
#' bround(2.5, 0) = 2, bround(3.5, 0) = 4.
#'
#' @param scale round to \code{scale} digits to the right of the decimal point when \code{scale} > 0,
#'        the nearest even number when \code{scale} = 0, and \code{scale} digits to the left
#'        of the decimal point when \code{scale} < 0.
#' @rdname column_math_functions
#' @aliases bround bround,Column-method
#' @export
#' @note bround since 2.0.0
setMethod("bround",
          signature(x = "Column"),
          function(x, scale = 0) {
            jc <- callJStatic("org.apache.spark.sql.functions", "bround", x@jc, as.integer(scale))
            column(jc)
          })

#' rtrim
#'
#' Trim the spaces from right end for the specified string value.
#'
#' @param x Column to compute on.
#'
#' @rdname rtrim
#' @name rtrim
#' @family string functions
#' @aliases rtrim,Column-method
#' @export
#' @examples \dontrun{rtrim(df$c)}
#' @note rtrim since 1.5.0
setMethod("rtrim",
          signature(x = "Column"),
          function(x) {
            jc <- callJStatic("org.apache.spark.sql.functions", "rtrim", x@jc)
            column(jc)
          })

#' @details
#' \code{sd}: Alias for \code{stddev_samp}.
#'
#' @rdname column_aggregate_functions
#' @aliases sd sd,Column-method
#' @export
#' @examples
#'
#' \dontrun{
#' head(select(df, sd(df$mpg), stddev(df$mpg), stddev_pop(df$wt), stddev_samp(df$qsec)))}
#' @note sd since 1.6.0
setMethod("sd",
          signature(x = "Column"),
          function(x) {
            # In R, sample standard deviation is calculated with the sd() function.
            stddev_samp(x)
          })

#' @details
#' \code{second}: Extracts the seconds as an integer from a given date/timestamp/string.
#'
#' @rdname column_datetime_functions
#' @aliases second second,Column-method
#' @export
#' @note second since 1.5.0
setMethod("second",
          signature(x = "Column"),
          function(x) {
            jc <- callJStatic("org.apache.spark.sql.functions", "second", x@jc)
            column(jc)
          })

#' sha1
#'
#' Calculates the SHA-1 digest of a binary column and returns the value
#' as a 40 character hex string.
#'
#' @param x Column to compute on.
#'
#' @rdname sha1
#' @name sha1
#' @family misc functions
#' @aliases sha1,Column-method
#' @export
#' @examples \dontrun{sha1(df$c)}
#' @note sha1 since 1.5.0
setMethod("sha1",
          signature(x = "Column"),
          function(x) {
            jc <- callJStatic("org.apache.spark.sql.functions", "sha1", x@jc)
            column(jc)
          })

#' @details
#' \code{signum}: Computes the signum of the given value.
#'
#' @rdname column_math_functions
#' @aliases signum signum,Column-method
#' @export
#' @note signum since 1.5.0
setMethod("signum",
          signature(x = "Column"),
          function(x) {
            jc <- callJStatic("org.apache.spark.sql.functions", "signum", x@jc)
            column(jc)
          })

#' @details
#' \code{sign}: Alias for \code{signum}.
#'
#' @rdname column_math_functions
#' @aliases sign sign,Column-method
#' @export
#' @note sign since 1.5.0
setMethod("sign", signature(x = "Column"),
          function(x) {
            signum(x)
          })

#' @details
#' \code{sin}: Computes the sine of the given value.
#'
#' @rdname column_math_functions
#' @aliases sin sin,Column-method
#' @export
#' @note sin since 1.5.0
setMethod("sin",
          signature(x = "Column"),
          function(x) {
            jc <- callJStatic("org.apache.spark.sql.functions", "sin", x@jc)
            column(jc)
          })

#' @details
#' \code{sinh}: Computes the hyperbolic sine of the given value.
#'
#' @rdname column_math_functions
#' @aliases sinh sinh,Column-method
#' @export
#' @note sinh since 1.5.0
setMethod("sinh",
          signature(x = "Column"),
          function(x) {
            jc <- callJStatic("org.apache.spark.sql.functions", "sinh", x@jc)
            column(jc)
          })

#' @details
#' \code{skewness}: Returns the skewness of the values in a group.
#'
#' @rdname column_aggregate_functions
#' @aliases skewness skewness,Column-method
#' @export
#' @note skewness since 1.6.0
setMethod("skewness",
          signature(x = "Column"),
          function(x) {
            jc <- callJStatic("org.apache.spark.sql.functions", "skewness", x@jc)
            column(jc)
          })

#' soundex
#'
#' Return the soundex code for the specified expression.
#'
#' @param x Column to compute on.
#'
#' @rdname soundex
#' @name soundex
#' @family string functions
#' @aliases soundex,Column-method
#' @export
#' @examples \dontrun{soundex(df$c)}
#' @note soundex since 1.5.0
setMethod("soundex",
          signature(x = "Column"),
          function(x) {
            jc <- callJStatic("org.apache.spark.sql.functions", "soundex", x@jc)
            column(jc)
          })

#' Return the partition ID as a column
#'
#' Return the partition ID as a SparkDataFrame column.
#' Note that this is nondeterministic because it depends on data partitioning and
#' task scheduling.
#'
#' This is equivalent to the SPARK_PARTITION_ID function in SQL.
#'
#' @rdname spark_partition_id
#' @name spark_partition_id
#' @aliases spark_partition_id,missing-method
#' @export
#' @examples
#' \dontrun{select(df, spark_partition_id())}
#' @note spark_partition_id since 2.0.0
setMethod("spark_partition_id",
          signature("missing"),
          function() {
            jc <- callJStatic("org.apache.spark.sql.functions", "spark_partition_id")
            column(jc)
          })

#' @details
#' \code{stddev}: Alias for \code{std_dev}.
#'
#' @rdname column_aggregate_functions
#' @aliases stddev stddev,Column-method
#' @note stddev since 1.6.0
setMethod("stddev",
          signature(x = "Column"),
          function(x) {
            jc <- callJStatic("org.apache.spark.sql.functions", "stddev", x@jc)
            column(jc)
          })

#' @details
#' \code{stddev_pop}: Returns the population standard deviation of the expression in a group.
#'
#' @rdname column_aggregate_functions
#' @aliases stddev_pop stddev_pop,Column-method
#' @export
#' @note stddev_pop since 1.6.0
setMethod("stddev_pop",
          signature(x = "Column"),
          function(x) {
            jc <- callJStatic("org.apache.spark.sql.functions", "stddev_pop", x@jc)
            column(jc)
          })

#' @details
#' \code{stddev_samp}: Returns the unbiased sample standard deviation of the expression in a group.
#'
#' @rdname column_aggregate_functions
#' @aliases stddev_samp stddev_samp,Column-method
#' @export
#' @note stddev_samp since 1.6.0
setMethod("stddev_samp",
          signature(x = "Column"),
          function(x) {
            jc <- callJStatic("org.apache.spark.sql.functions", "stddev_samp", x@jc)
            column(jc)
          })

#' @details
#' \code{struct}: Creates a new struct column that composes multiple input columns.
#'
#' @rdname column_nonaggregate_functions
#' @aliases struct struct,characterOrColumn-method
#' @export
#' @examples
#'
#' \dontrun{
#' tmp <- mutate(df, v1 = struct(df$mpg, df$cyl), v2 = struct("hp", "wt", "vs"),
#'                   v3 = create_array(df$mpg, df$cyl, df$hp),
#'                   v4 = create_map(lit("x"), lit(1.0), lit("y"), lit(-1.0)))
#' head(tmp)}
#' @note struct since 1.6.0
setMethod("struct",
          signature(x = "characterOrColumn"),
          function(x, ...) {
            if (class(x) == "Column") {
              jcols <- lapply(list(x, ...), function(x) { x@jc })
              jc <- callJStatic("org.apache.spark.sql.functions", "struct", jcols)
            } else {
              jc <- callJStatic("org.apache.spark.sql.functions", "struct", x, list(...))
            }
            column(jc)
          })

#' @details
#' \code{sqrt}: Computes the square root of the specified float value.
#'
#' @rdname column_math_functions
#' @aliases sqrt sqrt,Column-method
#' @export
#' @note sqrt since 1.5.0
setMethod("sqrt",
          signature(x = "Column"),
          function(x) {
            jc <- callJStatic("org.apache.spark.sql.functions", "sqrt", x@jc)
            column(jc)
          })

#' @details
#' \code{sum}: Returns the sum of all values in the expression.
#'
#' @rdname column_aggregate_functions
#' @aliases sum sum,Column-method
#' @export
#' @note sum since 1.5.0
setMethod("sum",
          signature(x = "Column"),
          function(x) {
            jc <- callJStatic("org.apache.spark.sql.functions", "sum", x@jc)
            column(jc)
          })

#' @details
#' \code{sumDistinct}: Returns the sum of distinct values in the expression.
#'
#' @rdname column_aggregate_functions
#' @aliases sumDistinct sumDistinct,Column-method
#' @export
#' @examples
#'
#' \dontrun{
#' head(select(df, sumDistinct(df$gear)))
#' head(distinct(select(df, "gear")))}
#' @note sumDistinct since 1.4.0
setMethod("sumDistinct",
          signature(x = "Column"),
          function(x) {
            jc <- callJStatic("org.apache.spark.sql.functions", "sumDistinct", x@jc)
            column(jc)
          })

#' @details
#' \code{tan}: Computes the tangent of the given value.
#'
#' @rdname column_math_functions
#' @aliases tan tan,Column-method
#' @export
#' @note tan since 1.5.0
setMethod("tan",
          signature(x = "Column"),
          function(x) {
            jc <- callJStatic("org.apache.spark.sql.functions", "tan", x@jc)
            column(jc)
          })

#' @details
#' \code{tanh}: Computes the hyperbolic tangent of the given value.
#'
#' @rdname column_math_functions
#' @aliases tanh tanh,Column-method
#' @export
#' @note tanh since 1.5.0
setMethod("tanh",
          signature(x = "Column"),
          function(x) {
            jc <- callJStatic("org.apache.spark.sql.functions", "tanh", x@jc)
            column(jc)
          })

#' @details
#' \code{toDegrees}: Converts an angle measured in radians to an approximately equivalent angle
#' measured in degrees.
#'
#' @rdname column_math_functions
#' @aliases toDegrees toDegrees,Column-method
#' @export
#' @note toDegrees since 1.4.0
setMethod("toDegrees",
          signature(x = "Column"),
          function(x) {
            jc <- callJStatic("org.apache.spark.sql.functions", "toDegrees", x@jc)
            column(jc)
          })

#' @details
#' \code{toRadians}: Converts an angle measured in degrees to an approximately equivalent angle
#' measured in radians.
#'
#' @rdname column_math_functions
#' @aliases toRadians toRadians,Column-method
#' @export
#' @note toRadians since 1.4.0
setMethod("toRadians",
          signature(x = "Column"),
          function(x) {
            jc <- callJStatic("org.apache.spark.sql.functions", "toRadians", x@jc)
            column(jc)
          })

#' @details
#' \code{to_date}: Converts the column into a DateType. You may optionally specify
#' a format according to the rules in:
#' \url{http://docs.oracle.com/javase/tutorial/i18n/format/simpleDateFormat.html}.
#' If the string cannot be parsed according to the specified format (or default),
#' the value of the column will be null.
#' By default, it follows casting rules to a DateType if the format is omitted
#' (equivalent to \code{cast(df$x, "date")}).
#'
#' @rdname column_datetime_functions
#' @aliases to_date to_date,Column,missing-method
#' @export
#' @examples
#'
#' \dontrun{
#' tmp <- createDataFrame(data.frame(time_string = dts))
#' tmp2 <- mutate(tmp, date1 = to_date(tmp$time_string),
#'                    date2 = to_date(tmp$time_string, "yyyy-MM-dd"),
#'                    date3 = date_format(tmp$time_string, "MM/dd/yyy"),
#'                    time1 = to_timestamp(tmp$time_string),
#'                    time2 = to_timestamp(tmp$time_string, "yyyy-MM-dd"))
#' head(tmp2)}
#' @note to_date(Column) since 1.5.0
setMethod("to_date",
          signature(x = "Column", format = "missing"),
          function(x, format) {
            jc <- callJStatic("org.apache.spark.sql.functions", "to_date", x@jc)
            column(jc)
          })

#' @rdname column_datetime_functions
#' @aliases to_date,Column,character-method
#' @export
#' @note to_date(Column, character) since 2.2.0
setMethod("to_date",
          signature(x = "Column", format = "character"),
          function(x, format) {
            jc <- callJStatic("org.apache.spark.sql.functions", "to_date", x@jc, format)
            column(jc)
          })

#' to_json
#'
#' Converts a column containing a \code{structType} or array of \code{structType} into a Column
#' of JSON string. Resolving the Column can fail if an unsupported type is encountered.
#'
#' @param x Column containing the struct or array of the structs
#' @param ... additional named properties to control how it is converted, accepts the same options
#'            as the JSON data source.
#'
#' @family non-aggregate functions
#' @rdname to_json
#' @name to_json
#' @aliases to_json,Column-method
#' @export
#' @examples
#' \dontrun{
#' # Converts a struct into a JSON object
#' df <- sql("SELECT named_struct('date', cast('2000-01-01' as date)) as d")
#' select(df, to_json(df$d, dateFormat = 'dd/MM/yyyy'))
#'
#' # Converts an array of structs into a JSON array
#' df <- sql("SELECT array(named_struct('name', 'Bob'), named_struct('name', 'Alice')) as people")
#' select(df, to_json(df$people))
#'}
#' @note to_json since 2.2.0
setMethod("to_json", signature(x = "Column"),
          function(x, ...) {
            options <- varargsToStrEnv(...)
            jc <- callJStatic("org.apache.spark.sql.functions", "to_json", x@jc, options)
            column(jc)
          })

#' @details
#' \code{to_timestamp}: Converts the column into a TimestampType. You may optionally specify
#' a format according to the rules in:
#' \url{http://docs.oracle.com/javase/tutorial/i18n/format/simpleDateFormat.html}.
#' If the string cannot be parsed according to the specified format (or default),
#' the value of the column will be null.
#' By default, it follows casting rules to a TimestampType if the format is omitted
#' (equivalent to \code{cast(df$x, "timestamp")}).
#'
#' @rdname column_datetime_functions
#' @aliases to_timestamp to_timestamp,Column,missing-method
#' @export
#' @note to_timestamp(Column) since 2.2.0
setMethod("to_timestamp",
          signature(x = "Column", format = "missing"),
          function(x, format) {
            jc <- callJStatic("org.apache.spark.sql.functions", "to_timestamp", x@jc)
            column(jc)
          })

#' @rdname column_datetime_functions
#' @aliases to_timestamp,Column,character-method
#' @export
#' @note to_timestamp(Column, character) since 2.2.0
setMethod("to_timestamp",
          signature(x = "Column", format = "character"),
          function(x, format) {
            jc <- callJStatic("org.apache.spark.sql.functions", "to_timestamp", x@jc, format)
            column(jc)
          })

#' trim
#'
#' Trim the spaces from both ends for the specified string column.
#'
#' @param x Column to compute on.
#'
#' @rdname trim
#' @name trim
#' @family string functions
#' @aliases trim,Column-method
#' @export
#' @examples \dontrun{trim(df$c)}
#' @note trim since 1.5.0
setMethod("trim",
          signature(x = "Column"),
          function(x) {
            jc <- callJStatic("org.apache.spark.sql.functions", "trim", x@jc)
            column(jc)
          })

#' unbase64
#'
#' Decodes a BASE64 encoded string column and returns it as a binary column.
#' This is the reverse of base64.
#'
#' @param x Column to compute on.
#'
#' @rdname unbase64
#' @name unbase64
#' @family string functions
#' @aliases unbase64,Column-method
#' @export
#' @examples \dontrun{unbase64(df$c)}
#' @note unbase64 since 1.5.0
setMethod("unbase64",
          signature(x = "Column"),
          function(x) {
            jc <- callJStatic("org.apache.spark.sql.functions", "unbase64", x@jc)
            column(jc)
          })

#' @details
#' \code{unhex}: Inverse of hex. Interprets each pair of characters as a hexadecimal number
#' and converts to the byte representation of number.
#'
#' @rdname column_math_functions
#' @aliases unhex unhex,Column-method
#' @export
#' @note unhex since 1.5.0
setMethod("unhex",
          signature(x = "Column"),
          function(x) {
            jc <- callJStatic("org.apache.spark.sql.functions", "unhex", x@jc)
            column(jc)
          })

#' upper
#'
#' Converts a string column to upper case.
#'
#' @param x Column to compute on.
#'
#' @rdname upper
#' @name upper
#' @family string functions
#' @aliases upper,Column-method
#' @export
#' @examples \dontrun{upper(df$c)}
#' @note upper since 1.4.0
setMethod("upper",
          signature(x = "Column"),
          function(x) {
            jc <- callJStatic("org.apache.spark.sql.functions", "upper", x@jc)
            column(jc)
          })

#' @details
#' \code{var}: Alias for \code{var_samp}.
#'
#' @rdname column_aggregate_functions
#' @aliases var var,Column-method
#' @export
#' @examples
#'
#'\dontrun{
#'head(agg(df, var(df$mpg), variance(df$mpg), var_pop(df$mpg), var_samp(df$mpg)))}
#' @note var since 1.6.0
setMethod("var",
          signature(x = "Column"),
          function(x) {
            # In R, sample variance is calculated with the var() function.
            var_samp(x)
          })

#' @rdname column_aggregate_functions
#' @aliases variance variance,Column-method
#' @export
#' @note variance since 1.6.0
setMethod("variance",
          signature(x = "Column"),
          function(x) {
            jc <- callJStatic("org.apache.spark.sql.functions", "variance", x@jc)
            column(jc)
          })

#' @details
#' \code{var_pop}: Returns the population variance of the values in a group.
#'
#' @rdname column_aggregate_functions
#' @aliases var_pop var_pop,Column-method
#' @export
#' @note var_pop since 1.5.0
setMethod("var_pop",
          signature(x = "Column"),
          function(x) {
            jc <- callJStatic("org.apache.spark.sql.functions", "var_pop", x@jc)
            column(jc)
          })

#' @details
#' \code{var_samp}: Returns the unbiased variance of the values in a group.
#'
#' @rdname column_aggregate_functions
#' @aliases var_samp var_samp,Column-method
#' @export
#' @note var_samp since 1.6.0
setMethod("var_samp",
          signature(x = "Column"),
          function(x) {
            jc <- callJStatic("org.apache.spark.sql.functions", "var_samp", x@jc)
            column(jc)
          })

#' @details
#' \code{weekofyear}: Extracts the week number as an integer from a given date/timestamp/string.
#'
#' @rdname column_datetime_functions
#' @aliases weekofyear weekofyear,Column-method
#' @export
#' @note weekofyear since 1.5.0
setMethod("weekofyear",
          signature(x = "Column"),
          function(x) {
            jc <- callJStatic("org.apache.spark.sql.functions", "weekofyear", x@jc)
            column(jc)
          })

#' @details
#' \code{year}: Extracts the year as an integer from a given date/timestamp/string.
#'
#' @rdname column_datetime_functions
#' @aliases year year,Column-method
#' @export
#' @note year since 1.5.0
setMethod("year",
          signature(x = "Column"),
          function(x) {
            jc <- callJStatic("org.apache.spark.sql.functions", "year", x@jc)
            column(jc)
          })

#' @details
#' \code{atan2}: Returns the angle theta from the conversion of rectangular coordinates
#' (x, y) to polar coordinates (r, theta).
#'
#' @rdname column_math_functions
#' @aliases atan2 atan2,Column-method
#' @export
#' @note atan2 since 1.5.0
setMethod("atan2", signature(y = "Column"),
          function(y, x) {
            if (class(x) == "Column") {
              x <- x@jc
            }
            jc <- callJStatic("org.apache.spark.sql.functions", "atan2", y@jc, x)
            column(jc)
          })

#' @details
#' \code{datediff}: Returns the number of days from \code{y} to \code{x}.
#'
#' @rdname column_datetime_diff_functions
#' @aliases datediff datediff,Column-method
#' @export
#' @examples
#'
#' \dontrun{
#' tmp <- createDataFrame(data.frame(time_string1 = as.POSIXct(dts),
#'              time_string2 = as.POSIXct(dts[order(runif(length(dts)))])))
#' tmp2 <- mutate(tmp, datediff = datediff(tmp$time_string1, tmp$time_string2),
#'                monthdiff = months_between(tmp$time_string1, tmp$time_string2))
#' head(tmp2)}
#' @note datediff since 1.5.0
setMethod("datediff", signature(y = "Column"),
          function(y, x) {
            if (class(x) == "Column") {
              x <- x@jc
            }
            jc <- callJStatic("org.apache.spark.sql.functions", "datediff", y@jc, x)
            column(jc)
          })

#' @details
#' \code{hypot}: Computes "sqrt(a^2 + b^2)" without intermediate overflow or underflow.
#'
#' @rdname column_math_functions
#' @aliases hypot hypot,Column-method
#' @export
#' @note hypot since 1.4.0
setMethod("hypot", signature(y = "Column"),
          function(y, x) {
            if (class(x) == "Column") {
              x <- x@jc
            }
            jc <- callJStatic("org.apache.spark.sql.functions", "hypot", y@jc, x)
            column(jc)
          })

#' levenshtein
#'
#' Computes the Levenshtein distance of the two given string columns.
#'
#' @param x Column to compute on.
#' @param y Column to compute on.
#'
#' @rdname levenshtein
#' @name levenshtein
#' @family string functions
#' @aliases levenshtein,Column-method
#' @export
#' @examples \dontrun{levenshtein(df$c, x)}
#' @note levenshtein since 1.5.0
setMethod("levenshtein", signature(y = "Column"),
          function(y, x) {
            if (class(x) == "Column") {
              x <- x@jc
            }
            jc <- callJStatic("org.apache.spark.sql.functions", "levenshtein", y@jc, x)
            column(jc)
          })

#' @details
#' \code{months_between}: Returns number of months between dates \code{y} and \code{x}.
#'
#' @rdname column_datetime_diff_functions
#' @aliases months_between months_between,Column-method
#' @export
#' @note months_between since 1.5.0
setMethod("months_between", signature(y = "Column"),
          function(y, x) {
            if (class(x) == "Column") {
              x <- x@jc
            }
            jc <- callJStatic("org.apache.spark.sql.functions", "months_between", y@jc, x)
            column(jc)
          })

#' @details
#' \code{nanvl}: Returns the first column (\code{y}) if it is not NaN, or the second column (\code{x}) if
#' the first column is NaN. Both inputs should be floating point columns (DoubleType or FloatType).
#'
#' @rdname column_nonaggregate_functions
#' @aliases nanvl nanvl,Column-method
#' @export
#' @note nanvl since 1.5.0
setMethod("nanvl", signature(y = "Column"),
          function(y, x) {
            if (class(x) == "Column") {
              x <- x@jc
            }
            jc <- callJStatic("org.apache.spark.sql.functions", "nanvl", y@jc, x)
            column(jc)
          })

#' @details
#' \code{pmod}: Returns the positive value of dividend mod divisor.
#' Column \code{x} is divisor column, and column \code{y} is the dividend column.
#'
#' @rdname column_math_functions
#' @aliases pmod pmod,Column-method
#' @export
#' @note pmod since 1.5.0
setMethod("pmod", signature(y = "Column"),
          function(y, x) {
            if (class(x) == "Column") {
              x <- x@jc
            }
            jc <- callJStatic("org.apache.spark.sql.functions", "pmod", y@jc, x)
            column(jc)
          })

#' @param rsd maximum estimation error allowed (default = 0.05)
#'
#' @rdname column_aggregate_functions
#' @aliases approxCountDistinct,Column-method
#' @export
#' @note approxCountDistinct(Column, numeric) since 1.4.0
setMethod("approxCountDistinct",
          signature(x = "Column"),
          function(x, rsd = 0.05) {
            jc <- callJStatic("org.apache.spark.sql.functions", "approxCountDistinct", x@jc, rsd)
            column(jc)
          })

#' @details
#' \code{countDistinct}: Returns the number of distinct items in a group.
#'
#' @rdname column_aggregate_functions
#' @aliases countDistinct countDistinct,Column-method
#' @export
#' @note countDistinct since 1.4.0
setMethod("countDistinct",
          signature(x = "Column"),
          function(x, ...) {
            jcols <- lapply(list(...), function (x) {
              stopifnot(class(x) == "Column")
              x@jc
            })
            jc <- callJStatic("org.apache.spark.sql.functions", "countDistinct", x@jc,
                              jcols)
            column(jc)
          })


#' concat
#'
#' Concatenates multiple input string columns together into a single string column.
#'
#' @param x Column to compute on
#' @param ... other columns
#'
#' @family string functions
#' @rdname concat
#' @name concat
#' @aliases concat,Column-method
#' @export
#' @examples \dontrun{concat(df$strings, df$strings2)}
#' @note concat since 1.5.0
setMethod("concat",
          signature(x = "Column"),
          function(x, ...) {
            jcols <- lapply(list(x, ...), function (x) {
              stopifnot(class(x) == "Column")
              x@jc
            })
            jc <- callJStatic("org.apache.spark.sql.functions", "concat", jcols)
            column(jc)
          })

#' @details
#' \code{greatest}: Returns the greatest value of the list of column names, skipping null values.
#' This function takes at least 2 parameters. It will return null if all parameters are null.
#'
#' @rdname column_nonaggregate_functions
#' @aliases greatest greatest,Column-method
#' @export
#' @note greatest since 1.5.0
setMethod("greatest",
          signature(x = "Column"),
          function(x, ...) {
            stopifnot(length(list(...)) > 0)
            jcols <- lapply(list(x, ...), function (x) {
              stopifnot(class(x) == "Column")
              x@jc
            })
            jc <- callJStatic("org.apache.spark.sql.functions", "greatest", jcols)
            column(jc)
          })

#' @details
#' \code{least}: Returns the least value of the list of column names, skipping null values.
#' This function takes at least 2 parameters. It will return null if all parameters are null.
#'
#' @rdname column_nonaggregate_functions
#' @aliases least least,Column-method
#' @export
#' @note least since 1.5.0
setMethod("least",
          signature(x = "Column"),
          function(x, ...) {
            stopifnot(length(list(...)) > 0)
            jcols <- lapply(list(x, ...), function (x) {
              stopifnot(class(x) == "Column")
              x@jc
            })
            jc <- callJStatic("org.apache.spark.sql.functions", "least", jcols)
            column(jc)
          })

#' @details
#' \code{n_distinct}: Returns the number of distinct items in a group.
#'
#' @rdname column_aggregate_functions
#' @aliases n_distinct n_distinct,Column-method
#' @export
#' @note n_distinct since 1.4.0
setMethod("n_distinct", signature(x = "Column"),
          function(x, ...) {
            countDistinct(x, ...)
          })

#' @rdname count
#' @name n
#' @aliases n,Column-method
#' @export
#' @examples \dontrun{n(df$c)}
#' @note n since 1.4.0
setMethod("n", signature(x = "Column"),
          function(x) {
            count(x)
          })

#' @details
#' \code{date_format}: Converts a date/timestamp/string to a value of string in the format
#' specified by the date format given by the second argument. A pattern could be for instance
#' \code{dd.MM.yyyy} and could return a string like '18.03.1993'. All
#' pattern letters of \code{java.text.SimpleDateFormat} can be used.
#' Note: Use when ever possible specialized functions like \code{year}. These benefit from a
#' specialized implementation.
#'
#' @rdname column_datetime_diff_functions
#'
#' @aliases date_format date_format,Column,character-method
#' @export
#' @note date_format since 1.5.0
setMethod("date_format", signature(y = "Column", x = "character"),
          function(y, x) {
            jc <- callJStatic("org.apache.spark.sql.functions", "date_format", y@jc, x)
            column(jc)
          })

#' from_json
#'
#' Parses a column containing a JSON string into a Column of \code{structType} with the specified
#' \code{schema} or array of \code{structType} if \code{as.json.array} is set to \code{TRUE}.
#' If the string is unparseable, the Column will contains the value NA.
#'
#' @param x Column containing the JSON string.
#' @param schema a structType object to use as the schema to use when parsing the JSON string.
#' @param as.json.array indicating if input string is JSON array of objects or a single object.
#' @param ... additional named properties to control how the json is parsed, accepts the same
#'            options as the JSON data source.
#'
#' @family non-aggregate functions
#' @rdname from_json
#' @name from_json
#' @aliases from_json,Column,structType-method
#' @export
#' @examples
#' \dontrun{
#' schema <- structType(structField("name", "string"),
#' select(df, from_json(df$value, schema, dateFormat = "dd/MM/yyyy"))
#'}
#' @note from_json since 2.2.0
setMethod("from_json", signature(x = "Column", schema = "structType"),
          function(x, schema, as.json.array = FALSE, ...) {
            if (as.json.array) {
              jschema <- callJStatic("org.apache.spark.sql.types.DataTypes",
                                     "createArrayType",
                                     schema$jobj)
            } else {
              jschema <- schema$jobj
            }
            options <- varargsToStrEnv(...)
            jc <- callJStatic("org.apache.spark.sql.functions",
                              "from_json",
                              x@jc, jschema, options)
            column(jc)
          })

#' @details
#' \code{from_utc_timestamp}: Given a timestamp, which corresponds to a certain time of day in UTC,
#' returns another timestamp that corresponds to the same time of day in the given timezone.
#'
#' @rdname column_datetime_diff_functions
#'
#' @aliases from_utc_timestamp from_utc_timestamp,Column,character-method
#' @export
#' @examples
#'
#' \dontrun{
#' tmp <- mutate(df, from_utc = from_utc_timestamp(df$time, 'PST'),
#'                  to_utc = to_utc_timestamp(df$time, 'PST'))
#' head(tmp)}
#' @note from_utc_timestamp since 1.5.0
setMethod("from_utc_timestamp", signature(y = "Column", x = "character"),
          function(y, x) {
            jc <- callJStatic("org.apache.spark.sql.functions", "from_utc_timestamp", y@jc, x)
            column(jc)
          })

#' instr
#'
#' Locate the position of the first occurrence of substr column in the given string.
#' Returns null if either of the arguments are null.
#'
#' Note: The position is not zero based, but 1 based index. Returns 0 if substr
#' could not be found in str.
#'
#' @param y column to check
#' @param x substring to check
#' @family string functions
#' @aliases instr,Column,character-method
#' @rdname instr
#' @name instr
#' @export
#' @examples \dontrun{instr(df$c, 'b')}
#' @note instr since 1.5.0
setMethod("instr", signature(y = "Column", x = "character"),
          function(y, x) {
            jc <- callJStatic("org.apache.spark.sql.functions", "instr", y@jc, x)
            column(jc)
          })

#' @details
#' \code{next_day}: Given a date column, returns the first date which is later than the value of
#' the date column that is on the specified day of the week. For example,
#' \code{next_day('2015-07-27', "Sunday")} returns 2015-08-02 because that is the first Sunday
#' after 2015-07-27. Day of the week parameter is case insensitive, and accepts first three or
#' two characters: "Mon", "Tue", "Wed", "Thu", "Fri", "Sat", "Sun".
#'
#' @rdname column_datetime_diff_functions
#' @aliases next_day next_day,Column,character-method
#' @export
#' @note next_day since 1.5.0
setMethod("next_day", signature(y = "Column", x = "character"),
          function(y, x) {
            jc <- callJStatic("org.apache.spark.sql.functions", "next_day", y@jc, x)
            column(jc)
          })

#' @details
#' \code{to_utc_timestamp}: Given a timestamp, which corresponds to a certain time of day
#' in the given timezone, returns another timestamp that corresponds to the same time of day in UTC.
#'
#' @rdname column_datetime_diff_functions
#' @aliases to_utc_timestamp to_utc_timestamp,Column,character-method
#' @export
#' @note to_utc_timestamp since 1.5.0
setMethod("to_utc_timestamp", signature(y = "Column", x = "character"),
          function(y, x) {
            jc <- callJStatic("org.apache.spark.sql.functions", "to_utc_timestamp", y@jc, x)
            column(jc)
          })

#' @details
#' \code{add_months}: Returns the date that is numMonths (\code{x}) after startDate (\code{y}).
#'
#' @rdname column_datetime_diff_functions
#' @aliases add_months add_months,Column,numeric-method
#' @export
#' @examples
#'
#' \dontrun{
#' tmp <- mutate(df, t1 = add_months(df$time, 1),
#'                   t2 = date_add(df$time, 2),
#'                   t3 = date_sub(df$time, 3),
#'                   t4 = next_day(df$time, 'Sun'))
#' head(tmp)}
#' @note add_months since 1.5.0
setMethod("add_months", signature(y = "Column", x = "numeric"),
          function(y, x) {
            jc <- callJStatic("org.apache.spark.sql.functions", "add_months", y@jc, as.integer(x))
            column(jc)
          })

#' @details
#' \code{date_add}: Returns the date that is \code{x} days after.
#'
#' @rdname column_datetime_diff_functions
#' @aliases date_add date_add,Column,numeric-method
#' @export
#' @note date_add since 1.5.0
setMethod("date_add", signature(y = "Column", x = "numeric"),
          function(y, x) {
            jc <- callJStatic("org.apache.spark.sql.functions", "date_add", y@jc, as.integer(x))
            column(jc)
          })

#' @details
#' \code{date_sub}: Returns the date that is \code{x} days before.
#'
#' @rdname column_datetime_diff_functions
#'
#' @aliases date_sub date_sub,Column,numeric-method
#' @export
#' @note date_sub since 1.5.0
setMethod("date_sub", signature(y = "Column", x = "numeric"),
          function(y, x) {
            jc <- callJStatic("org.apache.spark.sql.functions", "date_sub", y@jc, as.integer(x))
            column(jc)
          })

#' format_number
#'
#' Formats numeric column y to a format like '#,###,###.##', rounded to x decimal places
#' with HALF_EVEN round mode, and returns the result as a string column.
#'
#' If x is 0, the result has no decimal point or fractional part.
#' If x < 0, the result will be null.
#'
#' @param y column to format
#' @param x number of decimal place to format to
#' @family string functions
#' @rdname format_number
#' @name format_number
#' @aliases format_number,Column,numeric-method
#' @export
#' @examples \dontrun{format_number(df$n, 4)}
#' @note format_number since 1.5.0
setMethod("format_number", signature(y = "Column", x = "numeric"),
          function(y, x) {
            jc <- callJStatic("org.apache.spark.sql.functions",
                              "format_number",
                              y@jc, as.integer(x))
            column(jc)
          })

#' sha2
#'
#' Calculates the SHA-2 family of hash functions of a binary column and
#' returns the value as a hex string.
#'
#' @param y column to compute SHA-2 on.
#' @param x one of 224, 256, 384, or 512.
#' @family misc functions
#' @rdname sha2
#' @name sha2
#' @aliases sha2,Column,numeric-method
#' @export
#' @examples \dontrun{sha2(df$c, 256)}
#' @note sha2 since 1.5.0
setMethod("sha2", signature(y = "Column", x = "numeric"),
          function(y, x) {
            jc <- callJStatic("org.apache.spark.sql.functions", "sha2", y@jc, as.integer(x))
            column(jc)
          })

#' @details
#' \code{shiftLeft}: Shifts the given value numBits left. If the given value is a long value,
#' this function will return a long value else it will return an integer value.
#'
#' @rdname column_math_functions
#' @aliases shiftLeft shiftLeft,Column,numeric-method
#' @export
#' @note shiftLeft since 1.5.0
setMethod("shiftLeft", signature(y = "Column", x = "numeric"),
          function(y, x) {
            jc <- callJStatic("org.apache.spark.sql.functions",
                              "shiftLeft",
                              y@jc, as.integer(x))
            column(jc)
          })

#' @details
#' \code{shiftRight}: (Signed) shifts the given value numBits right. If the given value is a long value,
#' it will return a long value else it will return an integer value.
#'
#' @rdname column_math_functions
#' @aliases shiftRight shiftRight,Column,numeric-method
#' @export
#' @note shiftRight since 1.5.0
setMethod("shiftRight", signature(y = "Column", x = "numeric"),
          function(y, x) {
            jc <- callJStatic("org.apache.spark.sql.functions",
                              "shiftRight",
                              y@jc, as.integer(x))
            column(jc)
          })

#' @details
#' \code{shiftRight}: (Unigned) shifts the given value numBits right. If the given value is a long value,
#' it will return a long value else it will return an integer value.
#'
#' @rdname column_math_functions
#' @aliases shiftRightUnsigned shiftRightUnsigned,Column,numeric-method
#' @export
#' @note shiftRightUnsigned since 1.5.0
setMethod("shiftRightUnsigned", signature(y = "Column", x = "numeric"),
          function(y, x) {
            jc <- callJStatic("org.apache.spark.sql.functions",
                              "shiftRightUnsigned",
                              y@jc, as.integer(x))
            column(jc)
          })

#' concat_ws
#'
#' Concatenates multiple input string columns together into a single string column,
#' using the given separator.
#'
#' @param x column to concatenate.
#' @param sep separator to use.
#' @param ... other columns to concatenate.
#'
#' @family string functions
#' @rdname concat_ws
#' @name concat_ws
#' @aliases concat_ws,character,Column-method
#' @export
#' @examples \dontrun{concat_ws('-', df$s, df$d)}
#' @note concat_ws since 1.5.0
setMethod("concat_ws", signature(sep = "character", x = "Column"),
          function(sep, x, ...) {
            jcols <- lapply(list(x, ...), function(x) { x@jc })
            jc <- callJStatic("org.apache.spark.sql.functions", "concat_ws", sep, jcols)
            column(jc)
          })

#' @details
#' \code{conv}: Converts a number in a string column from one base to another.
#'
#' @param fromBase base to convert from.
#' @param toBase base to convert to.
#' @rdname column_math_functions
#' @aliases conv conv,Column,numeric,numeric-method
#' @export
#' @note conv since 1.5.0
setMethod("conv", signature(x = "Column", fromBase = "numeric", toBase = "numeric"),
          function(x, fromBase, toBase) {
            fromBase <- as.integer(fromBase)
            toBase <- as.integer(toBase)
            jc <- callJStatic("org.apache.spark.sql.functions",
                              "conv",
                              x@jc, fromBase, toBase)
            column(jc)
          })

#' @details
#' \code{expr}: Parses the expression string into the column that it represents, similar to
#' \code{SparkDataFrame.selectExpr}
#'
#' @rdname column_nonaggregate_functions
#' @aliases expr expr,character-method
#' @export
#' @note expr since 1.5.0
setMethod("expr", signature(x = "character"),
          function(x) {
            jc <- callJStatic("org.apache.spark.sql.functions", "expr", x)
            column(jc)
          })

#' format_string
#'
#' Formats the arguments in printf-style and returns the result as a string column.
#'
#' @param format a character object of format strings.
#' @param x a Column.
#' @param ... additional Column(s).
#' @family string functions
#' @rdname format_string
#' @name format_string
#' @aliases format_string,character,Column-method
#' @export
#' @examples \dontrun{format_string('%d %s', df$a, df$b)}
#' @note format_string since 1.5.0
setMethod("format_string", signature(format = "character", x = "Column"),
          function(format, x, ...) {
            jcols <- lapply(list(x, ...), function(arg) { arg@jc })
            jc <- callJStatic("org.apache.spark.sql.functions",
                              "format_string",
                              format, jcols)
            column(jc)
          })

#' @details
#' \code{from_unixtime}: Converts the number of seconds from unix epoch (1970-01-01 00:00:00 UTC) to a
#' string representing the timestamp of that moment in the current system time zone in the JVM in the
#' given format. See \href{http://docs.oracle.com/javase/tutorial/i18n/format/simpleDateFormat.html}{
#' Customizing Formats} for available options.
#'
#' @rdname column_datetime_functions
#'
#' @aliases from_unixtime from_unixtime,Column-method
#' @export
#' @examples
#'
#' \dontrun{
#' tmp <- mutate(df, to_unix = unix_timestamp(df$time),
#'                   to_unix2 = unix_timestamp(df$time, 'yyyy-MM-dd HH'),
#'                   from_unix = from_unixtime(unix_timestamp(df$time)),
#'                   from_unix2 = from_unixtime(unix_timestamp(df$time), 'yyyy-MM-dd HH:mm'))
#' head(tmp)}
#' @note from_unixtime since 1.5.0
setMethod("from_unixtime", signature(x = "Column"),
          function(x, format = "yyyy-MM-dd HH:mm:ss") {
            jc <- callJStatic("org.apache.spark.sql.functions",
                              "from_unixtime",
                              x@jc, format)
            column(jc)
          })

#' window
#'
#' Bucketize rows into one or more time windows given a timestamp specifying column. Window
#' starts are inclusive but the window ends are exclusive, e.g. 12:05 will be in the window
#' [12:05,12:10) but not in [12:00,12:05). Windows can support microsecond precision. Windows in
#' the order of months are not supported.
#'
#' @param x a time Column. Must be of TimestampType.
#' @param windowDuration a string specifying the width of the window, e.g. '1 second',
#'                       '1 day 12 hours', '2 minutes'. Valid interval strings are 'week',
#'                       'day', 'hour', 'minute', 'second', 'millisecond', 'microsecond'. Note that
#'                       the duration is a fixed length of time, and does not vary over time
#'                       according to a calendar. For example, '1 day' always means 86,400,000
#'                       milliseconds, not a calendar day.
#' @param slideDuration a string specifying the sliding interval of the window. Same format as
#'                      \code{windowDuration}. A new window will be generated every
#'                      \code{slideDuration}. Must be less than or equal to
#'                      the \code{windowDuration}. This duration is likewise absolute, and does not
#'                      vary according to a calendar.
#' @param startTime the offset with respect to 1970-01-01 00:00:00 UTC with which to start
#'                  window intervals. For example, in order to have hourly tumbling windows
#'                  that start 15 minutes past the hour, e.g. 12:15-13:15, 13:15-14:15... provide
#'                  \code{startTime} as \code{"15 minutes"}.
#' @param ... further arguments to be passed to or from other methods.
#' @return An output column of struct called 'window' by default with the nested columns 'start'
#'         and 'end'.
#' @family date time functions
#' @rdname window
#' @name window
#' @aliases window,Column-method
#' @export
#' @examples
#'\dontrun{
#'   # One minute windows every 15 seconds 10 seconds after the minute, e.g. 09:00:10-09:01:10,
#'   # 09:00:25-09:01:25, 09:00:40-09:01:40, ...
#'   window(df$time, "1 minute", "15 seconds", "10 seconds")
#'
#'   # One minute tumbling windows 15 seconds after the minute, e.g. 09:00:15-09:01:15,
#'    # 09:01:15-09:02:15...
#'   window(df$time, "1 minute", startTime = "15 seconds")
#'
#'   # Thirty-second windows every 10 seconds, e.g. 09:00:00-09:00:30, 09:00:10-09:00:40, ...
#'   window(df$time, "30 seconds", "10 seconds")
#'}
#' @note window since 2.0.0
setMethod("window", signature(x = "Column"),
          function(x, windowDuration, slideDuration = NULL, startTime = NULL) {
            stopifnot(is.character(windowDuration))
            if (!is.null(slideDuration) && !is.null(startTime)) {
              stopifnot(is.character(slideDuration) && is.character(startTime))
              jc <- callJStatic("org.apache.spark.sql.functions",
                                "window",
                                x@jc, windowDuration, slideDuration, startTime)
            } else if (!is.null(slideDuration)) {
              stopifnot(is.character(slideDuration))
              jc <- callJStatic("org.apache.spark.sql.functions",
                                "window",
                                x@jc, windowDuration, slideDuration)
            } else if (!is.null(startTime)) {
              stopifnot(is.character(startTime))
              jc <- callJStatic("org.apache.spark.sql.functions",
                                "window",
                                x@jc, windowDuration, windowDuration, startTime)
            } else {
              jc <- callJStatic("org.apache.spark.sql.functions",
                                "window",
                                x@jc, windowDuration)
            }
            column(jc)
          })

#' locate
#'
#' Locate the position of the first occurrence of substr.
#'
#' Note: The position is not zero based, but 1 based index. Returns 0 if substr
#' could not be found in str.
#'
#' @param substr a character string to be matched.
#' @param str a Column where matches are sought for each entry.
#' @param pos start position of search.
#' @param ... further arguments to be passed to or from other methods.
#' @family string functions
#' @rdname locate
#' @aliases locate,character,Column-method
#' @name locate
#' @export
#' @examples \dontrun{locate('b', df$c, 1)}
#' @note locate since 1.5.0
setMethod("locate", signature(substr = "character", str = "Column"),
          function(substr, str, pos = 1) {
            jc <- callJStatic("org.apache.spark.sql.functions",
                              "locate",
                              substr, str@jc, as.integer(pos))
            column(jc)
          })

#' lpad
#'
#' Left-pad the string column with
#'
#' @param x the string Column to be left-padded.
#' @param len maximum length of each output result.
#' @param pad a character string to be padded with.
#' @family string functions
#' @rdname lpad
#' @aliases lpad,Column,numeric,character-method
#' @name lpad
#' @export
#' @examples \dontrun{lpad(df$c, 6, '#')}
#' @note lpad since 1.5.0
setMethod("lpad", signature(x = "Column", len = "numeric", pad = "character"),
          function(x, len, pad) {
            jc <- callJStatic("org.apache.spark.sql.functions",
                              "lpad",
                              x@jc, as.integer(len), pad)
            column(jc)
          })

#' @details
#' \code{rand}: Generates a random column with independent and identically distributed (i.i.d.) samples
#' from U[0.0, 1.0].
#'
#' @rdname column_nonaggregate_functions
#' @param seed a random seed. Can be missing.
#' @aliases rand rand,missing-method
#' @export
#' @examples
#'
#' \dontrun{
#' tmp <- mutate(df, r1 = rand(), r2 = rand(10), r3 = randn(), r4 = randn(10))
#' head(tmp)}
#' @note rand since 1.5.0
setMethod("rand", signature(seed = "missing"),
          function(seed) {
            jc <- callJStatic("org.apache.spark.sql.functions", "rand")
            column(jc)
          })

#' @rdname column_nonaggregate_functions
#' @aliases rand,numeric-method
#' @export
#' @note rand(numeric) since 1.5.0
setMethod("rand", signature(seed = "numeric"),
          function(seed) {
            jc <- callJStatic("org.apache.spark.sql.functions", "rand", as.integer(seed))
            column(jc)
          })

#' @details
#' \code{randn}: Generates a column with independent and identically distributed (i.i.d.) samples from
#' the standard normal distribution.
#'
#' @rdname column_nonaggregate_functions
#' @aliases randn randn,missing-method
#' @export
#' @note randn since 1.5.0
setMethod("randn", signature(seed = "missing"),
          function(seed) {
            jc <- callJStatic("org.apache.spark.sql.functions", "randn")
            column(jc)
          })

#' @rdname column_nonaggregate_functions
#' @aliases randn,numeric-method
#' @export
#' @note randn(numeric) since 1.5.0
setMethod("randn", signature(seed = "numeric"),
          function(seed) {
            jc <- callJStatic("org.apache.spark.sql.functions", "randn", as.integer(seed))
            column(jc)
          })

#' regexp_extract
#'
#' Extract a specific \code{idx} group identified by a Java regex, from the specified string column.
#' If the regex did not match, or the specified group did not match, an empty string is returned.
#'
#' @param x a string Column.
#' @param pattern a regular expression.
#' @param idx a group index.
#' @family string functions
#' @rdname regexp_extract
#' @name regexp_extract
#' @aliases regexp_extract,Column,character,numeric-method
#' @export
#' @examples \dontrun{regexp_extract(df$c, '(\d+)-(\d+)', 1)}
#' @note regexp_extract since 1.5.0
setMethod("regexp_extract",
          signature(x = "Column", pattern = "character", idx = "numeric"),
          function(x, pattern, idx) {
            jc <- callJStatic("org.apache.spark.sql.functions",
                              "regexp_extract",
                              x@jc, pattern, as.integer(idx))
            column(jc)
          })

#' regexp_replace
#'
#' Replace all substrings of the specified string value that match regexp with rep.
#'
#' @param x a string Column.
#' @param pattern a regular expression.
#' @param replacement a character string that a matched \code{pattern} is replaced with.
#' @family string functions
#' @rdname regexp_replace
#' @name regexp_replace
#' @aliases regexp_replace,Column,character,character-method
#' @export
#' @examples \dontrun{regexp_replace(df$c, '(\\d+)', '--')}
#' @note regexp_replace since 1.5.0
setMethod("regexp_replace",
          signature(x = "Column", pattern = "character", replacement = "character"),
          function(x, pattern, replacement) {
            jc <- callJStatic("org.apache.spark.sql.functions",
                              "regexp_replace",
                              x@jc, pattern, replacement)
            column(jc)
          })

#' rpad
#'
#' Right-padded with pad to a length of len.
#'
#' @param x the string Column to be right-padded.
#' @param len maximum length of each output result.
#' @param pad a character string to be padded with.
#' @family string functions
#' @rdname rpad
#' @name rpad
#' @aliases rpad,Column,numeric,character-method
#' @export
#' @examples \dontrun{rpad(df$c, 6, '#')}
#' @note rpad since 1.5.0
setMethod("rpad", signature(x = "Column", len = "numeric", pad = "character"),
          function(x, len, pad) {
            jc <- callJStatic("org.apache.spark.sql.functions",
                              "rpad",
                              x@jc, as.integer(len), pad)
            column(jc)
          })

#' substring_index
#'
#' Returns the substring from string str before count occurrences of the delimiter delim.
#' If count is positive, everything the left of the final delimiter (counting from left) is
#' returned. If count is negative, every to the right of the final delimiter (counting from the
#' right) is returned. substring_index performs a case-sensitive match when searching for delim.
#'
#' @param x a Column.
#' @param delim a delimiter string.
#' @param count number of occurrences of \code{delim} before the substring is returned.
#'              A positive number means counting from the left, while negative means
#'              counting from the right.
#' @family string functions
#' @rdname substring_index
#' @aliases substring_index,Column,character,numeric-method
#' @name substring_index
#' @export
#' @examples
#'\dontrun{
#'substring_index(df$c, '.', 2)
#'substring_index(df$c, '.', -1)
#'}
#' @note substring_index since 1.5.0
setMethod("substring_index",
          signature(x = "Column", delim = "character", count = "numeric"),
          function(x, delim, count) {
            jc <- callJStatic("org.apache.spark.sql.functions",
                              "substring_index",
                              x@jc, delim, as.integer(count))
            column(jc)
          })

#' translate
#'
#' Translate any character in the src by a character in replaceString.
#' The characters in replaceString is corresponding to the characters in matchingString.
#' The translate will happen when any character in the string matching with the character
#' in the matchingString.
#'
#' @param x a string Column.
#' @param matchingString a source string where each character will be translated.
#' @param replaceString a target string where each \code{matchingString} character will
#'                      be replaced by the character in \code{replaceString}
#'                      at the same location, if any.
#' @family string functions
#' @rdname translate
#' @name translate
#' @aliases translate,Column,character,character-method
#' @export
#' @examples \dontrun{translate(df$c, 'rnlt', '123')}
#' @note translate since 1.5.0
setMethod("translate",
          signature(x = "Column", matchingString = "character", replaceString = "character"),
          function(x, matchingString, replaceString) {
            jc <- callJStatic("org.apache.spark.sql.functions",
                              "translate", x@jc, matchingString, replaceString)
            column(jc)
          })

#' @details
#' \code{unix_timestamp}: Gets current Unix timestamp in seconds.
#'
#' @rdname column_datetime_functions
#' @aliases unix_timestamp unix_timestamp,missing,missing-method
#' @export
#' @note unix_timestamp since 1.5.0
setMethod("unix_timestamp", signature(x = "missing", format = "missing"),
          function(x, format) {
            jc <- callJStatic("org.apache.spark.sql.functions", "unix_timestamp")
            column(jc)
          })

#' @rdname column_datetime_functions
#' @aliases unix_timestamp,Column,missing-method
#' @export
#' @note unix_timestamp(Column) since 1.5.0
setMethod("unix_timestamp", signature(x = "Column", format = "missing"),
          function(x, format) {
            jc <- callJStatic("org.apache.spark.sql.functions", "unix_timestamp", x@jc)
            column(jc)
          })

#' @rdname column_datetime_functions
#' @aliases unix_timestamp,Column,character-method
#' @export
#' @note unix_timestamp(Column, character) since 1.5.0
setMethod("unix_timestamp", signature(x = "Column", format = "character"),
          function(x, format = "yyyy-MM-dd HH:mm:ss") {
            jc <- callJStatic("org.apache.spark.sql.functions", "unix_timestamp", x@jc, format)
            column(jc)
          })

#' @details
#' \code{when}: Evaluates a list of conditions and returns one of multiple possible result expressions.
#' For unmatched expressions null is returned.
#'
#' @rdname column_nonaggregate_functions
#' @param condition the condition to test on. Must be a Column expression.
#' @param value result expression.
#' @aliases when when,Column-method
#' @export
#' @examples
#'
#' \dontrun{
#' tmp <- mutate(df, mpg_na = otherwise(when(df$mpg > 20, df$mpg), lit(NaN)),
#'                   mpg2 = ifelse(df$mpg > 20 & df$am > 0, 0, 1),
#'                   mpg3 = ifelse(df$mpg > 20, df$mpg, 20.0))
#' head(tmp)
#' tmp <- mutate(tmp, ind_na1 = is.nan(tmp$mpg_na), ind_na2 = isnan(tmp$mpg_na))
#' head(select(tmp, coalesce(tmp$mpg_na, tmp$mpg)))
#' head(select(tmp, nanvl(tmp$mpg_na, tmp$hp)))}
#' @note when since 1.5.0
setMethod("when", signature(condition = "Column", value = "ANY"),
          function(condition, value) {
              condition <- condition@jc
              value <- if (class(value) == "Column") { value@jc } else { value }
              jc <- callJStatic("org.apache.spark.sql.functions", "when", condition, value)
              column(jc)
          })

#' @details
#' \code{ifelse}: Evaluates a list of conditions and returns \code{yes} if the conditions are satisfied.
#' Otherwise \code{no} is returned for unmatched conditions.
#'
#' @rdname column_nonaggregate_functions
#' @param test a Column expression that describes the condition.
#' @param yes return values for \code{TRUE} elements of test.
#' @param no return values for \code{FALSE} elements of test.
#' @aliases ifelse ifelse,Column-method
#' @export
#' @note ifelse since 1.5.0
setMethod("ifelse",
          signature(test = "Column", yes = "ANY", no = "ANY"),
          function(test, yes, no) {
              test <- test@jc
              yes <- if (class(yes) == "Column") { yes@jc } else { yes }
              no <- if (class(no) == "Column") { no@jc } else { no }
              jc <- callJMethod(callJStatic("org.apache.spark.sql.functions",
                                            "when",
                                            test, yes),
                                "otherwise", no)
              column(jc)
          })

###################### Window functions######################

#' cume_dist
#'
#' Window function: returns the cumulative distribution of values within a window partition,
#' i.e. the fraction of rows that are below the current row.
#'
#'   N = total number of rows in the partition
#'   cume_dist(x) = number of values before (and including) x / N
#'
#' This is equivalent to the \code{CUME_DIST} function in SQL.
#'
#' @rdname cume_dist
#' @name cume_dist
#' @family window functions
#' @aliases cume_dist,missing-method
#' @export
#' @examples
#' \dontrun{
#'   df <- createDataFrame(mtcars)
#'   ws <- orderBy(windowPartitionBy("am"), "hp")
#'   out <- select(df, over(cume_dist(), ws), df$hp, df$am)
#' }
#' @note cume_dist since 1.6.0
setMethod("cume_dist",
          signature("missing"),
          function() {
            jc <- callJStatic("org.apache.spark.sql.functions", "cume_dist")
            column(jc)
          })

#' dense_rank
#'
#' Window function: returns the rank of rows within a window partition, without any gaps.
#' The difference between rank and dense_rank is that dense_rank leaves no gaps in ranking
#' sequence when there are ties. That is, if you were ranking a competition using dense_rank
#' and had three people tie for second place, you would say that all three were in second
#' place and that the next person came in third. Rank would give me sequential numbers, making
#' the person that came in third place (after the ties) would register as coming in fifth.
#'
#' This is equivalent to the \code{DENSE_RANK} function in SQL.
#'
#' @rdname dense_rank
#' @name dense_rank
#' @family window functions
#' @aliases dense_rank,missing-method
#' @export
#' @examples
#' \dontrun{
#'   df <- createDataFrame(mtcars)
#'   ws <- orderBy(windowPartitionBy("am"), "hp")
#'   out <- select(df, over(dense_rank(), ws), df$hp, df$am)
#' }
#' @note dense_rank since 1.6.0
setMethod("dense_rank",
          signature("missing"),
          function() {
            jc <- callJStatic("org.apache.spark.sql.functions", "dense_rank")
            column(jc)
          })

#' lag
#'
#' Window function: returns the value that is \code{offset} rows before the current row, and
#' \code{defaultValue} if there is less than \code{offset} rows before the current row. For example,
#' an \code{offset} of one will return the previous row at any given point in the window partition.
#'
#' This is equivalent to the \code{LAG} function in SQL.
#'
#' @param x the column as a character string or a Column to compute on.
#' @param offset the number of rows back from the current row from which to obtain a value.
#'               If not specified, the default is 1.
#' @param defaultValue (optional) default to use when the offset row does not exist.
#' @param ... further arguments to be passed to or from other methods.
#' @rdname lag
#' @name lag
#' @aliases lag,characterOrColumn-method
#' @family window functions
#' @export
#' @examples
#' \dontrun{
#'   df <- createDataFrame(mtcars)
#'
#'   # Partition by am (transmission) and order by hp (horsepower)
#'   ws <- orderBy(windowPartitionBy("am"), "hp")
#'
#'   # Lag mpg values by 1 row on the partition-and-ordered table
#'   out <- select(df, over(lag(df$mpg), ws), df$mpg, df$hp, df$am)
#' }
#' @note lag since 1.6.0
setMethod("lag",
          signature(x = "characterOrColumn"),
          function(x, offset = 1, defaultValue = NULL) {
            col <- if (class(x) == "Column") {
              x@jc
            } else {
              x
            }

            jc <- callJStatic("org.apache.spark.sql.functions",
                              "lag", col, as.integer(offset), defaultValue)
            column(jc)
          })

#' lead
#'
#' Window function: returns the value that is \code{offset} rows after the current row, and
#' \code{defaultValue} if there is less than \code{offset} rows after the current row.
#' For example, an \code{offset} of one will return the next row at any given point
#' in the window partition.
#'
#' This is equivalent to the \code{LEAD} function in SQL.
#'
#' @param x the column as a character string or a Column to compute on.
#' @param offset the number of rows after the current row from which to obtain a value.
#'               If not specified, the default is 1.
#' @param defaultValue (optional) default to use when the offset row does not exist.
#'
#' @rdname lead
#' @name lead
#' @family window functions
#' @aliases lead,characterOrColumn,numeric-method
#' @export
#' @examples
#' \dontrun{
#'   df <- createDataFrame(mtcars)
#'
#'   # Partition by am (transmission) and order by hp (horsepower)
#'   ws <- orderBy(windowPartitionBy("am"), "hp")
#'
#'   # Lead mpg values by 1 row on the partition-and-ordered table
#'   out <- select(df, over(lead(df$mpg), ws), df$mpg, df$hp, df$am)
#' }
#' @note lead since 1.6.0
setMethod("lead",
          signature(x = "characterOrColumn", offset = "numeric", defaultValue = "ANY"),
          function(x, offset = 1, defaultValue = NULL) {
            col <- if (class(x) == "Column") {
              x@jc
            } else {
              x
            }

            jc <- callJStatic("org.apache.spark.sql.functions",
                              "lead", col, as.integer(offset), defaultValue)
            column(jc)
          })

#' ntile
#'
#' Window function: returns the ntile group id (from 1 to n inclusive) in an ordered window
#' partition. For example, if n is 4, the first quarter of the rows will get value 1, the second
#' quarter will get 2, the third quarter will get 3, and the last quarter will get 4.
#'
#' This is equivalent to the \code{NTILE} function in SQL.
#'
#' @param x Number of ntile groups
#'
#' @rdname ntile
#' @name ntile
#' @aliases ntile,numeric-method
#' @family window functions
#' @export
#' @examples
#' \dontrun{
#'   df <- createDataFrame(mtcars)
#'
#'   # Partition by am (transmission) and order by hp (horsepower)
#'   ws <- orderBy(windowPartitionBy("am"), "hp")
#'
#'   # Get ntile group id (1-4) for hp
#'   out <- select(df, over(ntile(4), ws), df$hp, df$am)
#' }
#' @note ntile since 1.6.0
setMethod("ntile",
          signature(x = "numeric"),
          function(x) {
            jc <- callJStatic("org.apache.spark.sql.functions", "ntile", as.integer(x))
            column(jc)
          })

#' percent_rank
#'
#' Window function: returns the relative rank (i.e. percentile) of rows within a window partition.
#'
#' This is computed by:
#'
#'   (rank of row in its partition - 1) / (number of rows in the partition - 1)
#'
#' This is equivalent to the PERCENT_RANK function in SQL.
#'
#' @rdname percent_rank
#' @name percent_rank
#' @family window functions
#' @aliases percent_rank,missing-method
#' @export
#' @examples
#' \dontrun{
#'   df <- createDataFrame(mtcars)
#'   ws <- orderBy(windowPartitionBy("am"), "hp")
#'   out <- select(df, over(percent_rank(), ws), df$hp, df$am)
#' }
#' @note percent_rank since 1.6.0
setMethod("percent_rank",
          signature("missing"),
          function() {
            jc <- callJStatic("org.apache.spark.sql.functions", "percent_rank")
            column(jc)
          })

#' rank
#'
#' Window function: returns the rank of rows within a window partition.
#'
#' The difference between rank and dense_rank is that dense_rank leaves no gaps in ranking
#' sequence when there are ties. That is, if you were ranking a competition using dense_rank
#' and had three people tie for second place, you would say that all three were in second
#' place and that the next person came in third. Rank would give me sequential numbers, making
#' the person that came in third place (after the ties) would register as coming in fifth.
#'
#' This is equivalent to the RANK function in SQL.
#'
#' @rdname rank
#' @name rank
#' @family window functions
#' @aliases rank,missing-method
#' @export
#' @examples
#' \dontrun{
#'   df <- createDataFrame(mtcars)
#'   ws <- orderBy(windowPartitionBy("am"), "hp")
#'   out <- select(df, over(rank(), ws), df$hp, df$am)
#' }
#' @note rank since 1.6.0
setMethod("rank",
          signature(x = "missing"),
          function() {
            jc <- callJStatic("org.apache.spark.sql.functions", "rank")
            column(jc)
          })

# Expose rank() in the R base package
#' @param x a numeric, complex, character or logical vector.
#' @param ... additional argument(s) passed to the method.
#' @name rank
#' @rdname rank
#' @aliases rank,ANY-method
#' @export
setMethod("rank",
          signature(x = "ANY"),
          function(x, ...) {
            base::rank(x, ...)
          })

#' row_number
#'
#' Window function: returns a sequential number starting at 1 within a window partition.
#'
#' This is equivalent to the ROW_NUMBER function in SQL.
#'
#' @rdname row_number
#' @name row_number
#' @aliases row_number,missing-method
#' @family window functions
#' @export
#' @examples
#' \dontrun{
#'   df <- createDataFrame(mtcars)
#'   ws <- orderBy(windowPartitionBy("am"), "hp")
#'   out <- select(df, over(row_number(), ws), df$hp, df$am)
#' }
#' @note row_number since 1.6.0
setMethod("row_number",
          signature("missing"),
          function() {
            jc <- callJStatic("org.apache.spark.sql.functions", "row_number")
            column(jc)
          })

###################### Collection functions######################

#' array_contains
#'
#' Returns null if the array is null, true if the array contains the value, and false otherwise.
#'
#' @param x A Column
#' @param value A value to be checked if contained in the column
#' @rdname array_contains
#' @aliases array_contains,Column-method
#' @name array_contains
#' @family collection functions
#' @export
#' @examples \dontrun{array_contains(df$c, 1)}
#' @note array_contains since 1.6.0
setMethod("array_contains",
          signature(x = "Column", value = "ANY"),
          function(x, value) {
            jc <- callJStatic("org.apache.spark.sql.functions", "array_contains", x@jc, value)
            column(jc)
          })

#' explode
#'
#' Creates a new row for each element in the given array or map column.
#'
#' @param x Column to compute on
#'
#' @rdname explode
#' @name explode
#' @family collection functions
#' @aliases explode,Column-method
#' @export
#' @examples \dontrun{explode(df$c)}
#' @note explode since 1.5.0
setMethod("explode",
          signature(x = "Column"),
          function(x) {
            jc <- callJStatic("org.apache.spark.sql.functions", "explode", x@jc)
            column(jc)
          })

#' size
#'
#' Returns length of array or map.
#'
#' @param x Column to compute on
#'
#' @rdname size
#' @name size
#' @aliases size,Column-method
#' @family collection functions
#' @export
#' @examples \dontrun{size(df$c)}
#' @note size since 1.5.0
setMethod("size",
          signature(x = "Column"),
          function(x) {
            jc <- callJStatic("org.apache.spark.sql.functions", "size", x@jc)
            column(jc)
          })

#' sort_array
#'
#' Sorts the input array in ascending or descending order according
#' to the natural ordering of the array elements.
#'
#' @param x A Column to sort
#' @param asc A logical flag indicating the sorting order.
#'            TRUE, sorting is in ascending order.
#'            FALSE, sorting is in descending order.
#' @rdname sort_array
#' @name sort_array
#' @aliases sort_array,Column-method
#' @family collection functions
#' @export
#' @examples
#' \dontrun{
#' sort_array(df$c)
#' sort_array(df$c, FALSE)
#' }
#' @note sort_array since 1.6.0
setMethod("sort_array",
          signature(x = "Column"),
          function(x, asc = TRUE) {
            jc <- callJStatic("org.apache.spark.sql.functions", "sort_array", x@jc, asc)
            column(jc)
          })

#' posexplode
#'
#' Creates a new row for each element with position in the given array or map column.
#'
#' @param x Column to compute on
#'
#' @rdname posexplode
#' @name posexplode
#' @family collection functions
#' @aliases posexplode,Column-method
#' @export
#' @examples \dontrun{posexplode(df$c)}
#' @note posexplode since 2.1.0
setMethod("posexplode",
          signature(x = "Column"),
          function(x) {
            jc <- callJStatic("org.apache.spark.sql.functions", "posexplode", x@jc)
            column(jc)
          })

#' @details
#' \code{create_array}: Creates a new array column. The input columns must all have the same data type.
#'
#' @rdname column_nonaggregate_functions
#' @aliases create_array create_array,Column-method
#' @export
#' @note create_array since 2.3.0
setMethod("create_array",
          signature(x = "Column"),
          function(x, ...) {
            jcols <- lapply(list(x, ...), function (x) {
              stopifnot(class(x) == "Column")
              x@jc
            })
            jc <- callJStatic("org.apache.spark.sql.functions", "array", jcols)
            column(jc)
          })

#' @details
#' \code{create_map}: Creates a new map column. The input columns must be grouped as key-value pairs,
#' e.g. (key1, value1, key2, value2, ...).
#' The key columns must all have the same data type, and can't be null.
#' The value columns must all have the same data type.
#'
#' @rdname column_nonaggregate_functions
#' @aliases create_map create_map,Column-method
#' @export
#' @note create_map since 2.3.0
setMethod("create_map",
          signature(x = "Column"),
          function(x, ...) {
            jcols <- lapply(list(x, ...), function (x) {
              stopifnot(class(x) == "Column")
              x@jc
            })
            jc <- callJStatic("org.apache.spark.sql.functions", "map", jcols)
            column(jc)
          })

#' @details
#' \code{collect_list}: Creates a list of objects with duplicates.
#'
#' @rdname column_aggregate_functions
#' @aliases collect_list collect_list,Column-method
#' @export
#' @examples
#'
#' \dontrun{
#' df2 = df[df$mpg > 20, ]
#' collect(select(df2, collect_list(df2$gear)))
#' collect(select(df2, collect_set(df2$gear)))}
#' @note collect_list since 2.3.0
setMethod("collect_list",
          signature(x = "Column"),
          function(x) {
            jc <- callJStatic("org.apache.spark.sql.functions", "collect_list", x@jc)
            column(jc)
          })

#' @details
#' \code{collect_set}: Creates a list of objects with duplicate elements eliminated.
#'
#' @rdname column_aggregate_functions
#' @aliases collect_set collect_set,Column-method
#' @export
#' @note collect_set since 2.3.0
setMethod("collect_set",
          signature(x = "Column"),
          function(x) {
            jc <- callJStatic("org.apache.spark.sql.functions", "collect_set", x@jc)
            column(jc)
          })

#' split_string
#'
#' Splits string on regular expression.
#'
#' Equivalent to \code{split} SQL function
#'
#' @param x Column to compute on
#' @param pattern Java regular expression
#'
#' @rdname split_string
#' @family string functions
#' @aliases split_string,Column-method
#' @export
#' @examples
#' \dontrun{
#' df <- read.text("README.md")
#'
#' head(select(df, split_string(df$value, "\\s+")))
#'
#' # This is equivalent to the following SQL expression
#' head(selectExpr(df, "split(value, '\\\\s+')"))
#' }
#' @note split_string 2.3.0
setMethod("split_string",
          signature(x = "Column", pattern = "character"),
          function(x, pattern) {
            jc <- callJStatic("org.apache.spark.sql.functions", "split", x@jc, pattern)
            column(jc)
          })

#' repeat_string
#'
#' Repeats string n times.
#'
#' Equivalent to \code{repeat} SQL function
#'
#' @param x Column to compute on
#' @param n Number of repetitions
#'
#' @rdname repeat_string
#' @family string functions
#' @aliases repeat_string,Column-method
#' @export
#' @examples
#' \dontrun{
#' df <- read.text("README.md")
#'
#' first(select(df, repeat_string(df$value, 3)))
#'
#' # This is equivalent to the following SQL expression
#' first(selectExpr(df, "repeat(value, 3)"))
#' }
#' @note repeat_string since 2.3.0
setMethod("repeat_string",
          signature(x = "Column", n = "numeric"),
          function(x, n) {
            jc <- callJStatic("org.apache.spark.sql.functions", "repeat", x@jc, numToInt(n))
            column(jc)
          })

#' explode_outer
#'
#' Creates a new row for each element in the given array or map column.
#' Unlike \code{explode}, if the array/map is \code{null} or empty
#' then \code{null} is produced.
#'
#' @param x Column to compute on
#'
#' @rdname explode_outer
#' @name explode_outer
#' @family collection functions
#' @aliases explode_outer,Column-method
#' @export
#' @examples
#' \dontrun{
#' df <- createDataFrame(data.frame(
#'   id = c(1, 2, 3), text = c("a,b,c", NA, "d,e")
#' ))
#'
#' head(select(df, df$id, explode_outer(split_string(df$text, ","))))
#' }
#' @note explode_outer since 2.3.0
setMethod("explode_outer",
          signature(x = "Column"),
          function(x) {
            jc <- callJStatic("org.apache.spark.sql.functions", "explode_outer", x@jc)
            column(jc)
          })

#' posexplode_outer
#'
#' Creates a new row for each element with position in the given array or map column.
#' Unlike \code{posexplode}, if the array/map is \code{null} or empty
#' then the row (\code{null}, \code{null}) is produced.
#'
#' @param x Column to compute on
#'
#' @rdname posexplode_outer
#' @name posexplode_outer
#' @family collection functions
#' @aliases posexplode_outer,Column-method
#' @export
#' @examples
#' \dontrun{
#' df <- createDataFrame(data.frame(
#'   id = c(1, 2, 3), text = c("a,b,c", NA, "d,e")
#' ))
#'
#' head(select(df, df$id, posexplode_outer(split_string(df$text, ","))))
#' }
#' @note posexplode_outer since 2.3.0
setMethod("posexplode_outer",
          signature(x = "Column"),
          function(x) {
            jc <- callJStatic("org.apache.spark.sql.functions", "posexplode_outer", x@jc)
            column(jc)
          })

#' not
#'
#' Inversion of boolean expression.
#'
#' \code{not} and \code{!} cannot be applied directly to numerical column.
#' To achieve R-like truthiness column has to be casted to \code{BooleanType}.
#'
#' @param x Column to compute on
#' @rdname not
#' @name not
#' @aliases not,Column-method
#' @family non-aggregate functions
#' @export
#' @examples
#' \dontrun{
#' df <- createDataFrame(data.frame(
#'   is_true = c(TRUE, FALSE, NA),
#'   flag = c(1, 0,  1)
#' ))
#'
#' head(select(df, not(df$is_true)))
#'
#' # Explicit cast is required when working with numeric column
#' head(select(df, not(cast(df$flag, "boolean"))))
#' }
#' @note not since 2.3.0
setMethod("not",
          signature(x = "Column"),
          function(x) {
            jc <- callJStatic("org.apache.spark.sql.functions", "not", x@jc)
            column(jc)
          })

#' @details
#' \code{grouping_bit}: Indicates whether a specified column in a GROUP BY list is aggregated or not,
#' returns 1 for aggregated or 0 for not aggregated in the result set. Same as \code{GROUPING} in SQL
#' and \code{grouping} function in Scala.
#'
#' @rdname column_aggregate_functions
#' @aliases grouping_bit grouping_bit,Column-method
#' @export
#' @examples
#'
#' \dontrun{
#' # With cube
#' agg(
#'   cube(df, "cyl", "gear", "am"),
#'   mean(df$mpg),
#'   grouping_bit(df$cyl), grouping_bit(df$gear), grouping_bit(df$am)
#' )
#'
#' # With rollup
#' agg(
#'   rollup(df, "cyl", "gear", "am"),
#'   mean(df$mpg),
#'   grouping_bit(df$cyl), grouping_bit(df$gear), grouping_bit(df$am)
#' )}
#' @note grouping_bit since 2.3.0
setMethod("grouping_bit",
          signature(x = "Column"),
          function(x) {
            jc <- callJStatic("org.apache.spark.sql.functions", "grouping", x@jc)
            column(jc)
          })

#' @details
#' \code{grouping_id}: Returns the level of grouping.
#' Equals to \code{
#' grouping_bit(c1) * 2^(n - 1) + grouping_bit(c2) * 2^(n - 2)  + ... + grouping_bit(cn)
#' }
#'
#' @rdname column_aggregate_functions
#' @aliases grouping_id grouping_id,Column-method
#' @export
#' @examples
#'
#' \dontrun{
#' # With cube
#' agg(
#'   cube(df, "cyl", "gear", "am"),
#'   mean(df$mpg),
#'   grouping_id(df$cyl, df$gear, df$am)
#' )
#'
#' # With rollup
#' agg(
#'   rollup(df, "cyl", "gear", "am"),
#'   mean(df$mpg),
#'   grouping_id(df$cyl, df$gear, df$am)
#' )}
#' @note grouping_id since 2.3.0
setMethod("grouping_id",
          signature(x = "Column"),
          function(x, ...) {
            jcols <- lapply(list(x, ...), function (x) {
              stopifnot(class(x) == "Column")
              x@jc
            })
            jc <- callJStatic("org.apache.spark.sql.functions", "grouping_id", jcols)
            column(jc)
          })

#' @details
#' \code{input_file_name}: Creates a string column with the input file name for a given row.
#'
#' @rdname column_nonaggregate_functions
#' @aliases input_file_name input_file_name,missing-method
#' @export
#' @examples
#'
#' \dontrun{
#' tmp <- read.text("README.md")
#' head(select(tmp, input_file_name()))}
#' @note input_file_name since 2.3.0
setMethod("input_file_name", signature("missing"),
          function() {
            jc <- callJStatic("org.apache.spark.sql.functions", "input_file_name")
            column(jc)
          })

#' @details
#' \code{trunc}: Returns date truncated to the unit specified by the format.
#'
#' @rdname column_datetime_functions
#' @aliases trunc trunc,Column-method
#' @export
#' @examples
#'
#' \dontrun{
#' head(select(df, df$time, trunc(df$time, "year"), trunc(df$time, "yy"),
#'            trunc(df$time, "month"), trunc(df$time, "mon")))}
#' @note trunc since 2.3.0
setMethod("trunc",
          signature(x = "Column"),
          function(x, format) {
            jc <- callJStatic("org.apache.spark.sql.functions", "trunc",
                              x@jc, as.character(format))
            column(jc)
          })<|MERGE_RESOLUTION|>--- conflicted
+++ resolved
@@ -86,9 +86,6 @@
 #' df <- createDataFrame(data.frame(time = as.POSIXct(dts), y = y))}
 NULL
 
-<<<<<<< HEAD
-#' Non-aggregate functions for Column operations
-=======
 #' Math functions for Column operations
 #'
 #' Math functions defined for \code{Column}.
@@ -114,8 +111,7 @@
 #' head(tmp)}
 NULL
 
-#' lit
->>>>>>> e68aed70
+#' Non-aggregate functions for Column operations
 #'
 #' Non-aggregate functions defined for \code{Column}.
 #'
@@ -360,9 +356,6 @@
           })
 
 #' @details
-<<<<<<< HEAD
-#' \code{coalesce}: Returns the first column that is not NA, or NA if all inputs are.
-=======
 #' \code{ceiling}: Alias for \code{ceil}.
 #'
 #' @rdname column_math_functions
@@ -375,10 +368,8 @@
             ceil(x)
           })
 
-#' Returns the first column that is not NA
-#'
-#' Returns the first column that is not NA, or NA if all inputs are.
->>>>>>> e68aed70
+#' @details
+#' \code{coalesce}: Returns the first column that is not NA, or NA if all inputs are.
 #'
 #' @rdname column_nonaggregate_functions
 #' @export
