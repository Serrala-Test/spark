--- conflicted
+++ resolved
@@ -111,9 +111,6 @@
 #' head(tmp)}
 NULL
 
-<<<<<<< HEAD
-#' Non-aggregate functions for Column operations
-=======
 #' String functions for Column operations
 #'
 #' String functions defined for \code{Column}.
@@ -135,8 +132,7 @@
 #' df <- createDataFrame(as.data.frame(Titanic, stringsAsFactors = FALSE))}
 NULL
 
-#' lit
->>>>>>> fc92d25f
+#' Non-aggregate functions for Column operations
 #'
 #' Non-aggregate functions defined for \code{Column}.
 #'
