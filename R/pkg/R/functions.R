#
# Licensed to the Apache Software Foundation (ASF) under one or more
# contributor license agreements.  See the NOTICE file distributed with
# this work for additional information regarding copyright ownership.
# The ASF licenses this file to You under the Apache License, Version 2.0
# (the "License"); you may not use this file except in compliance with
# the License.  You may obtain a copy of the License at
#
#    http://www.apache.org/licenses/LICENSE-2.0
#
# Unless required by applicable law or agreed to in writing, software
# distributed under the License is distributed on an "AS IS" BASIS,
# WITHOUT WARRANTIES OR CONDITIONS OF ANY KIND, either express or implied.
# See the License for the specific language governing permissions and
# limitations under the License.
#

#' @include generics.R column.R
NULL

#' lit
#'
#' A new \linkS4class{Column} is created to represent the literal value.
#' If the parameter is a \linkS4class{Column}, it is returned unchanged.
#'
#' @param x a literal value or a Column.
#' @family normal_funcs
#' @rdname lit
#' @name lit
#' @export
#' @aliases lit,ANY-method
#' @examples
#' \dontrun{
#' lit(df$name)
#' select(df, lit("x"))
#' select(df, lit("2015-01-01"))
#'}
#' @note lit since 1.5.0
setMethod("lit", signature("ANY"),
          function(x) {
            jc <- callJStatic("org.apache.spark.sql.functions",
                              "lit",
                              if (class(x) == "Column") { x@jc } else { x })
            column(jc)
          })

#' abs
#'
#' Computes the absolute value.
#'
#' @param x Column to compute on.
#'
#' @rdname abs
#' @name abs
#' @family normal_funcs
#' @export
#' @examples \dontrun{abs(df$c)}
#' @aliases abs,Column-method
#' @note abs since 1.5.0
setMethod("abs",
          signature(x = "Column"),
          function(x) {
            jc <- callJStatic("org.apache.spark.sql.functions", "abs", x@jc)
            column(jc, x@df)
          })

#' acos
#'
#' Computes the cosine inverse of the given value; the returned angle is in the range
#' 0.0 through pi.
#'
#' @param x Column to compute on.
#'
#' @rdname acos
#' @name acos
#' @family math_funcs
#' @export
#' @examples \dontrun{acos(df$c)}
#' @aliases acos,Column-method
#' @note acos since 1.5.0
setMethod("acos",
          signature(x = "Column"),
          function(x) {
            jc <- callJStatic("org.apache.spark.sql.functions", "acos", x@jc)
            column(jc, x@df)
          })

#' Returns the approximate number of distinct items in a group
#'
#' Returns the approximate number of distinct items in a group. This is a column
#' aggregate function.
#'
#' @rdname approxCountDistinct
#' @name approxCountDistinct
#' @return the approximate number of distinct items in a group.
#' @export
#' @aliases approxCountDistinct,Column-method
#' @examples \dontrun{approxCountDistinct(df$c)}
#' @note approxCountDistinct(Column) since 1.4.0
setMethod("approxCountDistinct",
          signature(x = "Column"),
          function(x) {
            jc <- callJStatic("org.apache.spark.sql.functions", "approxCountDistinct", x@jc)
            column(jc, x@df)
          })

#' ascii
#'
#' Computes the numeric value of the first character of the string column, and returns the
#' result as a int column.
#'
#' @param x Column to compute on.
#'
#' @rdname ascii
#' @name ascii
#' @family string_funcs
#' @export
#' @aliases ascii,Column-method
#' @examples \dontrun{\dontrun{ascii(df$c)}}
#' @note ascii since 1.5.0
setMethod("ascii",
          signature(x = "Column"),
          function(x) {
            jc <- callJStatic("org.apache.spark.sql.functions", "ascii", x@jc)
            column(jc, x@df)
          })

#' asin
#'
#' Computes the sine inverse of the given value; the returned angle is in the range
#' -pi/2 through pi/2.
#'
#' @param x Column to compute on.
#'
#' @rdname asin
#' @name asin
#' @family math_funcs
#' @export
#' @aliases asin,Column-method
#' @examples \dontrun{asin(df$c)}
#' @note asin since 1.5.0
setMethod("asin",
          signature(x = "Column"),
          function(x) {
            jc <- callJStatic("org.apache.spark.sql.functions", "asin", x@jc)
            column(jc, x@df)
          })

#' atan
#'
#' Computes the tangent inverse of the given value.
#'
#' @param x Column to compute on.
#'
#' @rdname atan
#' @name atan
#' @family math_funcs
#' @export
#' @aliases atan,Column-method
#' @examples \dontrun{atan(df$c)}
#' @note atan since 1.5.0
setMethod("atan",
          signature(x = "Column"),
          function(x) {
            jc <- callJStatic("org.apache.spark.sql.functions", "atan", x@jc)
            column(jc, x@df)
          })

#' avg
#'
#' Aggregate function: returns the average of the values in a group.
#'
#' @rdname avg
#' @name avg
#' @family agg_funcs
#' @export
#' @aliases avg,Column-method
#' @examples \dontrun{avg(df$c)}
#' @note avg since 1.4.0
setMethod("avg",
          signature(x = "Column"),
          function(x) {
            jc <- callJStatic("org.apache.spark.sql.functions", "avg", x@jc)
            column(jc, x@df)
          })

#' base64
#'
#' Computes the BASE64 encoding of a binary column and returns it as a string column.
#' This is the reverse of unbase64.
#'
#' @param x Column to compute on.
#'
#' @rdname base64
#' @name base64
#' @family string_funcs
#' @export
#' @aliases base64,Column-method
#' @examples \dontrun{base64(df$c)}
#' @note base64 since 1.5.0
setMethod("base64",
          signature(x = "Column"),
          function(x) {
            jc <- callJStatic("org.apache.spark.sql.functions", "base64", x@jc)
            column(jc, x@df)
          })

#' bin
#'
#' An expression that returns the string representation of the binary value of the given long
#' column. For example, bin("12") returns "1100".
#'
#' @param x Column to compute on.
#'
#' @rdname bin
#' @name bin
#' @family math_funcs
#' @export
#' @aliases bin,Column-method
#' @examples \dontrun{bin(df$c)}
#' @note bin since 1.5.0
setMethod("bin",
          signature(x = "Column"),
          function(x) {
            jc <- callJStatic("org.apache.spark.sql.functions", "bin", x@jc)
            column(jc, x@df)
          })

#' bitwiseNOT
#'
#' Computes bitwise NOT.
#'
#' @param x Column to compute on.
#'
#' @rdname bitwiseNOT
#' @name bitwiseNOT
#' @family normal_funcs
#' @export
#' @aliases bitwiseNOT,Column-method
#' @examples \dontrun{bitwiseNOT(df$c)}
#' @note bitwiseNOT since 1.5.0
setMethod("bitwiseNOT",
          signature(x = "Column"),
          function(x) {
            jc <- callJStatic("org.apache.spark.sql.functions", "bitwiseNOT", x@jc)
            column(jc, x@df)
          })

#' cbrt
#'
#' Computes the cube-root of the given value.
#'
#' @param x Column to compute on.
#'
#' @rdname cbrt
#' @name cbrt
#' @family math_funcs
#' @export
#' @aliases cbrt,Column-method
#' @examples \dontrun{cbrt(df$c)}
#' @note cbrt since 1.4.0
setMethod("cbrt",
          signature(x = "Column"),
          function(x) {
            jc <- callJStatic("org.apache.spark.sql.functions", "cbrt", x@jc)
            column(jc, x@df)
          })

#' Computes the ceiling of the given value
#'
#' Computes the ceiling of the given value.
#'
#' @param x Column to compute on.
#'
#' @rdname ceil
#' @name ceil
#' @family math_funcs
#' @export
#' @aliases ceil,Column-method
#' @examples \dontrun{ceil(df$c)}
#' @note ceil since 1.5.0
setMethod("ceil",
          signature(x = "Column"),
          function(x) {
            jc <- callJStatic("org.apache.spark.sql.functions", "ceil", x@jc)
            column(jc, x@df)
          })

#' Though scala functions has "col" function, we don't expose it in SparkR
#' because we don't want to conflict with the "col" function in the R base
#' package and we also have "column" function exported which is an alias of "col".
#' @noRd
col <- function(x) {
  column(callJStatic("org.apache.spark.sql.functions", "col", x))
}

#' Returns a Column based on the given column name
#'
#' Returns a Column based on the given column name.
#
#' @param x Character column name.
#'
#' @rdname column
#' @name column
#' @family normal_funcs
#' @export
#' @aliases column,character-method
#' @examples \dontrun{column(df)}
#' @note column since 1.6.0
setMethod("column",
          signature(x = "character"),
          function(x) {
            col(x)
          })
#' corr
#'
#' Computes the Pearson Correlation Coefficient for two Columns.
#'
#' @param col2 a (second) Column.
#'
#' @rdname corr
#' @name corr
#' @family math_funcs
#' @export
#' @aliases corr,Column-method
#' @examples \dontrun{corr(df$c, df$d)}
#' @note corr since 1.6.0
setMethod("corr", signature(x = "Column"),
          function(x, col2) {
            stopifnot(class(col2) == "Column")
            jc <- callJStatic("org.apache.spark.sql.functions", "corr", x@jc, col2@jc)
            column(jc, x@df)
          })

#' cov
#'
#' Compute the sample covariance between two expressions.
#'
#' @rdname cov
#' @name cov
#' @family math_funcs
#' @export
#' @aliases cov,characterOrColumn-method
#' @examples
#' \dontrun{
#' cov(df$c, df$d)
#' cov("c", "d")
#' covar_samp(df$c, df$d)
#' covar_samp("c", "d")
#' }
#' @note cov since 1.6.0
setMethod("cov", signature(x = "characterOrColumn"),
          function(x, col2) {
            stopifnot(is(class(col2), "characterOrColumn"))
            covar_samp(x, col2)
          })

#' @rdname cov
#'
#' @param col1 the first Column.
#' @param col2 the second Column.
#' @name covar_samp
#' @aliases covar_samp,characterOrColumn,characterOrColumn-method
#' @note covar_samp since 2.0.0
setMethod("covar_samp", signature(col1 = "characterOrColumn", col2 = "characterOrColumn"),
          function(col1, col2) {
            stopifnot(class(col1) == class(col2))
            df <- NULL
            if (class(col1) == "Column") {
              df <- col1@df
              col1 <- col1@jc
              col2 <- col2@jc
            }
            jc <- callJStatic("org.apache.spark.sql.functions", "covar_samp", col1, col2)
            column(jc, df)
          })

#' covar_pop
#'
#' Compute the population covariance between two expressions.
#'
#' @param col1 First column to compute cov_pop.
#' @param col2 Second column to compute cov_pop.
#'
#' @rdname covar_pop
#' @name covar_pop
#' @family math_funcs
#' @export
#' @aliases covar_pop,characterOrColumn,characterOrColumn-method
#' @examples
#' \dontrun{
#' covar_pop(df$c, df$d)
#' covar_pop("c", "d")
#' }
#' @note covar_pop since 2.0.0
setMethod("covar_pop", signature(col1 = "characterOrColumn", col2 = "characterOrColumn"),
          function(col1, col2) {
            stopifnot(class(col1) == class(col2))
            df <- NULL
            if (class(col1) == "Column") {
              df <- col1@df
              col1 <- col1@jc
              col2 <- col2@jc
            }
            jc <- callJStatic("org.apache.spark.sql.functions", "covar_pop", col1, col2)
            column(jc, df)
          })

#' cos
#'
#' Computes the cosine of the given value.
#'
#' @param x Column to compute on.
#'
#' @rdname cos
#' @name cos
#' @family math_funcs
#' @aliases cos,Column-method
#' @export
#' @examples \dontrun{cos(df$c)}
#' @note cos since 1.5.0
setMethod("cos",
          signature(x = "Column"),
          function(x) {
            jc <- callJStatic("org.apache.spark.sql.functions", "cos", x@jc)
            column(jc, x@df)
          })

#' cosh
#'
#' Computes the hyperbolic cosine of the given value.
#'
#' @param x Column to compute on.
#'
#' @rdname cosh
#' @name cosh
#' @family math_funcs
#' @aliases cosh,Column-method
#' @export
#' @examples \dontrun{cosh(df$c)}
#' @note cosh since 1.5.0
setMethod("cosh",
          signature(x = "Column"),
          function(x) {
            jc <- callJStatic("org.apache.spark.sql.functions", "cosh", x@jc)
            column(jc, x@df)
          })

#' Returns the number of items in a group
#'
#' This can be used as a column aggregate function with \code{Column} as input,
#' and returns the number of items in a group.
#'
#' @rdname count
#' @name count
#' @family agg_funcs
#' @aliases count,Column-method
#' @export
#' @examples \dontrun{count(df$c)}
#' @note count since 1.4.0
setMethod("count",
          signature(x = "Column"),
          function(x) {
            jc <- callJStatic("org.apache.spark.sql.functions", "count", x@jc)
            column(jc, x@df)
          })

#' crc32
#'
#' Calculates the cyclic redundancy check value  (CRC32) of a binary column and
#' returns the value as a bigint.
#'
#' @param x Column to compute on.
#'
#' @rdname crc32
#' @name crc32
#' @family misc_funcs
#' @aliases crc32,Column-method
#' @export
#' @examples \dontrun{crc32(df$c)}
#' @note crc32 since 1.5.0
setMethod("crc32",
          signature(x = "Column"),
          function(x) {
            jc <- callJStatic("org.apache.spark.sql.functions", "crc32", x@jc)
            column(jc, x@df)
          })

#' hash
#'
#' Calculates the hash code of given columns, and returns the result as a int column.
#'
#' @param x Column to compute on.
#' @param ... additional Column(s) to be included.
#'
#' @rdname hash
#' @name hash
#' @family misc_funcs
#' @aliases hash,Column-method
#' @export
#' @examples \dontrun{hash(df$c)}
#' @note hash since 2.0.0
setMethod("hash",
          signature(x = "Column"),
          function(x, ...) {
            jcols <- lapply(list(x, ...), function (x) {
              stopifnot(class(x) == "Column")
              x@jc
            })
            jc <- callJStatic("org.apache.spark.sql.functions", "hash", jcols)
            column(jc, x@df)
          })

#' dayofmonth
#'
#' Extracts the day of the month as an integer from a given date/timestamp/string.
#'
#' @param x Column to compute on.
#'
#' @rdname dayofmonth
#' @name dayofmonth
#' @family datetime_funcs
#' @aliases dayofmonth,Column-method
#' @export
#' @examples \dontrun{dayofmonth(df$c)}
#' @note dayofmonth since 1.5.0
setMethod("dayofmonth",
          signature(x = "Column"),
          function(x) {
            jc <- callJStatic("org.apache.spark.sql.functions", "dayofmonth", x@jc)
            column(jc, x@df)
          })

#' dayofyear
#'
#' Extracts the day of the year as an integer from a given date/timestamp/string.
#'
#' @param x Column to compute on.
#'
#' @rdname dayofyear
#' @name dayofyear
#' @family datetime_funcs
#' @aliases dayofyear,Column-method
#' @export
#' @examples \dontrun{dayofyear(df$c)}
#' @note dayofyear since 1.5.0
setMethod("dayofyear",
          signature(x = "Column"),
          function(x) {
            jc <- callJStatic("org.apache.spark.sql.functions", "dayofyear", x@jc)
            column(jc, x@df)
          })

#' decode
#'
#' Computes the first argument into a string from a binary using the provided character set
#' (one of 'US-ASCII', 'ISO-8859-1', 'UTF-8', 'UTF-16BE', 'UTF-16LE', 'UTF-16').
#'
#' @param x Column to compute on.
#' @param charset Character set to use
#'
#' @rdname decode
#' @name decode
#' @family string_funcs
#' @aliases decode,Column,character-method
#' @export
#' @examples \dontrun{decode(df$c, "UTF-8")}
#' @note decode since 1.6.0
setMethod("decode",
          signature(x = "Column", charset = "character"),
          function(x, charset) {
            jc <- callJStatic("org.apache.spark.sql.functions", "decode", x@jc, charset)
            column(jc, x@df)
          })

#' encode
#'
#' Computes the first argument into a binary from a string using the provided character set
#' (one of 'US-ASCII', 'ISO-8859-1', 'UTF-8', 'UTF-16BE', 'UTF-16LE', 'UTF-16').
#'
#' @param x Column to compute on.
#' @param charset Character set to use
#'
#' @rdname encode
#' @name encode
#' @family string_funcs
#' @aliases encode,Column,character-method
#' @export
#' @examples \dontrun{encode(df$c, "UTF-8")}
#' @note encode since 1.6.0
setMethod("encode",
          signature(x = "Column", charset = "character"),
          function(x, charset) {
            jc <- callJStatic("org.apache.spark.sql.functions", "encode", x@jc, charset)
            column(jc, x@df)
          })

#' exp
#'
#' Computes the exponential of the given value.
#'
#' @param x Column to compute on.
#'
#' @rdname exp
#' @name exp
#' @family math_funcs
#' @aliases exp,Column-method
#' @export
#' @examples \dontrun{exp(df$c)}
#' @note exp since 1.5.0
setMethod("exp",
          signature(x = "Column"),
          function(x) {
            jc <- callJStatic("org.apache.spark.sql.functions", "exp", x@jc)
            column(jc, x@df)
          })

#' expm1
#'
#' Computes the exponential of the given value minus one.
#'
#' @param x Column to compute on.
#'
#' @rdname expm1
#' @name expm1
#' @aliases expm1,Column-method
#' @family math_funcs
#' @export
#' @examples \dontrun{expm1(df$c)}
#' @note expm1 since 1.5.0
setMethod("expm1",
          signature(x = "Column"),
          function(x) {
            jc <- callJStatic("org.apache.spark.sql.functions", "expm1", x@jc)
            column(jc, x@df)
          })

#' factorial
#'
#' Computes the factorial of the given value.
#'
#' @param x Column to compute on.
#'
#' @rdname factorial
#' @name factorial
#' @aliases factorial,Column-method
#' @family math_funcs
#' @export
#' @examples \dontrun{factorial(df$c)}
#' @note factorial since 1.5.0
setMethod("factorial",
          signature(x = "Column"),
          function(x) {
            jc <- callJStatic("org.apache.spark.sql.functions", "factorial", x@jc)
            column(jc, x@df)
          })

#' first
#'
#' Aggregate function: returns the first value in a group.
#'
#' The function by default returns the first values it sees. It will return the first non-missing
#' value it sees when na.rm is set to true. If all values are missing, then NA is returned.
#'
#' @param na.rm a logical value indicating whether NA values should be stripped
#'        before the computation proceeds.
#'
#' @rdname first
#' @name first
#' @aliases first,characterOrColumn-method
#' @family agg_funcs
#' @export
#' @examples
#' \dontrun{
#' first(df$c)
#' first(df$c, TRUE)
#' }
#' @note first(characterOrColumn) since 1.4.0
setMethod("first",
          signature(x = "characterOrColumn"),
          function(x, na.rm = FALSE) {
            df <- NULL
            col <- if (class(x) == "Column") {
              df <- x@df
              x@jc
            } else {
              x
            }
            jc <- callJStatic("org.apache.spark.sql.functions", "first", col, na.rm)
            column(jc, df)
          })

#' floor
#'
#' Computes the floor of the given value.
#'
#' @param x Column to compute on.
#'
#' @rdname floor
#' @name floor
#' @aliases floor,Column-method
#' @family math_funcs
#' @export
#' @examples \dontrun{floor(df$c)}
#' @note floor since 1.5.0
setMethod("floor",
          signature(x = "Column"),
          function(x) {
            jc <- callJStatic("org.apache.spark.sql.functions", "floor", x@jc)
            column(jc, x@df)
          })

#' hex
#'
#' Computes hex value of the given column.
#'
#' @param x Column to compute on.
#'
#' @rdname hex
#' @name hex
#' @family math_funcs
#' @aliases hex,Column-method
#' @export
#' @examples \dontrun{hex(df$c)}
#' @note hex since 1.5.0
setMethod("hex",
          signature(x = "Column"),
          function(x) {
            jc <- callJStatic("org.apache.spark.sql.functions", "hex", x@jc)
            column(jc, x@df)
          })

#' hour
#'
#' Extracts the hours as an integer from a given date/timestamp/string.
#'
#' @param x Column to compute on.
#'
#' @rdname hour
#' @name hour
#' @aliases hour,Column-method
#' @family datetime_funcs
#' @export
#' @examples \dontrun{hour(df$c)}
#' @note hour since 1.5.0
setMethod("hour",
          signature(x = "Column"),
          function(x) {
            jc <- callJStatic("org.apache.spark.sql.functions", "hour", x@jc)
            column(jc, x@df)
          })

#' initcap
#'
#' Returns a new string column by converting the first letter of each word to uppercase.
#' Words are delimited by whitespace.
#'
#' For example, "hello world" will become "Hello World".
#'
#' @param x Column to compute on.
#'
#' @rdname initcap
#' @name initcap
#' @family string_funcs
#' @aliases initcap,Column-method
#' @export
#' @examples \dontrun{initcap(df$c)}
#' @note initcap since 1.5.0
setMethod("initcap",
          signature(x = "Column"),
          function(x) {
            jc <- callJStatic("org.apache.spark.sql.functions", "initcap", x@jc)
            column(jc, x@df)
          })

#' is.nan
#'
#' Return true if the column is NaN, alias for \link{isnan}
#'
#' @param x Column to compute on.
#'
#' @rdname is.nan
#' @name is.nan
#' @family normal_funcs
#' @aliases is.nan,Column-method
#' @export
#' @examples
#' \dontrun{
#' is.nan(df$c)
#' isnan(df$c)
#' }
#' @note is.nan since 2.0.0
setMethod("is.nan",
          signature(x = "Column"),
          function(x) {
            isnan(x)
          })

#' @rdname is.nan
#' @name isnan
#' @aliases isnan,Column-method
#' @note isnan since 2.0.0
setMethod("isnan",
          signature(x = "Column"),
          function(x) {
            jc <- callJStatic("org.apache.spark.sql.functions", "isnan", x@jc)
            column(jc, x@df)
          })

#' kurtosis
#'
#' Aggregate function: returns the kurtosis of the values in a group.
#'
#' @param x Column to compute on.
#'
#' @rdname kurtosis
#' @name kurtosis
#' @aliases kurtosis,Column-method
#' @family agg_funcs
#' @export
#' @examples \dontrun{kurtosis(df$c)}
#' @note kurtosis since 1.6.0
setMethod("kurtosis",
          signature(x = "Column"),
          function(x) {
            jc <- callJStatic("org.apache.spark.sql.functions", "kurtosis", x@jc)
            column(jc, x@df)
          })

#' last
#'
#' Aggregate function: returns the last value in a group.
#'
#' The function by default returns the last values it sees. It will return the last non-missing
#' value it sees when na.rm is set to true. If all values are missing, then NA is returned.
#'
#' @param x column to compute on.
#' @param na.rm a logical value indicating whether NA values should be stripped
#'        before the computation proceeds.
#' @param ... further arguments to be passed to or from other methods.
#'
#' @rdname last
#' @name last
#' @aliases last,characterOrColumn-method
#' @family agg_funcs
#' @export
#' @examples
#' \dontrun{
#' last(df$c)
#' last(df$c, TRUE)
#' }
#' @note last since 1.4.0
setMethod("last",
          signature(x = "characterOrColumn"),
          function(x, na.rm = FALSE) {
            df <- NULL
            col <- if (class(x) == "Column") {
              df <- x@df
              x@jc
            } else {
              x
            }
            jc <- callJStatic("org.apache.spark.sql.functions", "last", col, na.rm)
            column(jc, df)
          })

#' last_day
#'
#' Given a date column, returns the last day of the month which the given date belongs to.
#' For example, input "2015-07-27" returns "2015-07-31" since July 31 is the last day of the
#' month in July 2015.
#'
#' @param x Column to compute on.
#'
#' @rdname last_day
#' @name last_day
#' @aliases last_day,Column-method
#' @family datetime_funcs
#' @export
#' @examples \dontrun{last_day(df$c)}
#' @note last_day since 1.5.0
setMethod("last_day",
          signature(x = "Column"),
          function(x) {
            jc <- callJStatic("org.apache.spark.sql.functions", "last_day", x@jc)
            column(jc, x@df)
          })

#' length
#'
#' Computes the length of a given string or binary column.
#'
#' @param x Column to compute on.
#'
#' @rdname length
#' @name length
#' @aliases length,Column-method
#' @family string_funcs
#' @export
#' @examples \dontrun{length(df$c)}
#' @note length since 1.5.0
setMethod("length",
          signature(x = "Column"),
          function(x) {
            jc <- callJStatic("org.apache.spark.sql.functions", "length", x@jc)
            column(jc, x@df)
          })

#' log
#'
#' Computes the natural logarithm of the given value.
#'
#' @param x Column to compute on.
#'
#' @rdname log
#' @name log
#' @aliases log,Column-method
#' @family math_funcs
#' @export
#' @examples \dontrun{log(df$c)}
#' @note log since 1.5.0
setMethod("log",
          signature(x = "Column"),
          function(x) {
            jc <- callJStatic("org.apache.spark.sql.functions", "log", x@jc)
            column(jc, x@df)
          })

#' log10
#'
#' Computes the logarithm of the given value in base 10.
#'
#' @param x Column to compute on.
#'
#' @rdname log10
#' @name log10
#' @family math_funcs
#' @aliases log10,Column-method
#' @export
#' @examples \dontrun{log10(df$c)}
#' @note log10 since 1.5.0
setMethod("log10",
          signature(x = "Column"),
          function(x) {
            jc <- callJStatic("org.apache.spark.sql.functions", "log10", x@jc)
            column(jc, x@df)
          })

#' log1p
#'
#' Computes the natural logarithm of the given value plus one.
#'
#' @param x Column to compute on.
#'
#' @rdname log1p
#' @name log1p
#' @family math_funcs
#' @aliases log1p,Column-method
#' @export
#' @examples \dontrun{log1p(df$c)}
#' @note log1p since 1.5.0
setMethod("log1p",
          signature(x = "Column"),
          function(x) {
            jc <- callJStatic("org.apache.spark.sql.functions", "log1p", x@jc)
            column(jc, x@df)
          })

#' log2
#'
#' Computes the logarithm of the given column in base 2.
#'
#' @param x Column to compute on.
#'
#' @rdname log2
#' @name log2
#' @family math_funcs
#' @aliases log2,Column-method
#' @export
#' @examples \dontrun{log2(df$c)}
#' @note log2 since 1.5.0
setMethod("log2",
          signature(x = "Column"),
          function(x) {
            jc <- callJStatic("org.apache.spark.sql.functions", "log2", x@jc)
            column(jc, x@df)
          })

#' lower
#'
#' Converts a string column to lower case.
#'
#' @param x Column to compute on.
#'
#' @rdname lower
#' @name lower
#' @family string_funcs
#' @aliases lower,Column-method
#' @export
#' @examples \dontrun{lower(df$c)}
#' @note lower since 1.4.0
setMethod("lower",
          signature(x = "Column"),
          function(x) {
            jc <- callJStatic("org.apache.spark.sql.functions", "lower", x@jc)
            column(jc, x@df)
          })

#' ltrim
#'
#' Trim the spaces from left end for the specified string value.
#'
#' @param x Column to compute on.
#'
#' @rdname ltrim
#' @name ltrim
#' @family string_funcs
#' @aliases ltrim,Column-method
#' @export
#' @examples \dontrun{ltrim(df$c)}
#' @note ltrim since 1.5.0
setMethod("ltrim",
          signature(x = "Column"),
          function(x) {
            jc <- callJStatic("org.apache.spark.sql.functions", "ltrim", x@jc)
            column(jc, x@df)
          })

#' max
#'
#' Aggregate function: returns the maximum value of the expression in a group.
#'
#' @param x Column to compute on.
#'
#' @rdname max
#' @name max
#' @family agg_funcs
#' @aliases max,Column-method
#' @export
#' @examples \dontrun{max(df$c)}
#' @note max since 1.5.0
setMethod("max",
          signature(x = "Column"),
          function(x) {
            jc <- callJStatic("org.apache.spark.sql.functions", "max", x@jc)
            column(jc, x@df)
          })

#' md5
#'
#' Calculates the MD5 digest of a binary column and returns the value
#' as a 32 character hex string.
#'
#' @param x Column to compute on.
#'
#' @rdname md5
#' @name md5
#' @family misc_funcs
#' @aliases md5,Column-method
#' @export
#' @examples \dontrun{md5(df$c)}
#' @note md5 since 1.5.0
setMethod("md5",
          signature(x = "Column"),
          function(x) {
            jc <- callJStatic("org.apache.spark.sql.functions", "md5", x@jc)
            column(jc, x@df)
          })

#' mean
#'
#' Aggregate function: returns the average of the values in a group.
#' Alias for avg.
#'
#' @param x Column to compute on.
#'
#' @rdname mean
#' @name mean
#' @family agg_funcs
#' @aliases mean,Column-method
#' @export
#' @examples \dontrun{mean(df$c)}
#' @note mean since 1.5.0
setMethod("mean",
          signature(x = "Column"),
          function(x) {
            jc <- callJStatic("org.apache.spark.sql.functions", "mean", x@jc)
            column(jc, x@df)
          })

#' min
#'
#' Aggregate function: returns the minimum value of the expression in a group.
#'
#' @param x Column to compute on.
#'
#' @rdname min
#' @name min
#' @aliases min,Column-method
#' @family agg_funcs
#' @export
#' @examples \dontrun{min(df$c)}
#' @note min since 1.5.0
setMethod("min",
          signature(x = "Column"),
          function(x) {
            jc <- callJStatic("org.apache.spark.sql.functions", "min", x@jc)
            column(jc, x@df)
          })

#' minute
#'
#' Extracts the minutes as an integer from a given date/timestamp/string.
#'
#' @param x Column to compute on.
#'
#' @rdname minute
#' @name minute
#' @aliases minute,Column-method
#' @family datetime_funcs
#' @export
#' @examples \dontrun{minute(df$c)}
#' @note minute since 1.5.0
setMethod("minute",
          signature(x = "Column"),
          function(x) {
            jc <- callJStatic("org.apache.spark.sql.functions", "minute", x@jc)
            column(jc, x@df)
          })

#' monotonically_increasing_id
#'
#' Return a column that generates monotonically increasing 64-bit integers.
#'
#' The generated ID is guaranteed to be monotonically increasing and unique, but not consecutive.
#' The current implementation puts the partition ID in the upper 31 bits, and the record number
#' within each partition in the lower 33 bits. The assumption is that the SparkDataFrame has
#' less than 1 billion partitions, and each partition has less than 8 billion records.
#'
#' As an example, consider a SparkDataFrame with two partitions, each with 3 records.
#' This expression would return the following IDs:
#' 0, 1, 2, 8589934592 (1L << 33), 8589934593, 8589934594.
#'
#' This is equivalent to the MONOTONICALLY_INCREASING_ID function in SQL.
#'
#' @rdname monotonically_increasing_id
#' @aliases monotonically_increasing_id,missing-method
#' @name monotonically_increasing_id
#' @family misc_funcs
#' @export
#' @examples \dontrun{select(df, monotonically_increasing_id())}
setMethod("monotonically_increasing_id",
          signature("missing"),
          function() {
            jc <- callJStatic("org.apache.spark.sql.functions", "monotonically_increasing_id")
            column(jc)
          })

#' month
#'
#' Extracts the month as an integer from a given date/timestamp/string.
#'
#' @param x Column to compute on.
#'
#' @rdname month
#' @name month
#' @aliases month,Column-method
#' @family datetime_funcs
#' @export
#' @examples \dontrun{month(df$c)}
#' @note month since 1.5.0
setMethod("month",
          signature(x = "Column"),
          function(x) {
            jc <- callJStatic("org.apache.spark.sql.functions", "month", x@jc)
            column(jc, x@df)
          })

#' negate
#'
#' Unary minus, i.e. negate the expression.
#'
#' @param x Column to compute on.
#'
#' @rdname negate
#' @name negate
#' @family normal_funcs
#' @aliases negate,Column-method
#' @export
#' @examples \dontrun{negate(df$c)}
#' @note negate since 1.5.0
setMethod("negate",
          signature(x = "Column"),
          function(x) {
            jc <- callJStatic("org.apache.spark.sql.functions", "negate", x@jc)
            column(jc, x@df)
          })

#' quarter
#'
#' Extracts the quarter as an integer from a given date/timestamp/string.
#'
#' @param x Column to compute on.
#'
#' @rdname quarter
#' @name quarter
#' @family datetime_funcs
#' @aliases quarter,Column-method
#' @export
#' @examples \dontrun{quarter(df$c)}
#' @note quarter since 1.5.0
setMethod("quarter",
          signature(x = "Column"),
          function(x) {
            jc <- callJStatic("org.apache.spark.sql.functions", "quarter", x@jc)
            column(jc, x@df)
          })

#' reverse
#'
#' Reverses the string column and returns it as a new string column.
#'
#' @param x Column to compute on.
#'
#' @rdname reverse
#' @name reverse
#' @family string_funcs
#' @aliases reverse,Column-method
#' @export
#' @examples \dontrun{reverse(df$c)}
#' @note reverse since 1.5.0
setMethod("reverse",
          signature(x = "Column"),
          function(x) {
            jc <- callJStatic("org.apache.spark.sql.functions", "reverse", x@jc)
            column(jc, x@df)
          })

#' rint
#'
#' Returns the double value that is closest in value to the argument and
#' is equal to a mathematical integer.
#'
#' @param x Column to compute on.
#'
#' @rdname rint
#' @name rint
#' @family math_funcs
#' @aliases rint,Column-method
#' @export
#' @examples \dontrun{rint(df$c)}
#' @note rint since 1.5.0
setMethod("rint",
          signature(x = "Column"),
          function(x) {
            jc <- callJStatic("org.apache.spark.sql.functions", "rint", x@jc)
            column(jc, x@df)
          })

#' round
#'
#' Returns the value of the column \code{e} rounded to 0 decimal places using HALF_UP rounding mode.
#'
#' @param x Column to compute on.
#'
#' @rdname round
#' @name round
#' @family math_funcs
#' @aliases round,Column-method
#' @export
#' @examples \dontrun{round(df$c)}
#' @note round since 1.5.0
setMethod("round",
          signature(x = "Column"),
          function(x) {
            jc <- callJStatic("org.apache.spark.sql.functions", "round", x@jc)
            column(jc, x@df)
          })

#' bround
#'
#' Returns the value of the column \code{e} rounded to \code{scale} decimal places using HALF_EVEN rounding
#' mode if \code{scale} >= 0 or at integer part when \code{scale} < 0.
#' Also known as Gaussian rounding or bankers' rounding that rounds to the nearest even number.
#' bround(2.5, 0) = 2, bround(3.5, 0) = 4.
#'
#' @param x Column to compute on.
#' @param scale round to \code{scale} digits to the right of the decimal point when \code{scale} > 0,
#'        the nearest even number when \code{scale} = 0, and \code{scale} digits to the left
#'        of the decimal point when \code{scale} < 0.
#' @param ... further arguments to be passed to or from other methods.
#' @rdname bround
#' @name bround
#' @family math_funcs
#' @aliases bround,Column-method
#' @export
#' @examples \dontrun{bround(df$c, 0)}
#' @note bround since 2.0.0
setMethod("bround",
          signature(x = "Column"),
          function(x, scale = 0) {
            jc <- callJStatic("org.apache.spark.sql.functions", "bround", x@jc, as.integer(scale))
            column(jc)
          })


#' rtrim
#'
#' Trim the spaces from right end for the specified string value.
#'
#' @param x Column to compute on.
#'
#' @rdname rtrim
#' @name rtrim
#' @family string_funcs
#' @aliases rtrim,Column-method
#' @export
#' @examples \dontrun{rtrim(df$c)}
#' @note rtrim since 1.5.0
setMethod("rtrim",
          signature(x = "Column"),
          function(x) {
            jc <- callJStatic("org.apache.spark.sql.functions", "rtrim", x@jc)
            column(jc, x@df)
          })

#' sd
#'
#' Aggregate function: alias for \link{stddev_samp}
#'
#' @param x Column to compute on.
#' @param na.rm currently not used.
#' @rdname sd
#' @name sd
#' @family agg_funcs
#' @aliases sd,Column-method
#' @seealso \link{stddev_pop}, \link{stddev_samp}
#' @export
#' @examples
#'\dontrun{
#'stddev(df$c)
#'select(df, stddev(df$age))
#'agg(df, sd(df$age))
#'}
#' @note sd since 1.6.0
setMethod("sd",
          signature(x = "Column"),
          function(x) {
            # In R, sample standard deviation is calculated with the sd() function.
            stddev_samp(x)
          })

#' second
#'
#' Extracts the seconds as an integer from a given date/timestamp/string.
#'
#' @param x Column to compute on.
#'
#' @rdname second
#' @name second
#' @family datetime_funcs
#' @aliases second,Column-method
#' @export
#' @examples \dontrun{second(df$c)}
#' @note second since 1.5.0
setMethod("second",
          signature(x = "Column"),
          function(x) {
            jc <- callJStatic("org.apache.spark.sql.functions", "second", x@jc)
            column(jc, x@df)
          })

#' sha1
#'
#' Calculates the SHA-1 digest of a binary column and returns the value
#' as a 40 character hex string.
#'
#' @param x Column to compute on.
#'
#' @rdname sha1
#' @name sha1
#' @family misc_funcs
#' @aliases sha1,Column-method
#' @export
#' @examples \dontrun{sha1(df$c)}
#' @note sha1 since 1.5.0
setMethod("sha1",
          signature(x = "Column"),
          function(x) {
            jc <- callJStatic("org.apache.spark.sql.functions", "sha1", x@jc)
            column(jc, x@df)
          })

#' signum
#'
#' Computes the signum of the given value.
#'
#' @param x Column to compute on.
#'
#' @rdname sign
#' @name signum
#' @aliases signum,Column-method
#' @family math_funcs
#' @export
#' @examples \dontrun{signum(df$c)}
#' @note signum since 1.5.0
setMethod("signum",
          signature(x = "Column"),
          function(x) {
            jc <- callJStatic("org.apache.spark.sql.functions", "signum", x@jc)
            column(jc, x@df)
          })

#' sin
#'
#' Computes the sine of the given value.
#'
#' @param x Column to compute on.
#'
#' @rdname sin
#' @name sin
#' @family math_funcs
#' @aliases sin,Column-method
#' @export
#' @examples \dontrun{sin(df$c)}
#' @note sin since 1.5.0
setMethod("sin",
          signature(x = "Column"),
          function(x) {
            jc <- callJStatic("org.apache.spark.sql.functions", "sin", x@jc)
            column(jc, x@df)
          })

#' sinh
#'
#' Computes the hyperbolic sine of the given value.
#'
#' @param x Column to compute on.
#'
#' @rdname sinh
#' @name sinh
#' @family math_funcs
#' @aliases sinh,Column-method
#' @export
#' @examples \dontrun{sinh(df$c)}
#' @note sinh since 1.5.0
setMethod("sinh",
          signature(x = "Column"),
          function(x) {
            jc <- callJStatic("org.apache.spark.sql.functions", "sinh", x@jc)
            column(jc, x@df)
          })

#' skewness
#'
#' Aggregate function: returns the skewness of the values in a group.
#'
#' @param x Column to compute on.
#'
#' @rdname skewness
#' @name skewness
#' @family agg_funcs
#' @aliases skewness,Column-method
#' @export
#' @examples \dontrun{skewness(df$c)}
#' @note skewness since 1.6.0
setMethod("skewness",
          signature(x = "Column"),
          function(x) {
            jc <- callJStatic("org.apache.spark.sql.functions", "skewness", x@jc)
            column(jc, x@df)
          })

#' soundex
#'
#' Return the soundex code for the specified expression.
#'
#' @param x Column to compute on.
#'
#' @rdname soundex
#' @name soundex
#' @family string_funcs
#' @aliases soundex,Column-method
#' @export
#' @examples \dontrun{soundex(df$c)}
#' @note soundex since 1.5.0
setMethod("soundex",
          signature(x = "Column"),
          function(x) {
            jc <- callJStatic("org.apache.spark.sql.functions", "soundex", x@jc)
            column(jc, x@df)
          })

#' Return the partition ID as a column
#'
#' Return the partition ID of the Spark task as a SparkDataFrame column.
#' Note that this is nondeterministic because it depends on data partitioning and
#' task scheduling.
#'
#' This is equivalent to the SPARK_PARTITION_ID function in SQL.
#'
#' @rdname spark_partition_id
#' @name spark_partition_id
#' @aliases spark_partition_id,missing-method
#' @export
#' @examples
#' \dontrun{select(df, spark_partition_id())}
#' @note spark_partition_id since 2.0.0
setMethod("spark_partition_id",
          signature("missing"),
          function() {
            jc <- callJStatic("org.apache.spark.sql.functions", "spark_partition_id")
            column(jc)
          })

#' @rdname sd
#' @aliases stddev,Column-method
#' @name stddev
#' @note stddev since 1.6.0
setMethod("stddev",
          signature(x = "Column"),
          function(x) {
            jc <- callJStatic("org.apache.spark.sql.functions", "stddev", x@jc)
            column(jc, x@df)
          })

#' stddev_pop
#'
#' Aggregate function: returns the population standard deviation of the expression in a group.
#'
#' @param x Column to compute on.
#'
#' @rdname stddev_pop
#' @name stddev_pop
#' @family agg_funcs
#' @aliases stddev_pop,Column-method
#' @seealso \link{sd}, \link{stddev_samp}
#' @export
#' @examples \dontrun{stddev_pop(df$c)}
#' @note stddev_pop since 1.6.0
setMethod("stddev_pop",
          signature(x = "Column"),
          function(x) {
            jc <- callJStatic("org.apache.spark.sql.functions", "stddev_pop", x@jc)
            column(jc, x@df)
          })

#' stddev_samp
#'
#' Aggregate function: returns the unbiased sample standard deviation of the expression in a group.
#'
#' @param x Column to compute on.
#'
#' @rdname stddev_samp
#' @name stddev_samp
#' @family agg_funcs
#' @aliases stddev_samp,Column-method
#' @seealso \link{stddev_pop}, \link{sd}
#' @export
#' @examples \dontrun{stddev_samp(df$c)}
#' @note stddev_samp since 1.6.0
setMethod("stddev_samp",
          signature(x = "Column"),
          function(x) {
            jc <- callJStatic("org.apache.spark.sql.functions", "stddev_samp", x@jc)
            column(jc, x@df)
          })

#' struct
#'
#' Creates a new struct column that composes multiple input columns.
#'
#' @param x a column to compute on.
#' @param ... optional column(s) to be included.
#'
#' @rdname struct
#' @name struct
#' @family normal_funcs
#' @aliases struct,characterOrColumn-method
#' @export
#' @examples
#' \dontrun{
#' struct(df$c, df$d)
#' struct("col1", "col2")
#' }
#' @note struct since 1.6.0
setMethod("struct",
          signature(x = "characterOrColumn"),
          function(x, ...) {
            if (class(x) == "Column") {
              jcols <- lapply(list(x, ...), function(x) { x@jc })
              jc <- callJStatic("org.apache.spark.sql.functions", "struct", jcols)
              column(jc, x@df)
            } else {
              jc <- callJStatic("org.apache.spark.sql.functions", "struct", x, list(...))
              column(jc)
            }
          })

#' sqrt
#'
#' Computes the square root of the specified float value.
#'
#' @param x Column to compute on.
#'
#' @rdname sqrt
#' @name sqrt
#' @family math_funcs
#' @aliases sqrt,Column-method
#' @export
#' @examples \dontrun{sqrt(df$c)}
#' @note sqrt since 1.5.0
setMethod("sqrt",
          signature(x = "Column"),
          function(x) {
            jc <- callJStatic("org.apache.spark.sql.functions", "sqrt", x@jc)
            column(jc, x@df)
          })

#' sum
#'
#' Aggregate function: returns the sum of all values in the expression.
#'
#' @param x Column to compute on.
#'
#' @rdname sum
#' @name sum
#' @family agg_funcs
#' @aliases sum,Column-method
#' @export
#' @examples \dontrun{sum(df$c)}
#' @note sum since 1.5.0
setMethod("sum",
          signature(x = "Column"),
          function(x) {
            jc <- callJStatic("org.apache.spark.sql.functions", "sum", x@jc)
            column(jc, x@df)
          })

#' sumDistinct
#'
#' Aggregate function: returns the sum of distinct values in the expression.
#'
#' @param x Column to compute on.
#'
#' @rdname sumDistinct
#' @name sumDistinct
#' @family agg_funcs
#' @aliases sumDistinct,Column-method
#' @export
#' @examples \dontrun{sumDistinct(df$c)}
#' @note sumDistinct since 1.4.0
setMethod("sumDistinct",
          signature(x = "Column"),
          function(x) {
            jc <- callJStatic("org.apache.spark.sql.functions", "sumDistinct", x@jc)
            column(jc, x@df)
          })

#' tan
#'
#' Computes the tangent of the given value.
#'
#' @param x Column to compute on.
#'
#' @rdname tan
#' @name tan
#' @family math_funcs
#' @aliases tan,Column-method
#' @export
#' @examples \dontrun{tan(df$c)}
#' @note tan since 1.5.0
setMethod("tan",
          signature(x = "Column"),
          function(x) {
            jc <- callJStatic("org.apache.spark.sql.functions", "tan", x@jc)
            column(jc, x@df)
          })

#' tanh
#'
#' Computes the hyperbolic tangent of the given value.
#'
#' @param x Column to compute on.
#'
#' @rdname tanh
#' @name tanh
#' @family math_funcs
#' @aliases tanh,Column-method
#' @export
#' @examples \dontrun{tanh(df$c)}
#' @note tanh since 1.5.0
setMethod("tanh",
          signature(x = "Column"),
          function(x) {
            jc <- callJStatic("org.apache.spark.sql.functions", "tanh", x@jc)
            column(jc, x@df)
          })

#' toDegrees
#'
#' Converts an angle measured in radians to an approximately equivalent angle measured in degrees.
#'
#' @param x Column to compute on.
#'
#' @rdname toDegrees
#' @name toDegrees
#' @family math_funcs
#' @aliases toDegrees,Column-method
#' @export
#' @examples \dontrun{toDegrees(df$c)}
#' @note toDegrees since 1.4.0
setMethod("toDegrees",
          signature(x = "Column"),
          function(x) {
            jc <- callJStatic("org.apache.spark.sql.functions", "toDegrees", x@jc)
            column(jc, x@df)
          })

#' toRadians
#'
#' Converts an angle measured in degrees to an approximately equivalent angle measured in radians.
#'
#' @param x Column to compute on.
#'
#' @rdname toRadians
#' @name toRadians
#' @family math_funcs
#' @aliases toRadians,Column-method
#' @export
#' @examples \dontrun{toRadians(df$c)}
#' @note toRadians since 1.4.0
setMethod("toRadians",
          signature(x = "Column"),
          function(x) {
            jc <- callJStatic("org.apache.spark.sql.functions", "toRadians", x@jc)
            column(jc, x@df)
          })

#' to_date
#'
#' Converts the column into DateType.
#'
#' @param x Column to compute on.
#'
#' @rdname to_date
#' @name to_date
#' @family datetime_funcs
#' @aliases to_date,Column-method
#' @export
#' @examples \dontrun{to_date(df$c)}
#' @note to_date since 1.5.0
setMethod("to_date",
          signature(x = "Column"),
          function(x) {
            jc <- callJStatic("org.apache.spark.sql.functions", "to_date", x@jc)
            column(jc, x@df)
          })

#' trim
#'
#' Trim the spaces from both ends for the specified string column.
#'
#' @param x Column to compute on.
#'
#' @rdname trim
#' @name trim
#' @family string_funcs
#' @aliases trim,Column-method
#' @export
#' @examples \dontrun{trim(df$c)}
#' @note trim since 1.5.0
setMethod("trim",
          signature(x = "Column"),
          function(x) {
            jc <- callJStatic("org.apache.spark.sql.functions", "trim", x@jc)
            column(jc, x@df)
          })

#' unbase64
#'
#' Decodes a BASE64 encoded string column and returns it as a binary column.
#' This is the reverse of base64.
#'
#' @param x Column to compute on.
#'
#' @rdname unbase64
#' @name unbase64
#' @family string_funcs
#' @aliases unbase64,Column-method
#' @export
#' @examples \dontrun{unbase64(df$c)}
#' @note unbase64 since 1.5.0
setMethod("unbase64",
          signature(x = "Column"),
          function(x) {
            jc <- callJStatic("org.apache.spark.sql.functions", "unbase64", x@jc)
            column(jc, x@df)
          })

#' unhex
#'
#' Inverse of hex. Interprets each pair of characters as a hexadecimal number
#' and converts to the byte representation of number.
#'
#' @param x Column to compute on.
#'
#' @rdname unhex
#' @name unhex
#' @family math_funcs
#' @aliases unhex,Column-method
#' @export
#' @examples \dontrun{unhex(df$c)}
#' @note unhex since 1.5.0
setMethod("unhex",
          signature(x = "Column"),
          function(x) {
            jc <- callJStatic("org.apache.spark.sql.functions", "unhex", x@jc)
            column(jc, x@df)
          })

#' upper
#'
#' Converts a string column to upper case.
#'
#' @param x Column to compute on.
#'
#' @rdname upper
#' @name upper
#' @family string_funcs
#' @aliases upper,Column-method
#' @export
#' @examples \dontrun{upper(df$c)}
#' @note upper since 1.4.0
setMethod("upper",
          signature(x = "Column"),
          function(x) {
            jc <- callJStatic("org.apache.spark.sql.functions", "upper", x@jc)
            column(jc, x@df)
          })

#' var
#'
#' Aggregate function: alias for \link{var_samp}.
#'
#' @param x a Column to compute on.
#' @param y,na.rm,use currently not used.
#' @rdname var
#' @name var
#' @family agg_funcs
#' @aliases var,Column-method
#' @seealso \link{var_pop}, \link{var_samp}
#' @export
#' @examples
#'\dontrun{
#'variance(df$c)
#'select(df, var_pop(df$age))
#'agg(df, var(df$age))
#'}
#' @note var since 1.6.0
setMethod("var",
          signature(x = "Column"),
          function(x) {
            # In R, sample variance is calculated with the var() function.
            var_samp(x)
          })

#' @rdname var
#' @aliases variance,Column-method
#' @name variance
#' @note variance since 1.6.0
setMethod("variance",
          signature(x = "Column"),
          function(x) {
            jc <- callJStatic("org.apache.spark.sql.functions", "variance", x@jc)
            column(jc, x@df)
          })

#' var_pop
#'
#' Aggregate function: returns the population variance of the values in a group.
#'
#' @param x Column to compute on.
#'
#' @rdname var_pop
#' @name var_pop
#' @family agg_funcs
#' @aliases var_pop,Column-method
#' @seealso \link{var}, \link{var_samp}
#' @export
#' @examples \dontrun{var_pop(df$c)}
#' @note var_pop since 1.5.0
setMethod("var_pop",
          signature(x = "Column"),
          function(x) {
            jc <- callJStatic("org.apache.spark.sql.functions", "var_pop", x@jc)
            column(jc, x@df)
          })

#' var_samp
#'
#' Aggregate function: returns the unbiased variance of the values in a group.
#'
#' @param x Column to compute on.
#'
#' @rdname var_samp
#' @name var_samp
#' @aliases var_samp,Column-method
#' @family agg_funcs
#' @seealso \link{var_pop}, \link{var}
#' @export
#' @examples \dontrun{var_samp(df$c)}
#' @note var_samp since 1.6.0
setMethod("var_samp",
          signature(x = "Column"),
          function(x) {
            jc <- callJStatic("org.apache.spark.sql.functions", "var_samp", x@jc)
            column(jc, x@df)
          })

#' weekofyear
#'
#' Extracts the week number as an integer from a given date/timestamp/string.
#'
#' @param x Column to compute on.
#'
#' @rdname weekofyear
#' @name weekofyear
#' @aliases weekofyear,Column-method
#' @family datetime_funcs
#' @export
#' @examples \dontrun{weekofyear(df$c)}
#' @note weekofyear since 1.5.0
setMethod("weekofyear",
          signature(x = "Column"),
          function(x) {
            jc <- callJStatic("org.apache.spark.sql.functions", "weekofyear", x@jc)
            column(jc, x@df)
          })

#' year
#'
#' Extracts the year as an integer from a given date/timestamp/string.
#'
#' @param x Column to compute on.
#'
#' @rdname year
#' @name year
#' @family datetime_funcs
#' @aliases year,Column-method
#' @export
#' @examples \dontrun{year(df$c)}
#' @note year since 1.5.0
setMethod("year",
          signature(x = "Column"),
          function(x) {
            jc <- callJStatic("org.apache.spark.sql.functions", "year", x@jc)
            column(jc, x@df)
          })

#' atan2
#'
#' Returns the angle theta from the conversion of rectangular coordinates (x, y) to
#' polar coordinates (r, theta).
#
#' @param x Column to compute on.
#' @param y Column to compute on.
#'
#' @rdname atan2
#' @name atan2
#' @family math_funcs
#' @aliases atan2,Column-method
#' @export
#' @examples \dontrun{atan2(df$c, x)}
#' @note atan2 since 1.5.0
setMethod("atan2", signature(y = "Column"),
          function(y, x) {
            if (class(x) == "Column") {
              x <- x@jc
            }
            jc <- callJStatic("org.apache.spark.sql.functions", "atan2", y@jc, x)
            column(jc, y@df)
          })

#' datediff
#'
#' Returns the number of days from \code{start} to \code{end}.
#'
#' @param x start Column to use.
#' @param y end Column to use.
#'
#' @rdname datediff
#' @name datediff
#' @aliases datediff,Column-method
#' @family datetime_funcs
#' @export
#' @examples \dontrun{datediff(df$c, x)}
#' @note datediff since 1.5.0
setMethod("datediff", signature(y = "Column"),
          function(y, x) {
            if (class(x) == "Column") {
              x <- x@jc
            }
            jc <- callJStatic("org.apache.spark.sql.functions", "datediff", y@jc, x)
            column(jc, y@df)
          })

#' hypot
#'
#' Computes "sqrt(a^2 + b^2)" without intermediate overflow or underflow.
#
#' @param x Column to compute on.
#' @param y Column to compute on.
#'
#' @rdname hypot
#' @name hypot
#' @family math_funcs
#' @aliases hypot,Column-method
#' @export
#' @examples \dontrun{hypot(df$c, x)}
#' @note hypot since 1.4.0
setMethod("hypot", signature(y = "Column"),
          function(y, x) {
            if (class(x) == "Column") {
              x <- x@jc
            }
            jc <- callJStatic("org.apache.spark.sql.functions", "hypot", y@jc, x)
            column(jc, y@df)
          })

#' levenshtein
#'
#' Computes the Levenshtein distance of the two given string columns.
#'
#' @param x Column to compute on.
#' @param y Column to compute on.
#'
#' @rdname levenshtein
#' @name levenshtein
#' @family string_funcs
#' @aliases levenshtein,Column-method
#' @export
#' @examples \dontrun{levenshtein(df$c, x)}
#' @note levenshtein since 1.5.0
setMethod("levenshtein", signature(y = "Column"),
          function(y, x) {
            if (class(x) == "Column") {
              x <- x@jc
            }
            jc <- callJStatic("org.apache.spark.sql.functions", "levenshtein", y@jc, x)
            column(jc, y@df)
          })

#' months_between
#'
#' Returns number of months between dates \code{date1} and \code{date2}.
#'
#' @param x start Column to use.
#' @param y end Column to use.
#'
#' @rdname months_between
#' @name months_between
#' @family datetime_funcs
#' @aliases months_between,Column-method
#' @export
#' @examples \dontrun{months_between(df$c, x)}
#' @note months_between since 1.5.0
setMethod("months_between", signature(y = "Column"),
          function(y, x) {
            if (class(x) == "Column") {
              x <- x@jc
            }
            jc <- callJStatic("org.apache.spark.sql.functions", "months_between", y@jc, x)
            column(jc, y@df)
          })

#' nanvl
#'
#' Returns col1 if it is not NaN, or col2 if col1 is NaN.
#' Both inputs should be floating point columns (DoubleType or FloatType).
#'
#' @param x first Column.
#' @param y second Column.
#'
#' @rdname nanvl
#' @name nanvl
#' @family normal_funcs
#' @aliases nanvl,Column-method
#' @export
#' @examples \dontrun{nanvl(df$c, x)}
#' @note nanvl since 1.5.0
setMethod("nanvl", signature(y = "Column"),
          function(y, x) {
            if (class(x) == "Column") {
              x <- x@jc
            }
            jc <- callJStatic("org.apache.spark.sql.functions", "nanvl", y@jc, x)
            column(jc, y@df)
          })

#' pmod
#'
#' Returns the positive value of dividend mod divisor.
#'
#' @param x divisor Column.
#' @param y dividend Column.
#'
#' @rdname pmod
#' @name pmod
#' @docType methods
#' @family math_funcs
#' @aliases pmod,Column-method
#' @export
#' @examples \dontrun{pmod(df$c, x)}
#' @note pmod since 1.5.0
setMethod("pmod", signature(y = "Column"),
          function(y, x) {
            if (class(x) == "Column") {
              x <- x@jc
            }
            jc <- callJStatic("org.apache.spark.sql.functions", "pmod", y@jc, x)
            column(jc, y@df)
          })


#' @rdname approxCountDistinct
#' @name approxCountDistinct
#'
#' @param x Column to compute on.
#' @param rsd maximum estimation error allowed (default = 0.05)
#' @param ... further arguments to be passed to or from other methods.
#'
#' @aliases approxCountDistinct,Column-method
#' @export
#' @examples \dontrun{approxCountDistinct(df$c, 0.02)}
#' @note approxCountDistinct(Column, numeric) since 1.4.0
setMethod("approxCountDistinct",
          signature(x = "Column"),
          function(x, rsd = 0.05) {
            jc <- callJStatic("org.apache.spark.sql.functions", "approxCountDistinct", x@jc, rsd)
            column(jc, x@df)
          })

#' Count Distinct Values
#'
#' @param x Column to compute on
#' @param ... other columns
#'
#' @family agg_funcs
#' @rdname countDistinct
#' @name countDistinct
#' @aliases countDistinct,Column-method
#' @return the number of distinct items in a group.
#' @export
#' @examples \dontrun{countDistinct(df$c)}
#' @note countDistinct since 1.4.0
setMethod("countDistinct",
          signature(x = "Column"),
          function(x, ...) {
            jcols <- lapply(list(...), function (x) {
              stopifnot(class(x) == "Column")
              x@jc
            })
            jc <- callJStatic("org.apache.spark.sql.functions", "countDistinct", x@jc,
                              jcols)
            column(jc, x@df)
          })


#' concat
#'
#' Concatenates multiple input string columns together into a single string column.
#'
#' @param x Column to compute on
#' @param ... other columns
#'
#' @family string_funcs
#' @rdname concat
#' @name concat
#' @aliases concat,Column-method
#' @export
#' @examples \dontrun{concat(df$strings, df$strings2)}
#' @note concat since 1.5.0
setMethod("concat",
          signature(x = "Column"),
          function(x, ...) {
            jcols <- lapply(list(x, ...), function (x) {
              stopifnot(class(x) == "Column")
              x@jc
            })
            jc <- callJStatic("org.apache.spark.sql.functions", "concat", jcols)
            column(jc, x@df)
          })

#' greatest
#'
#' Returns the greatest value of the list of column names, skipping null values.
#' This function takes at least 2 parameters. It will return null if all parameters are null.
#'
#' @param x Column to compute on
#' @param ... other columns
#'
#' @family normal_funcs
#' @rdname greatest
#' @name greatest
#' @aliases greatest,Column-method
#' @export
#' @examples \dontrun{greatest(df$c, df$d)}
#' @note greatest since 1.5.0
setMethod("greatest",
          signature(x = "Column"),
          function(x, ...) {
            stopifnot(length(list(...)) > 0)
            jcols <- lapply(list(x, ...), function (x) {
              stopifnot(class(x) == "Column")
              x@jc
            })
            jc <- callJStatic("org.apache.spark.sql.functions", "greatest", jcols)
            column(jc, x@df)
          })

#' least
#'
#' Returns the least value of the list of column names, skipping null values.
#' This function takes at least 2 parameters. It will return null if all parameters are null.
#'
#' @param x Column to compute on
#' @param ... other columns
#'
#' @family normal_funcs
#' @rdname least
#' @aliases least,Column-method
#' @name least
#' @export
#' @examples \dontrun{least(df$c, df$d)}
#' @note least since 1.5.0
setMethod("least",
          signature(x = "Column"),
          function(x, ...) {
            stopifnot(length(list(...)) > 0)
            jcols <- lapply(list(x, ...), function (x) {
              stopifnot(class(x) == "Column")
              x@jc
            })
            jc <- callJStatic("org.apache.spark.sql.functions", "least", jcols)
            column(jc, x@df)
          })

#' @rdname ceil
#'
#' @name ceiling
#' @aliases ceiling,Column-method
#' @export
#' @examples \dontrun{ceiling(df$c)}
#' @note ceiling since 1.5.0
setMethod("ceiling",
          signature(x = "Column"),
          function(x) {
            ceil(x)
          })

#' @rdname sign
#'
#' @name sign
#' @aliases sign,Column-method
#' @export
#' @examples \dontrun{sign(df$c)}
#' @note sign since 1.5.0
setMethod("sign", signature(x = "Column"),
          function(x) {
            signum(x)
          })

#' n_distinct
#'
#' Aggregate function: returns the number of distinct items in a group.
#'
#' @rdname countDistinct
#' @name n_distinct
#' @aliases n_distinct,Column-method
#' @export
#' @examples \dontrun{n_distinct(df$c)}
#' @note n_distinct since 1.4.0
setMethod("n_distinct", signature(x = "Column"),
          function(x, ...) {
            countDistinct(x, ...)
          })

#' @rdname count
#' @name n
#' @aliases n,Column-method
#' @export
#' @examples \dontrun{n(df$c)}
#' @note n since 1.4.0
setMethod("n", signature(x = "Column"),
          function(x) {
            count(x)
          })

#' date_format
#'
#' Converts a date/timestamp/string to a value of string in the format specified by the date
#' format given by the second argument.
#'
#' A pattern could be for instance \preformatted{dd.MM.yyyy} and could return a string like '18.03.1993'. All
#' pattern letters of \code{java.text.SimpleDateFormat} can be used.
#'
#' NOTE: Use when ever possible specialized functions like \code{year}. These benefit from a
#' specialized implementation.
#'
#' @param y Column to compute on.
#' @param x date format specification.
#'
#' @family datetime_funcs
#' @rdname date_format
#' @name date_format
#' @aliases date_format,Column,character-method
#' @export
#' @examples \dontrun{date_format(df$t, 'MM/dd/yyy')}
#' @note date_format since 1.5.0
setMethod("date_format", signature(y = "Column", x = "character"),
          function(y, x) {
            jc <- callJStatic("org.apache.spark.sql.functions", "date_format", y@jc, x)
            column(jc, y@df)
          })

#' from_utc_timestamp
#'
#' Assumes given timestamp is UTC and converts to given timezone.
#'
#' @param y Column to compute on.
#' @param x time zone to use.
#'
#' @family datetime_funcs
#' @rdname from_utc_timestamp
#' @name from_utc_timestamp
#' @aliases from_utc_timestamp,Column,character-method
#' @export
#' @examples \dontrun{from_utc_timestamp(df$t, 'PST')}
#' @note from_utc_timestamp since 1.5.0
setMethod("from_utc_timestamp", signature(y = "Column", x = "character"),
          function(y, x) {
            jc <- callJStatic("org.apache.spark.sql.functions", "from_utc_timestamp", y@jc, x)
            column(jc, y@df)
          })

#' instr
#'
#' Locate the position of the first occurrence of substr column in the given string.
#' Returns null if either of the arguments are null.
#'
#' NOTE: The position is not zero based, but 1 based index, returns 0 if substr
#' could not be found in str.
#'
#' @param y column to check
#' @param x substring to check
#' @family string_funcs
#' @aliases instr,Column,character-method
#' @rdname instr
#' @name instr
#' @export
#' @examples \dontrun{instr(df$c, 'b')}
#' @note instr since 1.5.0
setMethod("instr", signature(y = "Column", x = "character"),
          function(y, x) {
            jc <- callJStatic("org.apache.spark.sql.functions", "instr", y@jc, x)
            column(jc, y@df)
          })

#' next_day
#'
#' Given a date column, returns the first date which is later than the value of the date column
#' that is on the specified day of the week.
#'
#' For example, \code{next_day('2015-07-27', "Sunday")} returns 2015-08-02 because that is the first
#' Sunday after 2015-07-27.
#'
#' Day of the week parameter is case insensitive, and accepts first three or two characters:
#' "Mon", "Tue", "Wed", "Thu", "Fri", "Sat", "Sun".
#'
#' @param y Column to compute on.
#' @param x Day of the week string.
#'
#' @family datetime_funcs
#' @rdname next_day
#' @name next_day
#' @aliases next_day,Column,character-method
#' @export
#' @examples
#'\dontrun{
#'next_day(df$d, 'Sun')
#'next_day(df$d, 'Sunday')
#'}
#' @note next_day since 1.5.0
setMethod("next_day", signature(y = "Column", x = "character"),
          function(y, x) {
            jc <- callJStatic("org.apache.spark.sql.functions", "next_day", y@jc, x)
            column(jc, y@df)
          })

#' to_utc_timestamp
#'
#' Assumes given timestamp is in given timezone and converts to UTC.
#'
#' @param y Column to compute on
#' @param x timezone to use
#'
#' @family datetime_funcs
#' @rdname to_utc_timestamp
#' @name to_utc_timestamp
#' @aliases to_utc_timestamp,Column,character-method
#' @export
#' @examples \dontrun{to_utc_timestamp(df$t, 'PST')}
#' @note to_utc_timestamp since 1.5.0
setMethod("to_utc_timestamp", signature(y = "Column", x = "character"),
          function(y, x) {
            jc <- callJStatic("org.apache.spark.sql.functions", "to_utc_timestamp", y@jc, x)
            column(jc, y@df)
          })

#' add_months
#'
#' Returns the date that is numMonths after startDate.
#'
#' @param y Column to compute on
#' @param x Number of months to add
#'
#' @name add_months
#' @family datetime_funcs
#' @rdname add_months
#' @aliases add_months,Column,numeric-method
#' @export
#' @examples \dontrun{add_months(df$d, 1)}
#' @note add_months since 1.5.0
setMethod("add_months", signature(y = "Column", x = "numeric"),
          function(y, x) {
            jc <- callJStatic("org.apache.spark.sql.functions", "add_months", y@jc, as.integer(x))
            column(jc, y@df)
          })

#' date_add
#'
#' Returns the date that is \code{x} days after
#'
#' @param y Column to compute on
#' @param x Number of days to add
#'
#' @family datetime_funcs
#' @rdname date_add
#' @name date_add
#' @aliases date_add,Column,numeric-method
#' @export
#' @examples \dontrun{date_add(df$d, 1)}
#' @note date_add since 1.5.0
setMethod("date_add", signature(y = "Column", x = "numeric"),
          function(y, x) {
            jc <- callJStatic("org.apache.spark.sql.functions", "date_add", y@jc, as.integer(x))
            column(jc, y@df)
          })

#' date_sub
#'
#' Returns the date that is \code{x} days before
#'
#' @param y Column to compute on
#' @param x Number of days to substract
#'
#' @family datetime_funcs
#' @rdname date_sub
#' @name date_sub
#' @aliases date_sub,Column,numeric-method
#' @export
#' @examples \dontrun{date_sub(df$d, 1)}
#' @note date_sub since 1.5.0
setMethod("date_sub", signature(y = "Column", x = "numeric"),
          function(y, x) {
            jc <- callJStatic("org.apache.spark.sql.functions", "date_sub", y@jc, as.integer(x))
            column(jc, y@df)
          })

#' format_number
#'
#' Formats numeric column y to a format like '#,###,###.##', rounded to x decimal places,
#' and returns the result as a string column.
#'
#' If x is 0, the result has no decimal point or fractional part.
#' If x < 0, the result will be null.
#'
#' @param y column to format
#' @param x number of decimal place to format to
#' @family string_funcs
#' @rdname format_number
#' @name format_number
#' @aliases format_number,Column,numeric-method
#' @export
#' @examples \dontrun{format_number(df$n, 4)}
#' @note format_number since 1.5.0
setMethod("format_number", signature(y = "Column", x = "numeric"),
          function(y, x) {
            jc <- callJStatic("org.apache.spark.sql.functions",
                              "format_number",
                              y@jc, as.integer(x))
            column(jc, y@df)
          })

#' sha2
#'
#' Calculates the SHA-2 family of hash functions of a binary column and
#' returns the value as a hex string.
#'
#' @param y column to compute SHA-2 on.
#' @param x one of 224, 256, 384, or 512.
#' @family misc_funcs
#' @rdname sha2
#' @name sha2
#' @aliases sha2,Column,numeric-method
#' @export
#' @examples \dontrun{sha2(df$c, 256)}
#' @note sha2 since 1.5.0
setMethod("sha2", signature(y = "Column", x = "numeric"),
          function(y, x) {
            jc <- callJStatic("org.apache.spark.sql.functions", "sha2", y@jc, as.integer(x))
            column(jc, y@df)
          })

#' shiftLeft
#'
#' Shift the given value numBits left. If the given value is a long value, this function
#' will return a long value else it will return an integer value.
#'
#' @param y column to compute on.
#' @param x number of bits to shift.
#'
#' @family math_funcs
#' @rdname shiftLeft
#' @name shiftLeft
#' @aliases shiftLeft,Column,numeric-method
#' @export
#' @examples \dontrun{shiftLeft(df$c, 1)}
#' @note shiftLeft since 1.5.0
setMethod("shiftLeft", signature(y = "Column", x = "numeric"),
          function(y, x) {
            jc <- callJStatic("org.apache.spark.sql.functions",
                              "shiftLeft",
                              y@jc, as.integer(x))
            column(jc, y@df)
          })

#' shiftRight
#'
#' Shift the given value numBits right. If the given value is a long value, it will return
#' a long value else it will return an integer value.
#'
#' @param y column to compute on.
#' @param x number of bits to shift.
#'
#' @family math_funcs
#' @rdname shiftRight
#' @name shiftRight
#' @aliases shiftRight,Column,numeric-method
#' @export
#' @examples \dontrun{shiftRight(df$c, 1)}
#' @note shiftRight since 1.5.0
setMethod("shiftRight", signature(y = "Column", x = "numeric"),
          function(y, x) {
            jc <- callJStatic("org.apache.spark.sql.functions",
                              "shiftRight",
                              y@jc, as.integer(x))
            column(jc, y@df)
          })

#' shiftRightUnsigned
#'
#' Unsigned shift the given value numBits right. If the given value is a long value,
#' it will return a long value else it will return an integer value.
#'
#' @param y column to compute on.
#' @param x number of bits to shift.
#'
#' @family math_funcs
#' @rdname shiftRightUnsigned
#' @name shiftRightUnsigned
#' @aliases shiftRightUnsigned,Column,numeric-method
#' @export
#' @examples \dontrun{shiftRightUnsigned(df$c, 1)}
#' @note shiftRightUnsigned since 1.5.0
setMethod("shiftRightUnsigned", signature(y = "Column", x = "numeric"),
          function(y, x) {
            jc <- callJStatic("org.apache.spark.sql.functions",
                              "shiftRightUnsigned",
                              y@jc, as.integer(x))
            column(jc, y@df)
          })

#' concat_ws
#'
#' Concatenates multiple input string columns together into a single string column,
#' using the given separator.
#'
#' @param x column to concatenate.
#' @param sep separator to use.
#' @param ... other columns to concatenate.
#'
#' @family string_funcs
#' @rdname concat_ws
#' @name concat_ws
#' @aliases concat_ws,character,Column-method
#' @export
#' @examples \dontrun{concat_ws('-', df$s, df$d)}
#' @note concat_ws since 1.5.0
setMethod("concat_ws", signature(sep = "character", x = "Column"),
          function(sep, x, ...) {
            jcols <- lapply(list(x, ...), function(x) { x@jc })
            jc <- callJStatic("org.apache.spark.sql.functions", "concat_ws", sep, jcols)
            column(jc, x@df)
          })

#' conv
#'
#' Convert a number in a string column from one base to another.
#'
#' @param x column to convert.
#' @param fromBase base to convert from.
#' @param toBase base to convert to.
#'
#' @family math_funcs
#' @rdname conv
#' @aliases conv,Column,numeric,numeric-method
#' @name conv
#' @export
#' @examples \dontrun{conv(df$n, 2, 16)}
#' @note conv since 1.5.0
setMethod("conv", signature(x = "Column", fromBase = "numeric", toBase = "numeric"),
          function(x, fromBase, toBase) {
            fromBase <- as.integer(fromBase)
            toBase <- as.integer(toBase)
            jc <- callJStatic("org.apache.spark.sql.functions",
                              "conv",
                              x@jc, fromBase, toBase)
            column(jc, x@df)
          })

#' expr
#'
#' Parses the expression string into the column that it represents, similar to
#' SparkDataFrame.selectExpr
#'
#' @param x an expression character object to be parsed.
#' @family normal_funcs
#' @rdname expr
#' @aliases expr,character-method
#' @name expr
#' @export
#' @examples \dontrun{expr('length(name)')}
#' @note expr since 1.5.0
setMethod("expr", signature(x = "character"),
          function(x) {
            jc <- callJStatic("org.apache.spark.sql.functions", "expr", x)
            column(jc)
          })

#' format_string
#'
#' Formats the arguments in printf-style and returns the result as a string column.
#'
#' @param format a character object of format strings.
#' @param x a Column.
#' @param ... additional Column(s).
#' @family string_funcs
#' @rdname format_string
#' @name format_string
#' @aliases format_string,character,Column-method
#' @export
#' @examples \dontrun{format_string('%d %s', df$a, df$b)}
#' @note format_string since 1.5.0
setMethod("format_string", signature(format = "character", x = "Column"),
          function(format, x, ...) {
            jcols <- lapply(list(x, ...), function(arg) { arg@jc })
            jc <- callJStatic("org.apache.spark.sql.functions",
                              "format_string",
                              format, jcols)
            column(jc, x@df)
          })

#' from_unixtime
#'
#' Converts the number of seconds from unix epoch (1970-01-01 00:00:00 UTC) to a string
#' representing the timestamp of that moment in the current system time zone in the given
#' format.
#'
#' @param x a Column of unix timestamp.
#' @param format the target format. See
#'               \href{http://docs.oracle.com/javase/tutorial/i18n/format/simpleDateFormat.html}{
#'               Customizing Formats} for available options.
#' @param ... further arguments to be passed to or from other methods.
#' @family datetime_funcs
#' @rdname from_unixtime
#' @name from_unixtime
#' @aliases from_unixtime,Column-method
#' @export
#' @examples
#'\dontrun{
#'from_unixtime(df$t)
#'from_unixtime(df$t, 'yyyy/MM/dd HH')
#'}
#' @note from_unixtime since 1.5.0
setMethod("from_unixtime", signature(x = "Column"),
          function(x, format = "yyyy-MM-dd HH:mm:ss") {
            jc <- callJStatic("org.apache.spark.sql.functions",
                              "from_unixtime",
                              x@jc, format)
            column(jc, x@df)
          })

#' window
#'
#' Bucketize rows into one or more time windows given a timestamp specifying column. Window
#' starts are inclusive but the window ends are exclusive, e.g. 12:05 will be in the window
#' [12:05,12:10) but not in [12:00,12:05). Windows can support microsecond precision. Windows in
#' the order of months are not supported.
#'
#' @param x a time Column. Must be of TimestampType.
#' @param windowDuration a string specifying the width of the window, e.g. '1 second',
#'                       '1 day 12 hours', '2 minutes'. Valid interval strings are 'week',
#'                       'day', 'hour', 'minute', 'second', 'millisecond', 'microsecond'. Note that
#'                       the duration is a fixed length of time, and does not vary over time
#'                       according to a calendar. For example, '1 day' always means 86,400,000
#'                       milliseconds, not a calendar day.
#' @param slideDuration a string specifying the sliding interval of the window. Same format as
#'                      \code{windowDuration}. A new window will be generated every
#'                      \code{slideDuration}. Must be less than or equal to
#'                      the \code{windowDuration}. This duration is likewise absolute, and does not
#'                      vary according to a calendar.
#' @param startTime the offset with respect to 1970-01-01 00:00:00 UTC with which to start
#'                  window intervals. For example, in order to have hourly tumbling windows
#'                  that start 15 minutes past the hour, e.g. 12:15-13:15, 13:15-14:15... provide
#'                  \code{startTime} as \code{"15 minutes"}.
#' @param ... further arguments to be passed to or from other methods.
#' @return An output column of struct called 'window' by default with the nested columns 'start'
#'         and 'end'.
#' @family datetime_funcs
#' @rdname window
#' @name window
#' @aliases window,Column-method
#' @export
#' @examples
#'\dontrun{
#'   # One minute windows every 15 seconds 10 seconds after the minute, e.g. 09:00:10-09:01:10,
#'   # 09:00:25-09:01:25, 09:00:40-09:01:40, ...
#'   window(df$time, "1 minute", "15 seconds", "10 seconds")
#'
#'   # One minute tumbling windows 15 seconds after the minute, e.g. 09:00:15-09:01:15,
#'    # 09:01:15-09:02:15...
#'   window(df$time, "1 minute", startTime = "15 seconds")
#'
#'   # Thirty-second windows every 10 seconds, e.g. 09:00:00-09:00:30, 09:00:10-09:00:40, ...
#'   window(df$time, "30 seconds", "10 seconds")
#'}
#' @note window since 2.0.0
setMethod("window", signature(x = "Column"),
          function(x, windowDuration, slideDuration = NULL, startTime = NULL) {
            stopifnot(is.character(windowDuration))
            if (!is.null(slideDuration) && !is.null(startTime)) {
              stopifnot(is.character(slideDuration) && is.character(startTime))
              jc <- callJStatic("org.apache.spark.sql.functions",
                                "window",
                                x@jc, windowDuration, slideDuration, startTime)
            } else if (!is.null(slideDuration)) {
              stopifnot(is.character(slideDuration))
              jc <- callJStatic("org.apache.spark.sql.functions",
                                "window",
                                x@jc, windowDuration, slideDuration)
            } else if (!is.null(startTime)) {
              stopifnot(is.character(startTime))
              jc <- callJStatic("org.apache.spark.sql.functions",
                                "window",
                                x@jc, windowDuration, windowDuration, startTime)
            } else {
              jc <- callJStatic("org.apache.spark.sql.functions",
                                "window",
                                x@jc, windowDuration)
            }
            column(jc)
          })

#' locate
#'
#' Locate the position of the first occurrence of substr.
#' NOTE: The position is not zero based, but 1 based index, returns 0 if substr
#' could not be found in str.
#'
#' @param substr a character string to be matched.
#' @param str a Column where matches are sought for each entry.
#' @param pos start position of search.
#' @param ... further arguments to be passed to or from other methods.
#' @family string_funcs
#' @rdname locate
#' @aliases locate,character,Column-method
#' @name locate
#' @export
#' @examples \dontrun{locate('b', df$c, 1)}
#' @note locate since 1.5.0
setMethod("locate", signature(substr = "character", str = "Column"),
          function(substr, str, pos = 1) {
            jc <- callJStatic("org.apache.spark.sql.functions",
                              "locate",
                              substr, str@jc, as.integer(pos))
            column(jc, str@df)
          })

#' lpad
#'
#' Left-pad the string column with
#'
#' @param x the string Column to be left-padded.
#' @param len maximum length of each output result.
#' @param pad a character string to be padded with.
#' @family string_funcs
#' @rdname lpad
#' @aliases lpad,Column,numeric,character-method
#' @name lpad
#' @export
#' @examples \dontrun{lpad(df$c, 6, '#')}
#' @note lpad since 1.5.0
setMethod("lpad", signature(x = "Column", len = "numeric", pad = "character"),
          function(x, len, pad) {
            jc <- callJStatic("org.apache.spark.sql.functions",
                              "lpad",
                              x@jc, as.integer(len), pad)
            column(jc, x@df)
          })

#' rand
#'
#' Generate a random column with i.i.d. samples from U[0.0, 1.0].
#'
#' @param seed a random seed. Can be missing.
#' @family normal_funcs
#' @rdname rand
#' @name rand
#' @aliases rand,missing-method
#' @export
#' @examples \dontrun{rand()}
#' @note rand since 1.5.0
setMethod("rand", signature(seed = "missing"),
          function(seed) {
            jc <- callJStatic("org.apache.spark.sql.functions", "rand")

            # By assigning a one-row data.frame, the result of this function can be collected
            # returning a one-element Column
            df <- as.DataFrame(sparkRSQL.init(), data.frame(0))
            column(jc, df)
          })

#' @rdname rand
#' @name rand
#' @aliases rand,numeric-method
#' @export
#' @note rand(numeric) since 1.5.0
setMethod("rand", signature(seed = "numeric"),
          function(seed) {
            jc <- callJStatic("org.apache.spark.sql.functions", "rand", as.integer(seed))

            # By assigning a one-row data.frame, the result of this function can be collected
            # returning a one-element Column
            df <- as.DataFrame(sparkRSQL.init(), data.frame(0))
            column(jc, df)
          })

#' randn
#'
#' Generate a column with i.i.d. samples from the standard normal distribution.
#'
#' @param seed a random seed. Can be missing.
#' @family normal_funcs
#' @rdname randn
#' @name randn
#' @aliases randn,missing-method
#' @export
#' @examples \dontrun{randn()}
#' @note randn since 1.5.0
setMethod("randn", signature(seed = "missing"),
          function(seed) {
            jc <- callJStatic("org.apache.spark.sql.functions", "randn")

            # By assigning a one-row data.frame, the result of this function can be collected
            # returning a one-element Column
            df <- as.DataFrame(sparkRSQL.init(), data.frame(0))
            column(jc, df)
          })

#' @rdname randn
#' @name randn
#' @aliases randn,numeric-method
#' @export
#' @note randn(numeric) since 1.5.0
setMethod("randn", signature(seed = "numeric"),
          function(seed) {
            jc <- callJStatic("org.apache.spark.sql.functions", "randn", as.integer(seed))
            df <- as.DataFrame(sparkRSQL.init(), data.frame(0))
            column(jc, df)
          })

#' regexp_extract
#'
#' Extract a specific \code{idx} group identified by a Java regex, from the specified string column.
#' If the regex did not match, or the specified group did not match, an empty string is returned.
#'
#' @param x a string Column.
#' @param pattern a regular expression.
#' @param idx a group index.
#' @family string_funcs
#' @rdname regexp_extract
#' @name regexp_extract
#' @aliases regexp_extract,Column,character,numeric-method
#' @export
#' @examples \dontrun{regexp_extract(df$c, '(\d+)-(\d+)', 1)}
#' @note regexp_extract since 1.5.0
setMethod("regexp_extract",
          signature(x = "Column", pattern = "character", idx = "numeric"),
          function(x, pattern, idx) {
            jc <- callJStatic("org.apache.spark.sql.functions",
                              "regexp_extract",
                              x@jc, pattern, as.integer(idx))
            column(jc, x@df)
          })

#' regexp_replace
#'
#' Replace all substrings of the specified string value that match regexp with rep.
#'
#' @param x a string Column.
#' @param pattern a regular expression.
#' @param replacement a character string that a matched \code{pattern} is replaced with.
#' @family string_funcs
#' @rdname regexp_replace
#' @name regexp_replace
#' @aliases regexp_replace,Column,character,character-method
#' @export
#' @examples \dontrun{regexp_replace(df$c, '(\\d+)', '--')}
#' @note regexp_replace since 1.5.0
setMethod("regexp_replace",
          signature(x = "Column", pattern = "character", replacement = "character"),
          function(x, pattern, replacement) {
            jc <- callJStatic("org.apache.spark.sql.functions",
                              "regexp_replace",
                              x@jc, pattern, replacement)
            column(jc, x@df)
          })

#' rpad
#'
#' Right-padded with pad to a length of len.
#'
#' @param x the string Column to be right-padded.
#' @param len maximum length of each output result.
#' @param pad a character string to be padded with.
#' @family string_funcs
#' @rdname rpad
#' @name rpad
#' @aliases rpad,Column,numeric,character-method
#' @export
#' @examples \dontrun{rpad(df$c, 6, '#')}
#' @note rpad since 1.5.0
setMethod("rpad", signature(x = "Column", len = "numeric", pad = "character"),
          function(x, len, pad) {
            jc <- callJStatic("org.apache.spark.sql.functions",
                              "rpad",
                              x@jc, as.integer(len), pad)
            column(jc, x@df)
          })

#' substring_index
#'
#' Returns the substring from string str before count occurrences of the delimiter delim.
#' If count is positive, everything the left of the final delimiter (counting from left) is
#' returned. If count is negative, every to the right of the final delimiter (counting from the
#' right) is returned. substring_index performs a case-sensitive match when searching for delim.
#'
#' @param x a Column.
#' @param delim a delimiter string.
#' @param count number of occurrences of \code{delim} before the substring is returned.
#'              A positive number means counting from the left, while negative means
#'              counting from the right.
#' @family string_funcs
#' @rdname substring_index
#' @aliases substring_index,Column,character,numeric-method
#' @name substring_index
#' @export
#' @examples
#'\dontrun{
#'substring_index(df$c, '.', 2)
#'substring_index(df$c, '.', -1)
#'}
#' @note substring_index since 1.5.0
setMethod("substring_index",
          signature(x = "Column", delim = "character", count = "numeric"),
          function(x, delim, count) {
            jc <- callJStatic("org.apache.spark.sql.functions",
                              "substring_index",
                              x@jc, delim, as.integer(count))
            column(jc, x@df)
          })

#' translate
#'
#' Translate any character in the src by a character in replaceString.
#' The characters in replaceString is corresponding to the characters in matchingString.
#' The translate will happen when any character in the string matching with the character
#' in the matchingString.
#'
#' @param x a string Column.
#' @param matchingString a source string where each character will be translated.
#' @param replaceString a target string where each \code{matchingString} character will
#'                      be replaced by the character in \code{replaceString}
#'                      at the same location, if any.
#' @family string_funcs
#' @rdname translate
#' @name translate
#' @aliases translate,Column,character,character-method
#' @export
#' @examples \dontrun{translate(df$c, 'rnlt', '123')}
#' @note translate since 1.5.0
setMethod("translate",
          signature(x = "Column", matchingString = "character", replaceString = "character"),
          function(x, matchingString, replaceString) {
            jc <- callJStatic("org.apache.spark.sql.functions",
                              "translate", x@jc, matchingString, replaceString)
            column(jc, x@df)
          })

#' unix_timestamp
#'
#' Gets current Unix timestamp in seconds.
#'
#' @family datetime_funcs
#' @rdname unix_timestamp
#' @name unix_timestamp
#' @aliases unix_timestamp,missing,missing-method
#' @export
#' @examples
#'\dontrun{
#'unix_timestamp()
#'unix_timestamp(df$t)
#'unix_timestamp(df$t, 'yyyy-MM-dd HH')
#'}
#' @note unix_timestamp since 1.5.0
setMethod("unix_timestamp", signature(x = "missing", format = "missing"),
          function(x, format) {
            jc <- callJStatic("org.apache.spark.sql.functions", "unix_timestamp")

            # By assigning a one-row data.frame, the result of this function can be collected
            # returning a one-element Column
            df <- as.DataFrame(sparkRSQL.init(), data.frame(0))
            column(jc, df)
          })

#' @rdname unix_timestamp
#' @name unix_timestamp
#' @aliases unix_timestamp,Column,missing-method
#' @export
#' @note unix_timestamp(Column) since 1.5.0
setMethod("unix_timestamp", signature(x = "Column", format = "missing"),
          function(x, format) {
            jc <- callJStatic("org.apache.spark.sql.functions", "unix_timestamp", x@jc)
            column(jc, x@df)
          })

#' @param x a Column of date, in string, date or timestamp type.
#' @param format the target format. See
#'               \href{http://docs.oracle.com/javase/tutorial/i18n/format/simpleDateFormat.html}{
#'               Customizing Formats} for available options.
#' @rdname unix_timestamp
#' @name unix_timestamp
#' @aliases unix_timestamp,Column,character-method
#' @export
#' @note unix_timestamp(Column, character) since 1.5.0
setMethod("unix_timestamp", signature(x = "Column", format = "character"),
          function(x, format = "yyyy-MM-dd HH:mm:ss") {
            jc <- callJStatic("org.apache.spark.sql.functions", "unix_timestamp", x@jc, format)
            column(jc, x@df)
          })
#' when
#'
#' Evaluates a list of conditions and returns one of multiple possible result expressions.
#' For unmatched expressions null is returned.
#'
#' @param condition the condition to test on. Must be a Column expression.
#' @param value result expression.
#' @family normal_funcs
#' @rdname when
#' @name when
#' @aliases when,Column-method
#' @seealso \link{ifelse}
#' @export
#' @examples \dontrun{when(df$age == 2, df$age + 1)}
#' @note when since 1.5.0
setMethod("when", signature(condition = "Column", value = "ANY"),
          function(condition, value) {
              value <- if (class(value) == "Column") { value@jc } else { value }
              jc <- callJStatic("org.apache.spark.sql.functions", "when", condition@jc, value)
              column(jc, condition@df)
          })

#' ifelse
#'
#' Evaluates a list of conditions and returns \code{yes} if the conditions are satisfied.
#' Otherwise \code{no} is returned for unmatched conditions.
#'
#' @param test a Column expression that describes the condition.
#' @param yes return values for \code{TRUE} elements of test.
#' @param no return values for \code{FALSE} elements of test.
#' @family normal_funcs
#' @rdname ifelse
#' @name ifelse
#' @aliases ifelse,Column-method
#' @seealso \link{when}
#' @export
#' @examples \dontrun{
#' ifelse(df$a > 1 & df$b > 2, 0, 1)
#' ifelse(df$a > 1, df$a, 1)
#' }
#' @note ifelse since 1.5.0
setMethod("ifelse",
          signature(test = "Column", yes = "ANY", no = "ANY"),
          function(test, yes, no) {
              yes <- if (class(yes) == "Column") { yes@jc } else { yes }
              no <- if (class(no) == "Column") { no@jc } else { no }
              jc <- callJMethod(callJStatic("org.apache.spark.sql.functions",
                                            "when",
                                            test@jc, yes),
                                "otherwise", no)
              column(jc, test@df)
          })

###################### Window functions######################

#' cume_dist
#'
#' Window function: returns the cumulative distribution of values within a window partition,
#' i.e. the fraction of rows that are below the current row.
#'
#'   N = total number of rows in the partition
#'   cume_dist(x) = number of values before (and including) x / N
#'
#' This is equivalent to the \code{CUME_DIST} function in SQL.
#'
#' @rdname cume_dist
#' @name cume_dist
#' @family window_funcs
#' @aliases cume_dist,missing-method
#' @export
#' @examples \dontrun{
#'   df <- createDataFrame(mtcars)
#'   ws <- orderBy(windowPartitionBy("am"), "hp")
#'   out <- select(df, over(cume_dist(), ws), df$hp, df$am)
#' }
#' @note cume_dist since 1.6.0
setMethod("cume_dist",
          signature("missing"),
          function() {
            jc <- callJStatic("org.apache.spark.sql.functions", "cume_dist")
            column(jc)
          })

#' dense_rank
#'
#' Window function: returns the rank of rows within a window partition, without any gaps.
#' The difference between rank and dense_rank is that dense_rank leaves no gaps in ranking
#' sequence when there are ties. That is, if you were ranking a competition using dense_rank
#' and had three people tie for second place, you would say that all three were in second
#' place and that the next person came in third.
#'
#' This is equivalent to the \code{DENSE_RANK} function in SQL.
#'
#' @rdname dense_rank
#' @name dense_rank
#' @family window_funcs
#' @aliases dense_rank,missing-method
#' @export
#' @examples \dontrun{
#'   df <- createDataFrame(mtcars)
#'   ws <- orderBy(windowPartitionBy("am"), "hp")
#'   out <- select(df, over(dense_rank(), ws), df$hp, df$am)
#' }
#' @note dense_rank since 1.6.0
setMethod("dense_rank",
          signature("missing"),
          function() {
            jc <- callJStatic("org.apache.spark.sql.functions", "dense_rank")
            column(jc)
          })

#' lag
#'
#' Window function: returns the value that is \code{offset} rows before the current row, and
#' \code{defaultValue} if there is less than \code{offset} rows before the current row. For example,
#' an \code{offset} of one will return the previous row at any given point in the window partition.
#'
#' This is equivalent to the \code{LAG} function in SQL.
#'
#' @param x the column as a character string or a Column to compute on.
#' @param offset the number of rows back from the current row from which to obtain a value.
#'               If not specified, the default is 1.
#' @param defaultValue (optional) default to use when the offset row does not exist.
#' @param ... further arguments to be passed to or from other methods.
#' @rdname lag
#' @name lag
#' @aliases lag,characterOrColumn-method
#' @family window_funcs
#' @export
#' @examples \dontrun{
#'   df <- createDataFrame(mtcars)
#'
#'   # Partition by am (transmission) and order by hp (horsepower)
#'   ws <- orderBy(windowPartitionBy("am"), "hp")
#'
#'   # Lag mpg values by 1 row on the partition-and-ordered table
#'   out <- select(df, over(lag(df$mpg), ws), df$mpg, df$hp, df$am)
#' }
#' @note lag since 1.6.0
setMethod("lag",
          signature(x = "characterOrColumn"),
          function(x, offset = 1, defaultValue = NULL) {
            col <- if (class(x) == "Column") {
              x@jc
            } else {
              x
            }

            jc <- callJStatic("org.apache.spark.sql.functions",
                              "lag", col, as.integer(offset), defaultValue)
            column(jc)
          })

#' lead
#'
#' Window function: returns the value that is \code{offset} rows after the current row, and
#' \code{defaultValue} if there is less than \code{offset} rows after the current row.
#' For example, an \code{offset} of one will return the next row at any given point
#' in the window partition.
#'
#' This is equivalent to the \code{LEAD} function in SQL.
#'
#' @param x the column as a character string or a Column to compute on.
#' @param offset the number of rows after the current row from which to obtain a value.
#'               If not specified, the default is 1.
#' @param defaultValue (optional) default to use when the offset row does not exist.
#'
#' @rdname lead
#' @name lead
#' @family window_funcs
#' @aliases lead,characterOrColumn,numeric-method
#' @export
#' @examples \dontrun{
#'   df <- createDataFrame(mtcars)
#'
#'   # Partition by am (transmission) and order by hp (horsepower)
#'   ws <- orderBy(windowPartitionBy("am"), "hp")
#'
#'   # Lead mpg values by 1 row on the partition-and-ordered table
#'   out <- select(df, over(lead(df$mpg), ws), df$mpg, df$hp, df$am)
#' }
#' @note lead since 1.6.0
setMethod("lead",
          signature(x = "characterOrColumn", offset = "numeric", defaultValue = "ANY"),
          function(x, offset = 1, defaultValue = NULL) {
            col <- if (class(x) == "Column") {
              x@jc
            } else {
              x
            }

            jc <- callJStatic("org.apache.spark.sql.functions",
                              "lead", col, as.integer(offset), defaultValue)
            column(jc)
          })

#' ntile
#'
#' Window function: returns the ntile group id (from 1 to n inclusive) in an ordered window
#' partition. For example, if n is 4, the first quarter of the rows will get value 1, the second
#' quarter will get 2, the third quarter will get 3, and the last quarter will get 4.
#'
#' This is equivalent to the \code{NTILE} function in SQL.
#'
#' @param x Number of ntile groups
#'
#' @rdname ntile
#' @name ntile
#' @aliases ntile,numeric-method
#' @family window_funcs
#' @export
#' @examples \dontrun{
#'   df <- createDataFrame(mtcars)
#'
#'   # Partition by am (transmission) and order by hp (horsepower)
#'   ws <- orderBy(windowPartitionBy("am"), "hp")
#'
#'   # Get ntile group id (1-4) for hp
#'   out <- select(df, over(ntile(4), ws), df$hp, df$am)
#' }
#' @note ntile since 1.6.0
setMethod("ntile",
          signature(x = "numeric"),
          function(x) {
            jc <- callJStatic("org.apache.spark.sql.functions", "ntile", as.integer(x))
            column(jc)
          })

#' percent_rank
#'
#' Window function: returns the relative rank (i.e. percentile) of rows within a window partition.
#'
#' This is computed by:
#'
#'   (rank of row in its partition - 1) / (number of rows in the partition - 1)
#'
#' This is equivalent to the PERCENT_RANK function in SQL.
#'
#' @rdname percent_rank
#' @name percent_rank
#' @family window_funcs
#' @aliases percent_rank,missing-method
#' @export
#' @examples \dontrun{
#'   df <- createDataFrame(mtcars)
#'   ws <- orderBy(windowPartitionBy("am"), "hp")
#'   out <- select(df, over(percent_rank(), ws), df$hp, df$am)
#' }
#' @note percent_rank since 1.6.0
setMethod("percent_rank",
          signature("missing"),
          function() {
            jc <- callJStatic("org.apache.spark.sql.functions", "percent_rank")
            column(jc)
          })

#' rank
#'
#' Window function: returns the rank of rows within a window partition.
#'
#' The difference between rank and denseRank is that denseRank leaves no gaps in ranking
#' sequence when there are ties. That is, if you were ranking a competition using denseRank
#' and had three people tie for second place, you would say that all three were in second
#' place and that the next person came in third.
#'
#' This is equivalent to the RANK function in SQL.
#'
#' @rdname rank
#' @name rank
#' @family window_funcs
#' @aliases rank,missing-method
#' @export
#' @examples \dontrun{
#'   df <- createDataFrame(mtcars)
#'   ws <- orderBy(windowPartitionBy("am"), "hp")
#'   out <- select(df, over(rank(), ws), df$hp, df$am)
#' }
#' @note rank since 1.6.0
setMethod("rank",
          signature(x = "missing"),
          function() {
            jc <- callJStatic("org.apache.spark.sql.functions", "rank")
            column(jc)
          })

# Expose rank() in the R base package
#' @param x a numeric, complex, character or logical vector.
#' @param ... additional argument(s) passed to the method.
#' @name rank
#' @rdname rank
#' @aliases rank,ANY-method
#' @export
setMethod("rank",
          signature(x = "ANY"),
          function(x, ...) {
            base::rank(x, ...)
          })

#' row_number
#'
#' Window function: returns a sequential number starting at 1 within a window partition.
#'
#' This is equivalent to the ROW_NUMBER function in SQL.
#'
#' @rdname row_number
#' @name row_number
#' @aliases row_number,missing-method
#' @family window_funcs
#' @export
#' @examples \dontrun{
#'   df <- createDataFrame(mtcars)
#'   ws <- orderBy(windowPartitionBy("am"), "hp")
#'   out <- select(df, over(row_number(), ws), df$hp, df$am)
#' }
#' @note row_number since 1.6.0
setMethod("row_number",
          signature("missing"),
          function() {
            jc <- callJStatic("org.apache.spark.sql.functions", "row_number")
            column(jc)
          })

###################### Collection functions######################

#' array_contains
#'
#' Returns true if the array contain the value.
#'
#' @param x A Column
#' @param value A value to be checked if contained in the column
#' @rdname array_contains
#' @aliases array_contains,Column-method
#' @name array_contains
#' @family collection_funcs
#' @export
#' @examples \dontrun{array_contains(df$c, 1)}
#' @note array_contains since 1.6.0
setMethod("array_contains",
          signature(x = "Column", value = "ANY"),
          function(x, value) {
            jc <- callJStatic("org.apache.spark.sql.functions", "array_contains", x@jc, value)
            column(jc, x@df)
          })

#' explode
#'
#' Creates a new row for each element in the given array or map column.
#'
#' @param x Column to compute on
#'
#' @rdname explode
#' @name explode
#' @family collection_funcs
#' @aliases explode,Column-method
#' @export
#' @examples \dontrun{explode(df$c)}
#' @note explode since 1.5.0
setMethod("explode",
          signature(x = "Column"),
          function(x) {
            jc <- callJStatic("org.apache.spark.sql.functions", "explode", x@jc)
            column(jc, x@df)
          })

#' size
#'
#' Returns length of array or map.
#'
#' @param x Column to compute on
#'
#' @rdname size
#' @name size
#' @aliases size,Column-method
#' @family collection_funcs
#' @export
#' @examples \dontrun{size(df$c)}
#' @note size since 1.5.0
setMethod("size",
          signature(x = "Column"),
          function(x) {
            jc <- callJStatic("org.apache.spark.sql.functions", "size", x@jc)
            column(jc, x@df)
          })

#' sort_array
#'
#' Sorts the input array for the given column in ascending order,
#' according to the natural ordering of the array elements.
#'
#' @param x A Column to sort
#' @param asc A logical flag indicating the sorting order.
#'            TRUE, sorting is in ascending order.
#'            FALSE, sorting is in descending order.
#' @rdname sort_array
#' @name sort_array
#' @aliases sort_array,Column-method
#' @family collection_funcs
#' @export
#' @examples
#' \dontrun{
#' sort_array(df$c)
#' sort_array(df$c, FALSE)
#' }
#' @note sort_array since 1.6.0
setMethod("sort_array",
          signature(x = "Column"),
          function(x, asc = TRUE) {
            jc <- callJStatic("org.apache.spark.sql.functions", "sort_array", x@jc, asc)
<<<<<<< HEAD
            column(jc, x@df)
=======
            column(jc)
          })

#' posexplode
#'
#' Creates a new row for each element with position in the given array or map column.
#'
#' @param x Column to compute on
#'
#' @rdname posexplode
#' @name posexplode
#' @family collection_funcs
#' @aliases posexplode,Column-method
#' @export
#' @examples \dontrun{posexplode(df$c)}
#' @note posexplode since 2.1.0
setMethod("posexplode",
          signature(x = "Column"),
          function(x) {
            jc <- callJStatic("org.apache.spark.sql.functions", "posexplode", x@jc)
            column(jc)
>>>>>>> 94b24b84
          })<|MERGE_RESOLUTION|>--- conflicted
+++ resolved
@@ -3488,10 +3488,7 @@
           signature(x = "Column"),
           function(x, asc = TRUE) {
             jc <- callJStatic("org.apache.spark.sql.functions", "sort_array", x@jc, asc)
-<<<<<<< HEAD
-            column(jc, x@df)
-=======
-            column(jc)
+            column(jc, x@df)
           })
 
 #' posexplode
@@ -3512,5 +3509,4 @@
           function(x) {
             jc <- callJStatic("org.apache.spark.sql.functions", "posexplode", x@jc)
             column(jc)
->>>>>>> 94b24b84
           })