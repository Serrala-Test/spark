#
# Licensed to the Apache Software Foundation (ASF) under one or more
# contributor license agreements.  See the NOTICE file distributed with
# this work for additional information regarding copyright ownership.
# The ASF licenses this file to You under the Apache License, Version 2.0
# (the "License"); you may not use this file except in compliance with
# the License.  You may obtain a copy of the License at
#
#    http://www.apache.org/licenses/LICENSE-2.0
#
# Unless required by applicable law or agreed to in writing, software
# distributed under the License is distributed on an "AS IS" BASIS,
# WITHOUT WARRANTIES OR CONDITIONS OF ANY KIND, either express or implied.
# See the License for the specific language governing permissions and
# limitations under the License.
#

#' @include generics.R column.R
NULL

#' Aggregate functions for Column operations
#'
#' Aggregate functions defined for \code{Column}.
#'
#' @param x Column to compute on.
#' @param y,na.rm,use currently not used.
#' @param ... additional argument(s). For example, it could be used to pass additional Columns.
#' @name column_aggregate_functions
#' @rdname column_aggregate_functions
#' @family aggregate functions
#' @examples
#' \dontrun{
#' # Dataframe used throughout this doc
#' df <- createDataFrame(cbind(model = rownames(mtcars), mtcars))}
NULL

#' Date time functions for Column operations
#'
#' Date time functions defined for \code{Column}.
#'
#' @param x Column to compute on. In \code{window}, it must be a time Column of
#'          \code{TimestampType}. This is not used with \code{current_date} and
#'          \code{current_timestamp}
#' @param format The format for the given dates or timestamps in Column \code{x}. See the
#'               format used in the following methods:
#'               \itemize{
#'               \item \code{to_date} and \code{to_timestamp}: it is the string to use to parse
#'                    Column \code{x} to DateType or TimestampType.
#'               \item \code{trunc}: it is the string to use to specify the truncation method.
#'                    For example, "year", "yyyy", "yy" for truncate by year, or "month", "mon",
#'                    "mm" for truncate by month.
#'               \item \code{date_trunc}: it is similar with \code{trunc}'s but additionally
#'                    supports "day", "dd", "second", "minute", "hour", "week" and "quarter".
#'               }
#' @param ... additional argument(s).
#' @name column_datetime_functions
#' @rdname column_datetime_functions
#' @family data time functions
#' @examples
#' \dontrun{
#' dts <- c("2005-01-02 18:47:22",
#'         "2005-12-24 16:30:58",
#'         "2005-10-28 07:30:05",
#'         "2005-12-28 07:01:05",
#'         "2006-01-24 00:01:10")
#' y <- c(2.0, 2.2, 3.4, 2.5, 1.8)
#' df <- createDataFrame(data.frame(time = as.POSIXct(dts), y = y))}
NULL

#' Date time arithmetic functions for Column operations
#'
#' Date time arithmetic functions defined for \code{Column}.
#'
#' @param y Column to compute on.
#' @param x For class \code{Column}, it is the column used to perform arithmetic operations
#'          with column \code{y}. For class \code{numeric}, it is the number of months or
#'          days to be added to or subtracted from \code{y}. For class \code{character}, it is
#'          \itemize{
#'          \item \code{date_format}: date format specification.
#'          \item \code{from_utc_timestamp}, \code{to_utc_timestamp}: time zone to use.
#'          \item \code{next_day}: day of the week string.
#'          }
#'
#' @name column_datetime_diff_functions
#' @rdname column_datetime_diff_functions
#' @family data time functions
#' @examples
#' \dontrun{
#' dts <- c("2005-01-02 18:47:22",
#'         "2005-12-24 16:30:58",
#'         "2005-10-28 07:30:05",
#'         "2005-12-28 07:01:05",
#'         "2006-01-24 00:01:10")
#' y <- c(2.0, 2.2, 3.4, 2.5, 1.8)
#' df <- createDataFrame(data.frame(time = as.POSIXct(dts), y = y))}
NULL

#' Math functions for Column operations
#'
#' Math functions defined for \code{Column}.
#'
#' @param x Column to compute on. In \code{shiftLeft}, \code{shiftRight} and
#'          \code{shiftRightUnsigned}, this is the number of bits to shift.
#' @param y Column to compute on.
#' @param ... additional argument(s).
#' @name column_math_functions
#' @rdname column_math_functions
#' @family math functions
#' @examples
#' \dontrun{
#' # Dataframe used throughout this doc
#' df <- createDataFrame(cbind(model = rownames(mtcars), mtcars))
#' tmp <- mutate(df, v1 = log(df$mpg), v2 = cbrt(df$disp),
#'                   v3 = bround(df$wt, 1), v4 = bin(df$cyl),
#'                   v5 = hex(df$wt), v6 = toDegrees(df$gear),
#'                   v7 = atan2(df$cyl, df$am), v8 = hypot(df$cyl, df$am),
#'                   v9 = pmod(df$hp, df$cyl), v10 = shiftLeft(df$disp, 1),
#'                   v11 = conv(df$hp, 10, 16), v12 = sign(df$vs - 0.5),
#'                   v13 = sqrt(df$disp), v14 = ceil(df$wt))
#' head(tmp)}
NULL

#' String functions for Column operations
#'
#' String functions defined for \code{Column}.
#'
#' @param x Column to compute on except in the following methods:
#'      \itemize{
#'      \item \code{instr}: \code{character}, the substring to check. See 'Details'.
#'      \item \code{format_number}: \code{numeric}, the number of decimal place to
#'           format to. See 'Details'.
#'      }
#' @param y Column to compute on.
#' @param ... additional Columns.
#' @name column_string_functions
#' @rdname column_string_functions
#' @family string functions
#' @examples
#' \dontrun{
#' # Dataframe used throughout this doc
#' df <- createDataFrame(as.data.frame(Titanic, stringsAsFactors = FALSE))}
NULL

#' Non-aggregate functions for Column operations
#'
#' Non-aggregate functions defined for \code{Column}.
#'
#' @param x Column to compute on. In \code{lit}, it is a literal value or a Column.
#'          In \code{expr}, it contains an expression character object to be parsed.
#' @param y Column to compute on.
#' @param ... additional Columns.
#' @name column_nonaggregate_functions
#' @rdname column_nonaggregate_functions
#' @seealso coalesce,SparkDataFrame-method
#' @family non-aggregate functions
#' @examples
#' \dontrun{
#' # Dataframe used throughout this doc
#' df <- createDataFrame(cbind(model = rownames(mtcars), mtcars))}
NULL

#' Miscellaneous functions for Column operations
#'
#' Miscellaneous functions defined for \code{Column}.
#'
#' @param x Column to compute on. In \code{sha2}, it is one of 224, 256, 384, or 512.
#' @param y Column to compute on.
#' @param ... additional Columns.
#' @name column_misc_functions
#' @rdname column_misc_functions
#' @family misc functions
#' @examples
#' \dontrun{
#' # Dataframe used throughout this doc
#' df <- createDataFrame(cbind(model = rownames(mtcars), mtcars)[, 1:2])
#' tmp <- mutate(df, v1 = crc32(df$model), v2 = hash(df$model),
#'                   v3 = hash(df$model, df$mpg), v4 = md5(df$model),
#'                   v5 = sha1(df$model), v6 = sha2(df$model, 256))
#' head(tmp)}
NULL

#' Collection functions for Column operations
#'
#' Collection functions defined for \code{Column}.
#'
#' @param x Column to compute on. Note the difference in the following methods:
#'          \itemize{
#'          \item \code{to_json}: it is the column containing the struct, array of the structs,
#'              the map or array of maps.
#'          \item \code{from_json}: it is the column containing the JSON string.
#'          }
#' @param value A value to compute on.
#'          \itemize{
#'          \item \code{array_contains}: a value to be checked if contained in the column.
#'          \item \code{array_position}: a value to locate in the given array.
#'          }
#' @param ... additional argument(s). In \code{to_json} and \code{from_json}, this contains
#'            additional named properties to control how it is converted, accepts the same
#'            options as the JSON data source.
#' @name column_collection_functions
#' @rdname column_collection_functions
#' @family collection functions
#' @examples
#' \dontrun{
#' # Dataframe used throughout this doc
#' df <- createDataFrame(cbind(model = rownames(mtcars), mtcars))
#' tmp <- mutate(df, v1 = create_array(df$mpg, df$cyl, df$hp))
#' head(select(tmp, array_contains(tmp$v1, 21), size(tmp$v1)))
#' head(select(tmp, array_max(tmp$v1), array_min(tmp$v1)))
<<<<<<< HEAD
#' head(select(tmp, array_position(tmp$v1, 21)))
=======
#' head(select(tmp, array_position(tmp$v1, 21), array_sort(tmp$v1)))
#' head(select(tmp, flatten(tmp$v1)))
>>>>>>> d4006075
#' tmp2 <- mutate(tmp, v2 = explode(tmp$v1))
#' head(tmp2)
#' head(select(tmp, posexplode(tmp$v1)))
#' head(select(tmp, slice(tmp$v1, 2L, 2L)))
#' head(select(tmp, sort_array(tmp$v1)))
#' head(select(tmp, sort_array(tmp$v1, asc = FALSE)))
#' tmp3 <- mutate(df, v3 = create_map(df$model, df$cyl))
#' head(select(tmp3, map_keys(tmp3$v3)))
#' head(select(tmp3, map_values(tmp3$v3)))
#' head(select(tmp3, element_at(tmp3$v3, "Valiant")))}
NULL

#' Window functions for Column operations
#'
#' Window functions defined for \code{Column}.
#'
#' @param x In \code{lag} and \code{lead}, it is the column as a character string or a Column
#'          to compute on. In \code{ntile}, it is the number of ntile groups.
#' @param offset In \code{lag}, the number of rows back from the current row from which to obtain
#'               a value. In \code{lead}, the number of rows after the current row from which to
#'               obtain a value. If not specified, the default is 1.
#' @param defaultValue (optional) default to use when the offset row does not exist.
#' @param ... additional argument(s).
#' @name column_window_functions
#' @rdname column_window_functions
#' @family window functions
#' @examples
#' \dontrun{
#' # Dataframe used throughout this doc
#' df <- createDataFrame(cbind(model = rownames(mtcars), mtcars))
#' ws <- orderBy(windowPartitionBy("am"), "hp")
#' tmp <- mutate(df, dist = over(cume_dist(), ws), dense_rank = over(dense_rank(), ws),
#'               lag = over(lag(df$mpg), ws), lead = over(lead(df$mpg, 1), ws),
#'               percent_rank = over(percent_rank(), ws),
#'               rank = over(rank(), ws), row_number = over(row_number(), ws))
#' # Get ntile group id (1-4) for hp
#' tmp <- mutate(tmp, ntile = over(ntile(4), ws))
#' head(tmp)}
NULL

#' @details
#' \code{lit}: A new Column is created to represent the literal value.
#' If the parameter is a Column, it is returned unchanged.
#'
#' @rdname column_nonaggregate_functions
#' @aliases lit lit,ANY-method
#' @examples
#'
#' \dontrun{
#' tmp <- mutate(df, v1 = lit(df$mpg), v2 = lit("x"), v3 = lit("2015-01-01"),
#'                   v4 = negate(df$mpg), v5 = expr('length(model)'),
#'                   v6 = greatest(df$vs, df$am), v7 = least(df$vs, df$am),
#'                   v8 = column("mpg"))
#' head(tmp)}
#' @note lit since 1.5.0
setMethod("lit", signature("ANY"),
          function(x) {
            jc <- callJStatic("org.apache.spark.sql.functions",
                              "lit",
                              if (class(x) == "Column") { x@jc } else { x })
            column(jc)
          })

#' @details
#' \code{abs}: Computes the absolute value.
#'
#' @rdname column_math_functions
#' @aliases abs abs,Column-method
#' @note abs since 1.5.0
setMethod("abs",
          signature(x = "Column"),
          function(x) {
            jc <- callJStatic("org.apache.spark.sql.functions", "abs", x@jc)
            column(jc)
          })

#' @details
#' \code{acos}: Returns the inverse cosine of the given value,
#' as if computed by \code{java.lang.Math.acos()}
#'
#' @rdname column_math_functions
#' @aliases acos acos,Column-method
#' @note acos since 1.5.0
setMethod("acos",
          signature(x = "Column"),
          function(x) {
            jc <- callJStatic("org.apache.spark.sql.functions", "acos", x@jc)
            column(jc)
          })

#' @details
#' \code{approxCountDistinct}: Returns the approximate number of distinct items in a group.
#'
#' @rdname column_aggregate_functions
#' @aliases approxCountDistinct approxCountDistinct,Column-method
#' @examples
#'
#' \dontrun{
#' head(select(df, approxCountDistinct(df$gear)))
#' head(select(df, approxCountDistinct(df$gear, 0.02)))
#' head(select(df, countDistinct(df$gear, df$cyl)))
#' head(select(df, n_distinct(df$gear)))
#' head(distinct(select(df, "gear")))}
#' @note approxCountDistinct(Column) since 1.4.0
setMethod("approxCountDistinct",
          signature(x = "Column"),
          function(x) {
            jc <- callJStatic("org.apache.spark.sql.functions", "approxCountDistinct", x@jc)
            column(jc)
          })

#' @details
#' \code{ascii}: Computes the numeric value of the first character of the string column,
#' and returns the result as an int column.
#'
#' @rdname column_string_functions
#' @aliases ascii ascii,Column-method
#' @examples
#'
#' \dontrun{
#' head(select(df, ascii(df$Class), ascii(df$Sex)))}
#' @note ascii since 1.5.0
setMethod("ascii",
          signature(x = "Column"),
          function(x) {
            jc <- callJStatic("org.apache.spark.sql.functions", "ascii", x@jc)
            column(jc)
          })

#' @details
#' \code{asin}: Returns the inverse sine of the given value,
#' as if computed by \code{java.lang.Math.asin()}
#'
#' @rdname column_math_functions
#' @aliases asin asin,Column-method
#' @note asin since 1.5.0
setMethod("asin",
          signature(x = "Column"),
          function(x) {
            jc <- callJStatic("org.apache.spark.sql.functions", "asin", x@jc)
            column(jc)
          })

#' @details
#' \code{atan}: Returns the inverse tangent of the given value,
#' as if computed by \code{java.lang.Math.atan()}
#'
#' @rdname column_math_functions
#' @aliases atan atan,Column-method
#' @note atan since 1.5.0
setMethod("atan",
          signature(x = "Column"),
          function(x) {
            jc <- callJStatic("org.apache.spark.sql.functions", "atan", x@jc)
            column(jc)
          })

#' avg
#'
#' Aggregate function: returns the average of the values in a group.
#'
#' @rdname avg
#' @name avg
#' @family aggregate functions
#' @aliases avg,Column-method
#' @examples \dontrun{avg(df$c)}
#' @note avg since 1.4.0
setMethod("avg",
          signature(x = "Column"),
          function(x) {
            jc <- callJStatic("org.apache.spark.sql.functions", "avg", x@jc)
            column(jc)
          })

#' @details
#' \code{base64}: Computes the BASE64 encoding of a binary column and returns it as
#' a string column. This is the reverse of unbase64.
#'
#' @rdname column_string_functions
#' @aliases base64 base64,Column-method
#' @examples
#'
#' \dontrun{
#' tmp <- mutate(df, s1 = encode(df$Class, "UTF-8"))
#' str(tmp)
#' tmp2 <- mutate(tmp, s2 = base64(tmp$s1), s3 = decode(tmp$s1, "UTF-8"),
#'                     s4 = soundex(tmp$Sex))
#' head(tmp2)
#' head(select(tmp2, unbase64(tmp2$s2)))}
#' @note base64 since 1.5.0
setMethod("base64",
          signature(x = "Column"),
          function(x) {
            jc <- callJStatic("org.apache.spark.sql.functions", "base64", x@jc)
            column(jc)
          })

#' @details
#' \code{bin}: Returns the string representation of the binary value
#' of the given long column. For example, bin("12") returns "1100".
#'
#' @rdname column_math_functions
#' @aliases bin bin,Column-method
#' @note bin since 1.5.0
setMethod("bin",
          signature(x = "Column"),
          function(x) {
            jc <- callJStatic("org.apache.spark.sql.functions", "bin", x@jc)
            column(jc)
          })

#' @details
#' \code{bitwiseNOT}: Computes bitwise NOT.
#'
#' @rdname column_nonaggregate_functions
#' @aliases bitwiseNOT bitwiseNOT,Column-method
#' @examples
#'
#' \dontrun{
#' head(select(df, bitwiseNOT(cast(df$vs, "int"))))}
#' @note bitwiseNOT since 1.5.0
setMethod("bitwiseNOT",
          signature(x = "Column"),
          function(x) {
            jc <- callJStatic("org.apache.spark.sql.functions", "bitwiseNOT", x@jc)
            column(jc)
          })

#' @details
#' \code{cbrt}: Computes the cube-root of the given value.
#'
#' @rdname column_math_functions
#' @aliases cbrt cbrt,Column-method
#' @note cbrt since 1.4.0
setMethod("cbrt",
          signature(x = "Column"),
          function(x) {
            jc <- callJStatic("org.apache.spark.sql.functions", "cbrt", x@jc)
            column(jc)
          })

#' @details
#' \code{ceil}: Computes the ceiling of the given value.
#'
#' @rdname column_math_functions
#' @aliases ceil ceil,Column-method
#' @note ceil since 1.5.0
setMethod("ceil",
          signature(x = "Column"),
          function(x) {
            jc <- callJStatic("org.apache.spark.sql.functions", "ceil", x@jc)
            column(jc)
          })

#' @details
#' \code{ceiling}: Alias for \code{ceil}.
#'
#' @rdname column_math_functions
#' @aliases ceiling ceiling,Column-method
#' @note ceiling since 1.5.0
setMethod("ceiling",
          signature(x = "Column"),
          function(x) {
            ceil(x)
          })

#' @details
#' \code{coalesce}: Returns the first column that is not NA, or NA if all inputs are.
#'
#' @rdname column_nonaggregate_functions
#' @aliases coalesce,Column-method
#' @note coalesce(Column) since 2.1.1
setMethod("coalesce",
          signature(x = "Column"),
          function(x, ...) {
            jcols <- lapply(list(x, ...), function(x) {
              stopifnot(class(x) == "Column")
              x@jc
            })
            jc <- callJStatic("org.apache.spark.sql.functions", "coalesce", jcols)
            column(jc)
          })

#' Though scala functions has "col" function, we don't expose it in SparkR
#' because we don't want to conflict with the "col" function in the R base
#' package and we also have "column" function exported which is an alias of "col".
#' @noRd
col <- function(x) {
  column(callJStatic("org.apache.spark.sql.functions", "col", x))
}

#' Returns a Column based on the given column name
#'
#' Returns a Column based on the given column name.
#'
#' @param x Character column name.
#'
#' @rdname column
#' @name column
#' @family non-aggregate functions
#' @aliases column,character-method
#' @examples \dontrun{column("name")}
#' @note column since 1.6.0
setMethod("column",
          signature(x = "character"),
          function(x) {
            col(x)
          })

#' corr
#'
#' Computes the Pearson Correlation Coefficient for two Columns.
#'
#' @param col2 a (second) Column.
#'
#' @rdname corr
#' @name corr
#' @family aggregate functions
#' @aliases corr,Column-method
#' @examples
#' \dontrun{
#' df <- createDataFrame(cbind(model = rownames(mtcars), mtcars))
#' head(select(df, corr(df$mpg, df$hp)))}
#' @note corr since 1.6.0
setMethod("corr", signature(x = "Column"),
          function(x, col2) {
            stopifnot(class(col2) == "Column")
            jc <- callJStatic("org.apache.spark.sql.functions", "corr", x@jc, col2@jc)
            column(jc)
          })

#' cov
#'
#' Compute the covariance between two expressions.
#'
#' @details
#' \code{cov}: Compute the sample covariance between two expressions.
#'
#' @rdname cov
#' @name cov
#' @family aggregate functions
#' @aliases cov,characterOrColumn-method
#' @examples
#' \dontrun{
#' df <- createDataFrame(cbind(model = rownames(mtcars), mtcars))
#' head(select(df, cov(df$mpg, df$hp), cov("mpg", "hp"),
#'                 covar_samp(df$mpg, df$hp), covar_samp("mpg", "hp"),
#'                 covar_pop(df$mpg, df$hp), covar_pop("mpg", "hp")))}
#' @note cov since 1.6.0
setMethod("cov", signature(x = "characterOrColumn"),
          function(x, col2) {
            stopifnot(is(class(col2), "characterOrColumn"))
            covar_samp(x, col2)
          })

#' @details
#' \code{covar_sample}: Alias for \code{cov}.
#'
#' @rdname cov
#'
#' @param col1 the first Column.
#' @param col2 the second Column.
#' @name covar_samp
#' @aliases covar_samp,characterOrColumn,characterOrColumn-method
#' @note covar_samp since 2.0.0
setMethod("covar_samp", signature(col1 = "characterOrColumn", col2 = "characterOrColumn"),
          function(col1, col2) {
            stopifnot(class(col1) == class(col2))
            if (class(col1) == "Column") {
              col1 <- col1@jc
              col2 <- col2@jc
            }
            jc <- callJStatic("org.apache.spark.sql.functions", "covar_samp", col1, col2)
            column(jc)
          })

#' @details
#' \code{covar_pop}: Computes the population covariance between two expressions.
#'
#' @rdname cov
#' @name covar_pop
#' @aliases covar_pop,characterOrColumn,characterOrColumn-method
#' @note covar_pop since 2.0.0
setMethod("covar_pop", signature(col1 = "characterOrColumn", col2 = "characterOrColumn"),
          function(col1, col2) {
            stopifnot(class(col1) == class(col2))
            if (class(col1) == "Column") {
              col1 <- col1@jc
              col2 <- col2@jc
            }
            jc <- callJStatic("org.apache.spark.sql.functions", "covar_pop", col1, col2)
            column(jc)
          })

#' @details
#' \code{cos}: Returns the cosine of the given value,
#' as if computed by \code{java.lang.Math.cos()}. Units in radians.
#'
#' @rdname column_math_functions
#' @aliases cos cos,Column-method
#' @note cos since 1.5.0
setMethod("cos",
          signature(x = "Column"),
          function(x) {
            jc <- callJStatic("org.apache.spark.sql.functions", "cos", x@jc)
            column(jc)
          })

#' @details
#' \code{cosh}: Returns the hyperbolic cosine of the given value,
#' as if computed by \code{java.lang.Math.cosh()}.
#'
#' @rdname column_math_functions
#' @aliases cosh cosh,Column-method
#' @note cosh since 1.5.0
setMethod("cosh",
          signature(x = "Column"),
          function(x) {
            jc <- callJStatic("org.apache.spark.sql.functions", "cosh", x@jc)
            column(jc)
          })

#' Returns the number of items in a group
#'
#' This can be used as a column aggregate function with \code{Column} as input,
#' and returns the number of items in a group.
#'
#' @rdname count
#' @name count
#' @family aggregate functions
#' @aliases count,Column-method
#' @examples \dontrun{count(df$c)}
#' @note count since 1.4.0
setMethod("count",
          signature(x = "Column"),
          function(x) {
            jc <- callJStatic("org.apache.spark.sql.functions", "count", x@jc)
            column(jc)
          })

#' @details
#' \code{crc32}: Calculates the cyclic redundancy check value  (CRC32) of a binary column
#' and returns the value as a bigint.
#'
#' @rdname column_misc_functions
#' @aliases crc32 crc32,Column-method
#' @note crc32 since 1.5.0
setMethod("crc32",
          signature(x = "Column"),
          function(x) {
            jc <- callJStatic("org.apache.spark.sql.functions", "crc32", x@jc)
            column(jc)
          })

#' @details
#' \code{hash}: Calculates the hash code of given columns, and returns the result
#' as an int column.
#'
#' @rdname column_misc_functions
#' @aliases hash hash,Column-method
#' @note hash since 2.0.0
setMethod("hash",
          signature(x = "Column"),
          function(x, ...) {
            jcols <- lapply(list(x, ...), function(x) {
              stopifnot(class(x) == "Column")
              x@jc
            })
            jc <- callJStatic("org.apache.spark.sql.functions", "hash", jcols)
            column(jc)
          })

#' @details
#' \code{dayofmonth}: Extracts the day of the month as an integer from a
#' given date/timestamp/string.
#'
#' @rdname column_datetime_functions
#' @aliases dayofmonth dayofmonth,Column-method
#' @examples
#'
#' \dontrun{
#' head(select(df, df$time, year(df$time), quarter(df$time), month(df$time),
#'             dayofmonth(df$time), dayofweek(df$time), dayofyear(df$time), weekofyear(df$time)))
#' head(agg(groupBy(df, year(df$time)), count(df$y), avg(df$y)))
#' head(agg(groupBy(df, month(df$time)), avg(df$y)))}
#' @note dayofmonth since 1.5.0
setMethod("dayofmonth",
          signature(x = "Column"),
          function(x) {
            jc <- callJStatic("org.apache.spark.sql.functions", "dayofmonth", x@jc)
            column(jc)
          })

#' @details
#' \code{dayofweek}: Extracts the day of the week as an integer from a
#' given date/timestamp/string.
#'
#' @rdname column_datetime_functions
#' @aliases dayofweek dayofweek,Column-method
#' @note dayofweek since 2.3.0
setMethod("dayofweek",
          signature(x = "Column"),
          function(x) {
            jc <- callJStatic("org.apache.spark.sql.functions", "dayofweek", x@jc)
            column(jc)
          })

#' @details
#' \code{dayofyear}: Extracts the day of the year as an integer from a
#' given date/timestamp/string.
#'
#' @rdname column_datetime_functions
#' @aliases dayofyear dayofyear,Column-method
#' @note dayofyear since 1.5.0
setMethod("dayofyear",
          signature(x = "Column"),
          function(x) {
            jc <- callJStatic("org.apache.spark.sql.functions", "dayofyear", x@jc)
            column(jc)
          })

#' @details
#' \code{decode}: Computes the first argument into a string from a binary using the provided
#' character set.
#'
#' @param charset character set to use (one of "US-ASCII", "ISO-8859-1", "UTF-8", "UTF-16BE",
#'                "UTF-16LE", "UTF-16").
#'
#' @rdname column_string_functions
#' @aliases decode decode,Column,character-method
#' @note decode since 1.6.0
setMethod("decode",
          signature(x = "Column", charset = "character"),
          function(x, charset) {
            jc <- callJStatic("org.apache.spark.sql.functions", "decode", x@jc, charset)
            column(jc)
          })

#' @details
#' \code{encode}: Computes the first argument into a binary from a string using the provided
#' character set.
#'
#' @rdname column_string_functions
#' @aliases encode encode,Column,character-method
#' @note encode since 1.6.0
setMethod("encode",
          signature(x = "Column", charset = "character"),
          function(x, charset) {
            jc <- callJStatic("org.apache.spark.sql.functions", "encode", x@jc, charset)
            column(jc)
          })

#' @details
#' \code{exp}: Computes the exponential of the given value.
#'
#' @rdname column_math_functions
#' @aliases exp exp,Column-method
#' @note exp since 1.5.0
setMethod("exp",
          signature(x = "Column"),
          function(x) {
            jc <- callJStatic("org.apache.spark.sql.functions", "exp", x@jc)
            column(jc)
          })

#' @details
#' \code{expm1}: Computes the exponential of the given value minus one.
#'
#' @rdname column_math_functions
#' @aliases expm1 expm1,Column-method
#' @note expm1 since 1.5.0
setMethod("expm1",
          signature(x = "Column"),
          function(x) {
            jc <- callJStatic("org.apache.spark.sql.functions", "expm1", x@jc)
            column(jc)
          })

#' @details
#' \code{factorial}: Computes the factorial of the given value.
#'
#' @rdname column_math_functions
#' @aliases factorial factorial,Column-method
#' @note factorial since 1.5.0
setMethod("factorial",
          signature(x = "Column"),
          function(x) {
            jc <- callJStatic("org.apache.spark.sql.functions", "factorial", x@jc)
            column(jc)
          })

#' first
#'
#' Aggregate function: returns the first value in a group.
#'
#' The function by default returns the first values it sees. It will return the first non-missing
#' value it sees when na.rm is set to true. If all values are missing, then NA is returned.
#' Note: the function is non-deterministic because its results depends on order of rows which
#' may be non-deterministic after a shuffle.
#'
#' @param na.rm a logical value indicating whether NA values should be stripped
#'        before the computation proceeds.
#'
#' @rdname first
#' @name first
#' @aliases first,characterOrColumn-method
#' @family aggregate functions
#' @examples
#' \dontrun{
#' first(df$c)
#' first(df$c, TRUE)
#' }
#' @note first(characterOrColumn) since 1.4.0
setMethod("first",
          signature(x = "characterOrColumn"),
          function(x, na.rm = FALSE) {
            col <- if (class(x) == "Column") {
              x@jc
            } else {
              x
            }
            jc <- callJStatic("org.apache.spark.sql.functions", "first", col, na.rm)
            column(jc)
          })

#' @details
#' \code{floor}: Computes the floor of the given value.
#'
#' @rdname column_math_functions
#' @aliases floor floor,Column-method
#' @note floor since 1.5.0
setMethod("floor",
          signature(x = "Column"),
          function(x) {
            jc <- callJStatic("org.apache.spark.sql.functions", "floor", x@jc)
            column(jc)
          })

#' @details
#' \code{hex}: Computes hex value of the given column.
#'
#' @rdname column_math_functions
#' @aliases hex hex,Column-method
#' @note hex since 1.5.0
setMethod("hex",
          signature(x = "Column"),
          function(x) {
            jc <- callJStatic("org.apache.spark.sql.functions", "hex", x@jc)
            column(jc)
          })

#' @details
#' \code{hour}: Extracts the hour as an integer from a given date/timestamp/string.
#'
#' @rdname column_datetime_functions
#' @aliases hour hour,Column-method
#' @examples
#'
#' \dontrun{
#' head(select(df, hour(df$time), minute(df$time), second(df$time)))
#' head(agg(groupBy(df, dayofmonth(df$time)), avg(df$y)))
#' head(agg(groupBy(df, hour(df$time)), avg(df$y)))
#' head(agg(groupBy(df, minute(df$time)), avg(df$y)))}
#' @note hour since 1.5.0
setMethod("hour",
          signature(x = "Column"),
          function(x) {
            jc <- callJStatic("org.apache.spark.sql.functions", "hour", x@jc)
            column(jc)
          })

#' @details
#' \code{initcap}: Returns a new string column by converting the first letter of
#' each word to uppercase. Words are delimited by whitespace. For example, "hello world"
#' will become "Hello World".
#'
#' @rdname column_string_functions
#' @aliases initcap initcap,Column-method
#' @examples
#'
#' \dontrun{
#' tmp <- mutate(df, sex_lower = lower(df$Sex), age_upper = upper(df$age),
#'                   sex_age = concat_ws(" ", lower(df$sex), lower(df$age)))
#' head(tmp)
#' tmp2 <- mutate(tmp, s1 = initcap(tmp$sex_lower), s2 = initcap(tmp$sex_age),
#'                     s3 = reverse(df$Sex))
#' head(tmp2)}
#' @note initcap since 1.5.0
setMethod("initcap",
          signature(x = "Column"),
          function(x) {
            jc <- callJStatic("org.apache.spark.sql.functions", "initcap", x@jc)
            column(jc)
          })

#' @details
#' \code{isnan}: Returns true if the column is NaN.
#' @rdname column_nonaggregate_functions
#' @aliases isnan isnan,Column-method
#' @note isnan since 2.0.0
setMethod("isnan",
          signature(x = "Column"),
          function(x) {
            jc <- callJStatic("org.apache.spark.sql.functions", "isnan", x@jc)
            column(jc)
          })

#' @details
#' \code{is.nan}: Alias for \link{isnan}.
#'
#' @rdname column_nonaggregate_functions
#' @aliases is.nan is.nan,Column-method
#' @note is.nan since 2.0.0
setMethod("is.nan",
          signature(x = "Column"),
          function(x) {
            isnan(x)
          })

#' @details
#' \code{kurtosis}: Returns the kurtosis of the values in a group.
#'
#' @rdname column_aggregate_functions
#' @aliases kurtosis kurtosis,Column-method
#' @examples
#'
#' \dontrun{
#' head(select(df, mean(df$mpg), sd(df$mpg), skewness(df$mpg), kurtosis(df$mpg)))}
#' @note kurtosis since 1.6.0
setMethod("kurtosis",
          signature(x = "Column"),
          function(x) {
            jc <- callJStatic("org.apache.spark.sql.functions", "kurtosis", x@jc)
            column(jc)
          })

#' last
#'
#' Aggregate function: returns the last value in a group.
#'
#' The function by default returns the last values it sees. It will return the last non-missing
#' value it sees when na.rm is set to true. If all values are missing, then NA is returned.
#' Note: the function is non-deterministic because its results depends on order of rows which
#' may be non-deterministic after a shuffle.
#'
#' @param x column to compute on.
#' @param na.rm a logical value indicating whether NA values should be stripped
#'        before the computation proceeds.
#' @param ... further arguments to be passed to or from other methods.
#'
#' @rdname last
#' @name last
#' @aliases last,characterOrColumn-method
#' @family aggregate functions
#' @examples
#' \dontrun{
#' last(df$c)
#' last(df$c, TRUE)
#' }
#' @note last since 1.4.0
setMethod("last",
          signature(x = "characterOrColumn"),
          function(x, na.rm = FALSE) {
            col <- if (class(x) == "Column") {
              x@jc
            } else {
              x
            }
            jc <- callJStatic("org.apache.spark.sql.functions", "last", col, na.rm)
            column(jc)
          })

#' @details
#' \code{last_day}: Given a date column, returns the last day of the month which the
#' given date belongs to. For example, input "2015-07-27" returns "2015-07-31" since
#' July 31 is the last day of the month in July 2015.
#'
#' @rdname column_datetime_functions
#' @aliases last_day last_day,Column-method
#' @examples
#'
#' \dontrun{
#' head(select(df, df$time, last_day(df$time), month(df$time)))}
#' @note last_day since 1.5.0
setMethod("last_day",
          signature(x = "Column"),
          function(x) {
            jc <- callJStatic("org.apache.spark.sql.functions", "last_day", x@jc)
            column(jc)
          })

#' @details
#' \code{length}: Computes the character length of a string data or number of bytes
#' of a binary data. The length of string data includes the trailing spaces.
#' The length of binary data includes binary zeros.
#'
#' @rdname column_string_functions
#' @aliases length length,Column-method
#' @note length since 1.5.0
setMethod("length",
          signature(x = "Column"),
          function(x) {
            jc <- callJStatic("org.apache.spark.sql.functions", "length", x@jc)
            column(jc)
          })

#' @details
#' \code{log}: Computes the natural logarithm of the given value.
#'
#' @rdname column_math_functions
#' @aliases log log,Column-method
#' @note log since 1.5.0
setMethod("log",
          signature(x = "Column"),
          function(x) {
            jc <- callJStatic("org.apache.spark.sql.functions", "log", x@jc)
            column(jc)
          })

#' @details
#' \code{log10}: Computes the logarithm of the given value in base 10.
#'
#' @rdname column_math_functions
#' @aliases log10 log10,Column-method
#' @note log10 since 1.5.0
setMethod("log10",
          signature(x = "Column"),
          function(x) {
            jc <- callJStatic("org.apache.spark.sql.functions", "log10", x@jc)
            column(jc)
          })

#' @details
#' \code{log1p}: Computes the natural logarithm of the given value plus one.
#'
#' @rdname column_math_functions
#' @aliases log1p log1p,Column-method
#' @note log1p since 1.5.0
setMethod("log1p",
          signature(x = "Column"),
          function(x) {
            jc <- callJStatic("org.apache.spark.sql.functions", "log1p", x@jc)
            column(jc)
          })

#' @details
#' \code{log2}: Computes the logarithm of the given column in base 2.
#'
#' @rdname column_math_functions
#' @aliases log2 log2,Column-method
#' @note log2 since 1.5.0
setMethod("log2",
          signature(x = "Column"),
          function(x) {
            jc <- callJStatic("org.apache.spark.sql.functions", "log2", x@jc)
            column(jc)
          })

#' @details
#' \code{lower}: Converts a string column to lower case.
#'
#' @rdname column_string_functions
#' @aliases lower lower,Column-method
#' @note lower since 1.4.0
setMethod("lower",
          signature(x = "Column"),
          function(x) {
            jc <- callJStatic("org.apache.spark.sql.functions", "lower", x@jc)
            column(jc)
          })

#' @details
#' \code{ltrim}: Trims the spaces from left end for the specified string value. Optionally a
#' \code{trimString} can be specified.
#'
#' @rdname column_string_functions
#' @aliases ltrim ltrim,Column,missing-method
#' @examples
#'
#' \dontrun{
#' tmp <- mutate(df, SexLpad = lpad(df$Sex, 6, " "), SexRpad = rpad(df$Sex, 7, " "))
#' head(select(tmp, length(tmp$Sex), length(tmp$SexLpad), length(tmp$SexRpad)))
#' tmp2 <- mutate(tmp, SexLtrim = ltrim(tmp$SexLpad), SexRtrim = rtrim(tmp$SexRpad),
#'                     SexTrim = trim(tmp$SexLpad))
#' head(select(tmp2, length(tmp2$Sex), length(tmp2$SexLtrim),
#'                   length(tmp2$SexRtrim), length(tmp2$SexTrim)))
#'
#' tmp <- mutate(df, SexLpad = lpad(df$Sex, 6, "xx"), SexRpad = rpad(df$Sex, 7, "xx"))
#' head(tmp)}
#' @note ltrim since 1.5.0
setMethod("ltrim",
          signature(x = "Column", trimString = "missing"),
          function(x, trimString) {
            jc <- callJStatic("org.apache.spark.sql.functions", "ltrim", x@jc)
            column(jc)
          })

#' @param trimString a character string to trim with
#' @rdname column_string_functions
#' @aliases ltrim,Column,character-method
#' @note ltrim(Column, character) since 2.3.0
setMethod("ltrim",
          signature(x = "Column", trimString = "character"),
          function(x, trimString) {
            jc <- callJStatic("org.apache.spark.sql.functions", "ltrim", x@jc, trimString)
            column(jc)
          })

#' @details
#' \code{max}: Returns the maximum value of the expression in a group.
#'
#' @rdname column_aggregate_functions
#' @aliases max max,Column-method
#' @note max since 1.5.0
setMethod("max",
          signature(x = "Column"),
          function(x) {
            jc <- callJStatic("org.apache.spark.sql.functions", "max", x@jc)
            column(jc)
          })

#' @details
#' \code{md5}: Calculates the MD5 digest of a binary column and returns the value
#' as a 32 character hex string.
#'
#' @rdname column_misc_functions
#' @aliases md5 md5,Column-method
#' @note md5 since 1.5.0
setMethod("md5",
          signature(x = "Column"),
          function(x) {
            jc <- callJStatic("org.apache.spark.sql.functions", "md5", x@jc)
            column(jc)
          })

#' @details
#' \code{mean}: Returns the average of the values in a group. Alias for \code{avg}.
#'
#' @rdname column_aggregate_functions
#' @aliases mean mean,Column-method
#' @examples
#'
#' \dontrun{
#' head(select(df, avg(df$mpg), mean(df$mpg), sum(df$mpg), min(df$wt), max(df$qsec)))
#'
#' # metrics by num of cylinders
#' tmp <- agg(groupBy(df, "cyl"), avg(df$mpg), avg(df$hp), avg(df$wt), avg(df$qsec))
#' head(orderBy(tmp, "cyl"))
#'
#' # car with the max mpg
#' mpg_max <- as.numeric(collect(agg(df, max(df$mpg))))
#' head(where(df, df$mpg == mpg_max))}
#' @note mean since 1.5.0
setMethod("mean",
          signature(x = "Column"),
          function(x) {
            jc <- callJStatic("org.apache.spark.sql.functions", "mean", x@jc)
            column(jc)
          })

#' @details
#' \code{min}: Returns the minimum value of the expression in a group.
#'
#' @rdname column_aggregate_functions
#' @aliases min min,Column-method
#' @note min since 1.5.0
setMethod("min",
          signature(x = "Column"),
          function(x) {
            jc <- callJStatic("org.apache.spark.sql.functions", "min", x@jc)
            column(jc)
          })

#' @details
#' \code{minute}: Extracts the minute as an integer from a given date/timestamp/string.
#'
#' @rdname column_datetime_functions
#' @aliases minute minute,Column-method
#' @note minute since 1.5.0
setMethod("minute",
          signature(x = "Column"),
          function(x) {
            jc <- callJStatic("org.apache.spark.sql.functions", "minute", x@jc)
            column(jc)
          })

#' @details
#' \code{monotonically_increasing_id}: Returns a column that generates monotonically increasing
#' 64-bit integers. The generated ID is guaranteed to be monotonically increasing and unique,
#' but not consecutive. The current implementation puts the partition ID in the upper 31 bits,
#' and the record number within each partition in the lower 33 bits. The assumption is that the
#' SparkDataFrame has less than 1 billion partitions, and each partition has less than 8 billion
#' records. As an example, consider a SparkDataFrame with two partitions, each with 3 records.
#' This expression would return the following IDs:
#' 0, 1, 2, 8589934592 (1L << 33), 8589934593, 8589934594.
#' This is equivalent to the MONOTONICALLY_INCREASING_ID function in SQL.
#' The method should be used with no argument.
#' Note: the function is non-deterministic because its result depends on partition IDs.
#'
#' @rdname column_nonaggregate_functions
#' @aliases monotonically_increasing_id monotonically_increasing_id,missing-method
#' @examples
#'
#' \dontrun{head(select(df, monotonically_increasing_id()))}
setMethod("monotonically_increasing_id",
          signature("missing"),
          function() {
            jc <- callJStatic("org.apache.spark.sql.functions", "monotonically_increasing_id")
            column(jc)
          })

#' @details
#' \code{month}: Extracts the month as an integer from a given date/timestamp/string.
#'
#' @rdname column_datetime_functions
#' @aliases month month,Column-method
#' @note month since 1.5.0
setMethod("month",
          signature(x = "Column"),
          function(x) {
            jc <- callJStatic("org.apache.spark.sql.functions", "month", x@jc)
            column(jc)
          })

#' @details
#' \code{negate}: Unary minus, i.e. negate the expression.
#'
#' @rdname column_nonaggregate_functions
#' @aliases negate negate,Column-method
#' @note negate since 1.5.0
setMethod("negate",
          signature(x = "Column"),
          function(x) {
            jc <- callJStatic("org.apache.spark.sql.functions", "negate", x@jc)
            column(jc)
          })

#' @details
#' \code{quarter}: Extracts the quarter as an integer from a given date/timestamp/string.
#'
#' @rdname column_datetime_functions
#' @aliases quarter quarter,Column-method
#' @note quarter since 1.5.0
setMethod("quarter",
          signature(x = "Column"),
          function(x) {
            jc <- callJStatic("org.apache.spark.sql.functions", "quarter", x@jc)
            column(jc)
          })

#' @details
#' \code{reverse}: Reverses the string column and returns it as a new string column.
#'
#' @rdname column_string_functions
#' @aliases reverse reverse,Column-method
#' @note reverse since 1.5.0
setMethod("reverse",
          signature(x = "Column"),
          function(x) {
            jc <- callJStatic("org.apache.spark.sql.functions", "reverse", x@jc)
            column(jc)
          })

#' @details
#' \code{rint}: Returns the double value that is closest in value to the argument and
#' is equal to a mathematical integer.
#'
#' @rdname column_math_functions
#' @aliases rint rint,Column-method
#' @note rint since 1.5.0
setMethod("rint",
          signature(x = "Column"),
          function(x) {
            jc <- callJStatic("org.apache.spark.sql.functions", "rint", x@jc)
            column(jc)
          })

#' @details
#' \code{round}: Returns the value of the column rounded to 0 decimal places
#' using HALF_UP rounding mode.
#'
#' @rdname column_math_functions
#' @aliases round round,Column-method
#' @note round since 1.5.0
setMethod("round",
          signature(x = "Column"),
          function(x) {
            jc <- callJStatic("org.apache.spark.sql.functions", "round", x@jc)
            column(jc)
          })

#' @details
#' \code{bround}: Returns the value of the column \code{e} rounded to \code{scale} decimal places
#' using HALF_EVEN rounding mode if \code{scale} >= 0 or at integer part when \code{scale} < 0.
#' Also known as Gaussian rounding or bankers' rounding that rounds to the nearest even number.
#' bround(2.5, 0) = 2, bround(3.5, 0) = 4.
#'
#' @param scale round to \code{scale} digits to the right of the decimal point when
#'        \code{scale} > 0, the nearest even number when \code{scale} = 0, and \code{scale} digits
#'        to the left of the decimal point when \code{scale} < 0.
#' @rdname column_math_functions
#' @aliases bround bround,Column-method
#' @note bround since 2.0.0
setMethod("bround",
          signature(x = "Column"),
          function(x, scale = 0) {
            jc <- callJStatic("org.apache.spark.sql.functions", "bround", x@jc, as.integer(scale))
            column(jc)
          })

#' @details
#' \code{rtrim}: Trims the spaces from right end for the specified string value. Optionally a
#' \code{trimString} can be specified.
#'
#' @rdname column_string_functions
#' @aliases rtrim rtrim,Column,missing-method
#' @note rtrim since 1.5.0
setMethod("rtrim",
          signature(x = "Column", trimString = "missing"),
          function(x, trimString) {
            jc <- callJStatic("org.apache.spark.sql.functions", "rtrim", x@jc)
            column(jc)
          })

#' @rdname column_string_functions
#' @aliases rtrim,Column,character-method
#' @note rtrim(Column, character) since 2.3.0
setMethod("rtrim",
          signature(x = "Column", trimString = "character"),
          function(x, trimString) {
            jc <- callJStatic("org.apache.spark.sql.functions", "rtrim", x@jc, trimString)
            column(jc)
          })

#' @details
#' \code{sd}: Alias for \code{stddev_samp}.
#'
#' @rdname column_aggregate_functions
#' @aliases sd sd,Column-method
#' @examples
#'
#' \dontrun{
#' head(select(df, sd(df$mpg), stddev(df$mpg), stddev_pop(df$wt), stddev_samp(df$qsec)))}
#' @note sd since 1.6.0
setMethod("sd",
          signature(x = "Column"),
          function(x) {
            # In R, sample standard deviation is calculated with the sd() function.
            stddev_samp(x)
          })

#' @details
#' \code{second}: Extracts the second as an integer from a given date/timestamp/string.
#'
#' @rdname column_datetime_functions
#' @aliases second second,Column-method
#' @note second since 1.5.0
setMethod("second",
          signature(x = "Column"),
          function(x) {
            jc <- callJStatic("org.apache.spark.sql.functions", "second", x@jc)
            column(jc)
          })

#' @details
#' \code{sha1}: Calculates the SHA-1 digest of a binary column and returns the value
#' as a 40 character hex string.
#'
#' @rdname column_misc_functions
#' @aliases sha1 sha1,Column-method
#' @note sha1 since 1.5.0
setMethod("sha1",
          signature(x = "Column"),
          function(x) {
            jc <- callJStatic("org.apache.spark.sql.functions", "sha1", x@jc)
            column(jc)
          })

#' @details
#' \code{signum}: Computes the signum of the given value.
#'
#' @rdname column_math_functions
#' @aliases signum signum,Column-method
#' @note signum since 1.5.0
setMethod("signum",
          signature(x = "Column"),
          function(x) {
            jc <- callJStatic("org.apache.spark.sql.functions", "signum", x@jc)
            column(jc)
          })

#' @details
#' \code{sign}: Alias for \code{signum}.
#'
#' @rdname column_math_functions
#' @aliases sign sign,Column-method
#' @note sign since 1.5.0
setMethod("sign", signature(x = "Column"),
          function(x) {
            signum(x)
          })

#' @details
#' \code{sin}: Returns the sine of the given value,
#' as if computed by \code{java.lang.Math.sin()}. Units in radians.
#'
#' @rdname column_math_functions
#' @aliases sin sin,Column-method
#' @note sin since 1.5.0
setMethod("sin",
          signature(x = "Column"),
          function(x) {
            jc <- callJStatic("org.apache.spark.sql.functions", "sin", x@jc)
            column(jc)
          })

#' @details
#' \code{sinh}: Returns the hyperbolic sine of the given value,
#' as if computed by \code{java.lang.Math.sinh()}.
#'
#' @rdname column_math_functions
#' @aliases sinh sinh,Column-method
#' @note sinh since 1.5.0
setMethod("sinh",
          signature(x = "Column"),
          function(x) {
            jc <- callJStatic("org.apache.spark.sql.functions", "sinh", x@jc)
            column(jc)
          })

#' @details
#' \code{skewness}: Returns the skewness of the values in a group.
#'
#' @rdname column_aggregate_functions
#' @aliases skewness skewness,Column-method
#' @note skewness since 1.6.0
setMethod("skewness",
          signature(x = "Column"),
          function(x) {
            jc <- callJStatic("org.apache.spark.sql.functions", "skewness", x@jc)
            column(jc)
          })

#' @details
#' \code{soundex}: Returns the soundex code for the specified expression.
#'
#' @rdname column_string_functions
#' @aliases soundex soundex,Column-method
#' @note soundex since 1.5.0
setMethod("soundex",
          signature(x = "Column"),
          function(x) {
            jc <- callJStatic("org.apache.spark.sql.functions", "soundex", x@jc)
            column(jc)
          })

#' @details
#' \code{spark_partition_id}: Returns the partition ID as a SparkDataFrame column.
#' Note that this is nondeterministic because it depends on data partitioning and
#' task scheduling.
#' This is equivalent to the \code{SPARK_PARTITION_ID} function in SQL.
#'
#' @rdname column_nonaggregate_functions
#' @aliases spark_partition_id spark_partition_id,missing-method
#' @examples
#'
#' \dontrun{head(select(df, spark_partition_id()))}
#' @note spark_partition_id since 2.0.0
setMethod("spark_partition_id",
          signature("missing"),
          function() {
            jc <- callJStatic("org.apache.spark.sql.functions", "spark_partition_id")
            column(jc)
          })

#' @details
#' \code{stddev}: Alias for \code{std_dev}.
#'
#' @rdname column_aggregate_functions
#' @aliases stddev stddev,Column-method
#' @note stddev since 1.6.0
setMethod("stddev",
          signature(x = "Column"),
          function(x) {
            jc <- callJStatic("org.apache.spark.sql.functions", "stddev", x@jc)
            column(jc)
          })

#' @details
#' \code{stddev_pop}: Returns the population standard deviation of the expression in a group.
#'
#' @rdname column_aggregate_functions
#' @aliases stddev_pop stddev_pop,Column-method
#' @note stddev_pop since 1.6.0
setMethod("stddev_pop",
          signature(x = "Column"),
          function(x) {
            jc <- callJStatic("org.apache.spark.sql.functions", "stddev_pop", x@jc)
            column(jc)
          })

#' @details
#' \code{stddev_samp}: Returns the unbiased sample standard deviation of the expression in a group.
#'
#' @rdname column_aggregate_functions
#' @aliases stddev_samp stddev_samp,Column-method
#' @note stddev_samp since 1.6.0
setMethod("stddev_samp",
          signature(x = "Column"),
          function(x) {
            jc <- callJStatic("org.apache.spark.sql.functions", "stddev_samp", x@jc)
            column(jc)
          })

#' @details
#' \code{struct}: Creates a new struct column that composes multiple input columns.
#'
#' @rdname column_nonaggregate_functions
#' @aliases struct struct,characterOrColumn-method
#' @examples
#'
#' \dontrun{
#' tmp <- mutate(df, v1 = struct(df$mpg, df$cyl), v2 = struct("hp", "wt", "vs"),
#'                   v3 = create_array(df$mpg, df$cyl, df$hp),
#'                   v4 = create_map(lit("x"), lit(1.0), lit("y"), lit(-1.0)))
#' head(tmp)}
#' @note struct since 1.6.0
setMethod("struct",
          signature(x = "characterOrColumn"),
          function(x, ...) {
            if (class(x) == "Column") {
              jcols <- lapply(list(x, ...), function(x) { x@jc })
              jc <- callJStatic("org.apache.spark.sql.functions", "struct", jcols)
            } else {
              jc <- callJStatic("org.apache.spark.sql.functions", "struct", x, list(...))
            }
            column(jc)
          })

#' @details
#' \code{sqrt}: Computes the square root of the specified float value.
#'
#' @rdname column_math_functions
#' @aliases sqrt sqrt,Column-method
#' @note sqrt since 1.5.0
setMethod("sqrt",
          signature(x = "Column"),
          function(x) {
            jc <- callJStatic("org.apache.spark.sql.functions", "sqrt", x@jc)
            column(jc)
          })

#' @details
#' \code{sum}: Returns the sum of all values in the expression.
#'
#' @rdname column_aggregate_functions
#' @aliases sum sum,Column-method
#' @note sum since 1.5.0
setMethod("sum",
          signature(x = "Column"),
          function(x) {
            jc <- callJStatic("org.apache.spark.sql.functions", "sum", x@jc)
            column(jc)
          })

#' @details
#' \code{sumDistinct}: Returns the sum of distinct values in the expression.
#'
#' @rdname column_aggregate_functions
#' @aliases sumDistinct sumDistinct,Column-method
#' @examples
#'
#' \dontrun{
#' head(select(df, sumDistinct(df$gear)))
#' head(distinct(select(df, "gear")))}
#' @note sumDistinct since 1.4.0
setMethod("sumDistinct",
          signature(x = "Column"),
          function(x) {
            jc <- callJStatic("org.apache.spark.sql.functions", "sumDistinct", x@jc)
            column(jc)
          })

#' @details
#' \code{tan}: Returns the tangent of the given value,
#' as if computed by \code{java.lang.Math.tan()}.
#' Units in radians.
#'
#' @rdname column_math_functions
#' @aliases tan tan,Column-method
#' @note tan since 1.5.0
setMethod("tan",
          signature(x = "Column"),
          function(x) {
            jc <- callJStatic("org.apache.spark.sql.functions", "tan", x@jc)
            column(jc)
          })

#' @details
#' \code{tanh}: Returns the hyperbolic tangent of the given value,
#' as if computed by \code{java.lang.Math.tanh()}.
#'
#' @rdname column_math_functions
#' @aliases tanh tanh,Column-method
#' @note tanh since 1.5.0
setMethod("tanh",
          signature(x = "Column"),
          function(x) {
            jc <- callJStatic("org.apache.spark.sql.functions", "tanh", x@jc)
            column(jc)
          })

#' @details
#' \code{toDegrees}: Converts an angle measured in radians to an approximately equivalent angle
#' measured in degrees.
#'
#' @rdname column_math_functions
#' @aliases toDegrees toDegrees,Column-method
#' @note toDegrees since 1.4.0
setMethod("toDegrees",
          signature(x = "Column"),
          function(x) {
            jc <- callJStatic("org.apache.spark.sql.functions", "toDegrees", x@jc)
            column(jc)
          })

#' @details
#' \code{toRadians}: Converts an angle measured in degrees to an approximately equivalent angle
#' measured in radians.
#'
#' @rdname column_math_functions
#' @aliases toRadians toRadians,Column-method
#' @note toRadians since 1.4.0
setMethod("toRadians",
          signature(x = "Column"),
          function(x) {
            jc <- callJStatic("org.apache.spark.sql.functions", "toRadians", x@jc)
            column(jc)
          })

#' @details
#' \code{to_date}: Converts the column into a DateType. You may optionally specify
#' a format according to the rules in:
#' \url{http://docs.oracle.com/javase/tutorial/i18n/format/simpleDateFormat.html}.
#' If the string cannot be parsed according to the specified format (or default),
#' the value of the column will be null.
#' By default, it follows casting rules to a DateType if the format is omitted
#' (equivalent to \code{cast(df$x, "date")}).
#'
#' @rdname column_datetime_functions
#' @aliases to_date to_date,Column,missing-method
#' @examples
#'
#' \dontrun{
#' tmp <- createDataFrame(data.frame(time_string = dts))
#' tmp2 <- mutate(tmp, date1 = to_date(tmp$time_string),
#'                    date2 = to_date(tmp$time_string, "yyyy-MM-dd"),
#'                    date3 = date_format(tmp$time_string, "MM/dd/yyy"),
#'                    time1 = to_timestamp(tmp$time_string),
#'                    time2 = to_timestamp(tmp$time_string, "yyyy-MM-dd"))
#' head(tmp2)}
#' @note to_date(Column) since 1.5.0
setMethod("to_date",
          signature(x = "Column", format = "missing"),
          function(x, format) {
            jc <- callJStatic("org.apache.spark.sql.functions", "to_date", x@jc)
            column(jc)
          })

#' @rdname column_datetime_functions
#' @aliases to_date,Column,character-method
#' @note to_date(Column, character) since 2.2.0
setMethod("to_date",
          signature(x = "Column", format = "character"),
          function(x, format) {
            jc <- callJStatic("org.apache.spark.sql.functions", "to_date", x@jc, format)
            column(jc)
          })

#' @details
#' \code{to_json}: Converts a column containing a \code{structType}, array of \code{structType},
#' a \code{mapType} or array of \code{mapType} into a Column of JSON string.
#' Resolving the Column can fail if an unsupported type is encountered.
#'
#' @rdname column_collection_functions
#' @aliases to_json to_json,Column-method
#' @examples
#'
#' \dontrun{
#' # Converts a struct into a JSON object
#' df2 <- sql("SELECT named_struct('date', cast('2000-01-01' as date)) as d")
#' select(df2, to_json(df2$d, dateFormat = 'dd/MM/yyyy'))
#'
#' # Converts an array of structs into a JSON array
#' df2 <- sql("SELECT array(named_struct('name', 'Bob'), named_struct('name', 'Alice')) as people")
#' df2 <- mutate(df2, people_json = to_json(df2$people))
#'
#' # Converts a map into a JSON object
#' df2 <- sql("SELECT map('name', 'Bob')) as people")
#' df2 <- mutate(df2, people_json = to_json(df2$people))
#'
#' # Converts an array of maps into a JSON array
#' df2 <- sql("SELECT array(map('name', 'Bob'), map('name', 'Alice')) as people")
#' df2 <- mutate(df2, people_json = to_json(df2$people))}
#' @note to_json since 2.2.0
setMethod("to_json", signature(x = "Column"),
          function(x, ...) {
            options <- varargsToStrEnv(...)
            jc <- callJStatic("org.apache.spark.sql.functions", "to_json", x@jc, options)
            column(jc)
          })

#' @details
#' \code{to_timestamp}: Converts the column into a TimestampType. You may optionally specify
#' a format according to the rules in:
#' \url{http://docs.oracle.com/javase/tutorial/i18n/format/simpleDateFormat.html}.
#' If the string cannot be parsed according to the specified format (or default),
#' the value of the column will be null.
#' By default, it follows casting rules to a TimestampType if the format is omitted
#' (equivalent to \code{cast(df$x, "timestamp")}).
#'
#' @rdname column_datetime_functions
#' @aliases to_timestamp to_timestamp,Column,missing-method
#' @note to_timestamp(Column) since 2.2.0
setMethod("to_timestamp",
          signature(x = "Column", format = "missing"),
          function(x, format) {
            jc <- callJStatic("org.apache.spark.sql.functions", "to_timestamp", x@jc)
            column(jc)
          })

#' @rdname column_datetime_functions
#' @aliases to_timestamp,Column,character-method
#' @note to_timestamp(Column, character) since 2.2.0
setMethod("to_timestamp",
          signature(x = "Column", format = "character"),
          function(x, format) {
            jc <- callJStatic("org.apache.spark.sql.functions", "to_timestamp", x@jc, format)
            column(jc)
          })

#' @details
#' \code{trim}: Trims the spaces from both ends for the specified string column. Optionally a
#' \code{trimString} can be specified.
#'
#' @rdname column_string_functions
#' @aliases trim trim,Column,missing-method
#' @note trim since 1.5.0
setMethod("trim",
          signature(x = "Column", trimString = "missing"),
          function(x, trimString) {
            jc <- callJStatic("org.apache.spark.sql.functions", "trim", x@jc)
            column(jc)
          })

#' @rdname column_string_functions
#' @aliases trim,Column,character-method
#' @note trim(Column, character) since 2.3.0
setMethod("trim",
          signature(x = "Column", trimString = "character"),
          function(x, trimString) {
            jc <- callJStatic("org.apache.spark.sql.functions", "trim", x@jc, trimString)
            column(jc)
          })

#' @details
#' \code{unbase64}: Decodes a BASE64 encoded string column and returns it as a binary column.
#' This is the reverse of base64.
#'
#' @rdname column_string_functions
#' @aliases unbase64 unbase64,Column-method
#' @note unbase64 since 1.5.0
setMethod("unbase64",
          signature(x = "Column"),
          function(x) {
            jc <- callJStatic("org.apache.spark.sql.functions", "unbase64", x@jc)
            column(jc)
          })

#' @details
#' \code{unhex}: Inverse of hex. Interprets each pair of characters as a hexadecimal number
#' and converts to the byte representation of number.
#'
#' @rdname column_math_functions
#' @aliases unhex unhex,Column-method
#' @note unhex since 1.5.0
setMethod("unhex",
          signature(x = "Column"),
          function(x) {
            jc <- callJStatic("org.apache.spark.sql.functions", "unhex", x@jc)
            column(jc)
          })

#' @details
#' \code{upper}: Converts a string column to upper case.
#'
#' @rdname column_string_functions
#' @aliases upper upper,Column-method
#' @note upper since 1.4.0
setMethod("upper",
          signature(x = "Column"),
          function(x) {
            jc <- callJStatic("org.apache.spark.sql.functions", "upper", x@jc)
            column(jc)
          })

#' @details
#' \code{var}: Alias for \code{var_samp}.
#'
#' @rdname column_aggregate_functions
#' @aliases var var,Column-method
#' @examples
#'
#'\dontrun{
#'head(agg(df, var(df$mpg), variance(df$mpg), var_pop(df$mpg), var_samp(df$mpg)))}
#' @note var since 1.6.0
setMethod("var",
          signature(x = "Column"),
          function(x) {
            # In R, sample variance is calculated with the var() function.
            var_samp(x)
          })

#' @rdname column_aggregate_functions
#' @aliases variance variance,Column-method
#' @note variance since 1.6.0
setMethod("variance",
          signature(x = "Column"),
          function(x) {
            jc <- callJStatic("org.apache.spark.sql.functions", "variance", x@jc)
            column(jc)
          })

#' @details
#' \code{var_pop}: Returns the population variance of the values in a group.
#'
#' @rdname column_aggregate_functions
#' @aliases var_pop var_pop,Column-method
#' @note var_pop since 1.5.0
setMethod("var_pop",
          signature(x = "Column"),
          function(x) {
            jc <- callJStatic("org.apache.spark.sql.functions", "var_pop", x@jc)
            column(jc)
          })

#' @details
#' \code{var_samp}: Returns the unbiased variance of the values in a group.
#'
#' @rdname column_aggregate_functions
#' @aliases var_samp var_samp,Column-method
#' @note var_samp since 1.6.0
setMethod("var_samp",
          signature(x = "Column"),
          function(x) {
            jc <- callJStatic("org.apache.spark.sql.functions", "var_samp", x@jc)
            column(jc)
          })

#' @details
#' \code{weekofyear}: Extracts the week number as an integer from a given date/timestamp/string.
#'
#' @rdname column_datetime_functions
#' @aliases weekofyear weekofyear,Column-method
#' @note weekofyear since 1.5.0
setMethod("weekofyear",
          signature(x = "Column"),
          function(x) {
            jc <- callJStatic("org.apache.spark.sql.functions", "weekofyear", x@jc)
            column(jc)
          })

#' @details
#' \code{year}: Extracts the year as an integer from a given date/timestamp/string.
#'
#' @rdname column_datetime_functions
#' @aliases year year,Column-method
#' @note year since 1.5.0
setMethod("year",
          signature(x = "Column"),
          function(x) {
            jc <- callJStatic("org.apache.spark.sql.functions", "year", x@jc)
            column(jc)
          })

#' @details
#' \code{atan2}: Returns the angle theta from the conversion of rectangular coordinates
#' (x, y) to polar coordinates (r, theta),
#' as if computed by \code{java.lang.Math.atan2()}. Units in radians.
#'
#' @rdname column_math_functions
#' @aliases atan2 atan2,Column-method
#' @note atan2 since 1.5.0
setMethod("atan2", signature(y = "Column"),
          function(y, x) {
            if (class(x) == "Column") {
              x <- x@jc
            }
            jc <- callJStatic("org.apache.spark.sql.functions", "atan2", y@jc, x)
            column(jc)
          })

#' @details
#' \code{datediff}: Returns the number of days from \code{y} to \code{x}.
#' If \code{y} is later than \code{x} then the result is positive.
#'
#' @rdname column_datetime_diff_functions
#' @aliases datediff datediff,Column-method
#' @examples
#'
#' \dontrun{
#' tmp <- createDataFrame(data.frame(time_string1 = as.POSIXct(dts),
#'              time_string2 = as.POSIXct(dts[order(runif(length(dts)))])))
#' tmp2 <- mutate(tmp, datediff = datediff(tmp$time_string1, tmp$time_string2),
#'                monthdiff = months_between(tmp$time_string1, tmp$time_string2))
#' head(tmp2)}
#' @note datediff since 1.5.0
setMethod("datediff", signature(y = "Column"),
          function(y, x) {
            if (class(x) == "Column") {
              x <- x@jc
            }
            jc <- callJStatic("org.apache.spark.sql.functions", "datediff", y@jc, x)
            column(jc)
          })

#' @details
#' \code{hypot}: Computes "sqrt(a^2 + b^2)" without intermediate overflow or underflow.
#'
#' @rdname column_math_functions
#' @aliases hypot hypot,Column-method
#' @note hypot since 1.4.0
setMethod("hypot", signature(y = "Column"),
          function(y, x) {
            if (class(x) == "Column") {
              x <- x@jc
            }
            jc <- callJStatic("org.apache.spark.sql.functions", "hypot", y@jc, x)
            column(jc)
          })

#' @details
#' \code{levenshtein}: Computes the Levenshtein distance of the two given string columns.
#'
#' @rdname column_string_functions
#' @aliases levenshtein levenshtein,Column-method
#' @examples
#'
#' \dontrun{
#' tmp <- mutate(df, d1 = levenshtein(df$Class, df$Sex),
#'                   d2 = levenshtein(df$Age, df$Sex),
#'                   d3 = levenshtein(df$Age, df$Age))
#' head(tmp)}
#' @note levenshtein since 1.5.0
setMethod("levenshtein", signature(y = "Column"),
          function(y, x) {
            if (class(x) == "Column") {
              x <- x@jc
            }
            jc <- callJStatic("org.apache.spark.sql.functions", "levenshtein", y@jc, x)
            column(jc)
          })

#' @details
#' \code{months_between}: Returns number of months between dates \code{y} and \code{x}. 
#' If \code{y} is later than \code{x}, then the result is positive. If \code{y} and \code{x}
#' are on the same day of month, or both are the last day of month, time of day will be ignored.
#' Otherwise, the difference is calculated based on 31 days per month, and rounded to 8 digits.
#'
#' @rdname column_datetime_diff_functions
#' @aliases months_between months_between,Column-method
#' @note months_between since 1.5.0
setMethod("months_between", signature(y = "Column"),
          function(y, x) {
            if (class(x) == "Column") {
              x <- x@jc
            }
            jc <- callJStatic("org.apache.spark.sql.functions", "months_between", y@jc, x)
            column(jc)
          })

#' @details
#' \code{nanvl}: Returns the first column (\code{y}) if it is not NaN, or the second column
#' (\code{x}) if the first column is NaN. Both inputs should be floating point columns
#' (DoubleType or FloatType).
#'
#' @rdname column_nonaggregate_functions
#' @aliases nanvl nanvl,Column-method
#' @note nanvl since 1.5.0
setMethod("nanvl", signature(y = "Column"),
          function(y, x) {
            if (class(x) == "Column") {
              x <- x@jc
            }
            jc <- callJStatic("org.apache.spark.sql.functions", "nanvl", y@jc, x)
            column(jc)
          })

#' @details
#' \code{pmod}: Returns the positive value of dividend mod divisor.
#' Column \code{x} is divisor column, and column \code{y} is the dividend column.
#'
#' @rdname column_math_functions
#' @aliases pmod pmod,Column-method
#' @note pmod since 1.5.0
setMethod("pmod", signature(y = "Column"),
          function(y, x) {
            if (class(x) == "Column") {
              x <- x@jc
            }
            jc <- callJStatic("org.apache.spark.sql.functions", "pmod", y@jc, x)
            column(jc)
          })

#' @param rsd maximum estimation error allowed (default = 0.05).
#'
#' @rdname column_aggregate_functions
#' @aliases approxCountDistinct,Column-method
#' @note approxCountDistinct(Column, numeric) since 1.4.0
setMethod("approxCountDistinct",
          signature(x = "Column"),
          function(x, rsd = 0.05) {
            jc <- callJStatic("org.apache.spark.sql.functions", "approxCountDistinct", x@jc, rsd)
            column(jc)
          })

#' @details
#' \code{countDistinct}: Returns the number of distinct items in a group.
#'
#' @rdname column_aggregate_functions
#' @aliases countDistinct countDistinct,Column-method
#' @note countDistinct since 1.4.0
setMethod("countDistinct",
          signature(x = "Column"),
          function(x, ...) {
            jcols <- lapply(list(...), function(x) {
              stopifnot(class(x) == "Column")
              x@jc
            })
            jc <- callJStatic("org.apache.spark.sql.functions", "countDistinct", x@jc,
                              jcols)
            column(jc)
          })

#' @details
#' \code{concat}: Concatenates multiple input columns together into a single column.
#' If all inputs are binary, concat returns an output as binary. Otherwise, it returns as string.
#'
#' @rdname column_string_functions
#' @aliases concat concat,Column-method
#' @examples
#'
#' \dontrun{
#' # concatenate strings
#' tmp <- mutate(df, s1 = concat(df$Class, df$Sex),
#'                   s2 = concat(df$Class, df$Sex, df$Age),
#'                   s3 = concat(df$Class, df$Sex, df$Age, df$Class),
#'                   s4 = concat_ws("_", df$Class, df$Sex),
#'                   s5 = concat_ws("+", df$Class, df$Sex, df$Age, df$Survived))
#' head(tmp)}
#' @note concat since 1.5.0
setMethod("concat",
          signature(x = "Column"),
          function(x, ...) {
            jcols <- lapply(list(x, ...), function(x) {
              stopifnot(class(x) == "Column")
              x@jc
            })
            jc <- callJStatic("org.apache.spark.sql.functions", "concat", jcols)
            column(jc)
          })

#' @details
#' \code{greatest}: Returns the greatest value of the list of column names, skipping null values.
#' This function takes at least 2 parameters. It will return null if all parameters are null.
#'
#' @rdname column_nonaggregate_functions
#' @aliases greatest greatest,Column-method
#' @note greatest since 1.5.0
setMethod("greatest",
          signature(x = "Column"),
          function(x, ...) {
            stopifnot(length(list(...)) > 0)
            jcols <- lapply(list(x, ...), function(x) {
              stopifnot(class(x) == "Column")
              x@jc
            })
            jc <- callJStatic("org.apache.spark.sql.functions", "greatest", jcols)
            column(jc)
          })

#' @details
#' \code{least}: Returns the least value of the list of column names, skipping null values.
#' This function takes at least 2 parameters. It will return null if all parameters are null.
#'
#' @rdname column_nonaggregate_functions
#' @aliases least least,Column-method
#' @note least since 1.5.0
setMethod("least",
          signature(x = "Column"),
          function(x, ...) {
            stopifnot(length(list(...)) > 0)
            jcols <- lapply(list(x, ...), function(x) {
              stopifnot(class(x) == "Column")
              x@jc
            })
            jc <- callJStatic("org.apache.spark.sql.functions", "least", jcols)
            column(jc)
          })

#' @details
#' \code{n_distinct}: Returns the number of distinct items in a group.
#'
#' @rdname column_aggregate_functions
#' @aliases n_distinct n_distinct,Column-method
#' @note n_distinct since 1.4.0
setMethod("n_distinct", signature(x = "Column"),
          function(x, ...) {
            countDistinct(x, ...)
          })

#' @rdname count
#' @name n
#' @aliases n,Column-method
#' @examples \dontrun{n(df$c)}
#' @note n since 1.4.0
setMethod("n", signature(x = "Column"),
          function(x) {
            count(x)
          })

#' @details
#' \code{date_format}: Converts a date/timestamp/string to a value of string in the format
#' specified by the date format given by the second argument. A pattern could be for instance
#' \code{dd.MM.yyyy} and could return a string like '18.03.1993'. All
#' pattern letters of \code{java.text.SimpleDateFormat} can be used.
#' Note: Use when ever possible specialized functions like \code{year}. These benefit from a
#' specialized implementation.
#'
#' @rdname column_datetime_diff_functions
#'
#' @aliases date_format date_format,Column,character-method
#' @note date_format since 1.5.0
setMethod("date_format", signature(y = "Column", x = "character"),
          function(y, x) {
            jc <- callJStatic("org.apache.spark.sql.functions", "date_format", y@jc, x)
            column(jc)
          })

#' @details
#' \code{from_json}: Parses a column containing a JSON string into a Column of \code{structType}
#' with the specified \code{schema} or array of \code{structType} if \code{as.json.array} is set
#' to \code{TRUE}. If the string is unparseable, the Column will contain the value NA.
#'
#' @rdname column_collection_functions
#' @param schema a structType object to use as the schema to use when parsing the JSON string.
#'               Since Spark 2.3, the DDL-formatted string is also supported for the schema.
#' @param as.json.array indicating if input string is JSON array of objects or a single object.
#' @aliases from_json from_json,Column,characterOrstructType-method
#' @examples
#'
#' \dontrun{
#' df2 <- sql("SELECT named_struct('date', cast('2000-01-01' as date)) as d")
#' df2 <- mutate(df2, d2 = to_json(df2$d, dateFormat = 'dd/MM/yyyy'))
#' schema <- structType(structField("date", "string"))
#' head(select(df2, from_json(df2$d2, schema, dateFormat = 'dd/MM/yyyy')))

#' df2 <- sql("SELECT named_struct('name', 'Bob') as people")
#' df2 <- mutate(df2, people_json = to_json(df2$people))
#' schema <- structType(structField("name", "string"))
#' head(select(df2, from_json(df2$people_json, schema)))
#' head(select(df2, from_json(df2$people_json, "name STRING")))}
#' @note from_json since 2.2.0
setMethod("from_json", signature(x = "Column", schema = "characterOrstructType"),
          function(x, schema, as.json.array = FALSE, ...) {
            if (is.character(schema)) {
              schema <- structType(schema)
            }

            if (as.json.array) {
              jschema <- callJStatic("org.apache.spark.sql.types.DataTypes",
                                     "createArrayType",
                                     schema$jobj)
            } else {
              jschema <- schema$jobj
            }
            options <- varargsToStrEnv(...)
            jc <- callJStatic("org.apache.spark.sql.functions",
                              "from_json",
                              x@jc, jschema, options)
            column(jc)
          })

#' @details
#' \code{from_utc_timestamp}: Given a timestamp like '2017-07-14 02:40:00.0', interprets it as a
#' time in UTC, and renders that time as a timestamp in the given time zone. For example, 'GMT+1'
#' would yield '2017-07-14 03:40:00.0'.
#'
#' @rdname column_datetime_diff_functions
#'
#' @aliases from_utc_timestamp from_utc_timestamp,Column,character-method
#' @examples
#'
#' \dontrun{
#' tmp <- mutate(df, from_utc = from_utc_timestamp(df$time, "PST"),
#'                  to_utc = to_utc_timestamp(df$time, "PST"))
#' head(tmp)}
#' @note from_utc_timestamp since 1.5.0
setMethod("from_utc_timestamp", signature(y = "Column", x = "character"),
          function(y, x) {
            jc <- callJStatic("org.apache.spark.sql.functions", "from_utc_timestamp", y@jc, x)
            column(jc)
          })

#' @details
#' \code{instr}: Locates the position of the first occurrence of a substring (\code{x})
#' in the given string column (\code{y}). Returns null if either of the arguments are null.
#' Note: The position is not zero based, but 1 based index. Returns 0 if the substring
#' could not be found in the string column.
#'
#' @rdname column_string_functions
#' @aliases instr instr,Column,character-method
#' @examples
#'
#' \dontrun{
#' tmp <- mutate(df, s1 = instr(df$Sex, "m"), s2 = instr(df$Sex, "M"),
#'                   s3 = locate("m", df$Sex), s4 = locate("m", df$Sex, pos = 4))
#' head(tmp)}
#' @note instr since 1.5.0
setMethod("instr", signature(y = "Column", x = "character"),
          function(y, x) {
            jc <- callJStatic("org.apache.spark.sql.functions", "instr", y@jc, x)
            column(jc)
          })

#' @details
#' \code{next_day}: Given a date column, returns the first date which is later than the value of
#' the date column that is on the specified day of the week. For example,
#' \code{next_day("2015-07-27", "Sunday")} returns 2015-08-02 because that is the first Sunday
#' after 2015-07-27. Day of the week parameter is case insensitive, and accepts first three or
#' two characters: "Mon", "Tue", "Wed", "Thu", "Fri", "Sat", "Sun".
#'
#' @rdname column_datetime_diff_functions
#' @aliases next_day next_day,Column,character-method
#' @note next_day since 1.5.0
setMethod("next_day", signature(y = "Column", x = "character"),
          function(y, x) {
            jc <- callJStatic("org.apache.spark.sql.functions", "next_day", y@jc, x)
            column(jc)
          })

#' @details
#' \code{to_utc_timestamp}: Given a timestamp like '2017-07-14 02:40:00.0', interprets it as a
#' time in the given time zone, and renders that time as a timestamp in UTC. For example, 'GMT+1'
#' would yield '2017-07-14 01:40:00.0'.
#'
#' @rdname column_datetime_diff_functions
#' @aliases to_utc_timestamp to_utc_timestamp,Column,character-method
#' @note to_utc_timestamp since 1.5.0
setMethod("to_utc_timestamp", signature(y = "Column", x = "character"),
          function(y, x) {
            jc <- callJStatic("org.apache.spark.sql.functions", "to_utc_timestamp", y@jc, x)
            column(jc)
          })

#' @details
#' \code{add_months}: Returns the date that is numMonths (\code{x}) after startDate (\code{y}).
#'
#' @rdname column_datetime_diff_functions
#' @aliases add_months add_months,Column,numeric-method
#' @examples
#'
#' \dontrun{
#' tmp <- mutate(df, t1 = add_months(df$time, 1),
#'                   t2 = date_add(df$time, 2),
#'                   t3 = date_sub(df$time, 3),
#'                   t4 = next_day(df$time, "Sun"))
#' head(tmp)}
#' @note add_months since 1.5.0
setMethod("add_months", signature(y = "Column", x = "numeric"),
          function(y, x) {
            jc <- callJStatic("org.apache.spark.sql.functions", "add_months", y@jc, as.integer(x))
            column(jc)
          })

#' @details
#' \code{date_add}: Returns the date that is \code{x} days after.
#'
#' @rdname column_datetime_diff_functions
#' @aliases date_add date_add,Column,numeric-method
#' @note date_add since 1.5.0
setMethod("date_add", signature(y = "Column", x = "numeric"),
          function(y, x) {
            jc <- callJStatic("org.apache.spark.sql.functions", "date_add", y@jc, as.integer(x))
            column(jc)
          })

#' @details
#' \code{date_sub}: Returns the date that is \code{x} days before.
#'
#' @rdname column_datetime_diff_functions
#'
#' @aliases date_sub date_sub,Column,numeric-method
#' @note date_sub since 1.5.0
setMethod("date_sub", signature(y = "Column", x = "numeric"),
          function(y, x) {
            jc <- callJStatic("org.apache.spark.sql.functions", "date_sub", y@jc, as.integer(x))
            column(jc)
          })

#' @details
#' \code{format_number}: Formats numeric column \code{y} to a format like '#,###,###.##',
#' rounded to \code{x} decimal places with HALF_EVEN round mode, and returns the result
#' as a string column.
#' If \code{x} is 0, the result has no decimal point or fractional part.
#' If \code{x} < 0, the result will be null.
#'
#' @rdname column_string_functions
#' @aliases format_number format_number,Column,numeric-method
#' @examples
#'
#' \dontrun{
#' tmp <- mutate(df, v1 = df$Freq/3)
#' head(select(tmp, format_number(tmp$v1, 0), format_number(tmp$v1, 2),
#'                  format_string("%4.2f %s", tmp$v1, tmp$Sex)), 10)}
#' @note format_number since 1.5.0
setMethod("format_number", signature(y = "Column", x = "numeric"),
          function(y, x) {
            jc <- callJStatic("org.apache.spark.sql.functions",
                              "format_number",
                              y@jc, as.integer(x))
            column(jc)
          })

#' @details
#' \code{sha2}: Calculates the SHA-2 family of hash functions of a binary column and
#' returns the value as a hex string. The second argument \code{x} specifies the number
#' of bits, and is one of 224, 256, 384, or 512.
#'
#' @rdname column_misc_functions
#' @aliases sha2 sha2,Column,numeric-method
#' @note sha2 since 1.5.0
setMethod("sha2", signature(y = "Column", x = "numeric"),
          function(y, x) {
            jc <- callJStatic("org.apache.spark.sql.functions", "sha2", y@jc, as.integer(x))
            column(jc)
          })

#' @details
#' \code{shiftLeft}: Shifts the given value numBits left. If the given value is a long value,
#' this function will return a long value else it will return an integer value.
#'
#' @rdname column_math_functions
#' @aliases shiftLeft shiftLeft,Column,numeric-method
#' @note shiftLeft since 1.5.0
setMethod("shiftLeft", signature(y = "Column", x = "numeric"),
          function(y, x) {
            jc <- callJStatic("org.apache.spark.sql.functions",
                              "shiftLeft",
                              y@jc, as.integer(x))
            column(jc)
          })

#' @details
#' \code{shiftRight}: (Signed) shifts the given value numBits right. If the given value is a long
#' value, it will return a long value else it will return an integer value.
#'
#' @rdname column_math_functions
#' @aliases shiftRight shiftRight,Column,numeric-method
#' @note shiftRight since 1.5.0
setMethod("shiftRight", signature(y = "Column", x = "numeric"),
          function(y, x) {
            jc <- callJStatic("org.apache.spark.sql.functions",
                              "shiftRight",
                              y@jc, as.integer(x))
            column(jc)
          })

#' @details
#' \code{shiftRightUnsigned}: (Unigned) shifts the given value numBits right. If the given value is
#' a long value, it will return a long value else it will return an integer value.
#'
#' @rdname column_math_functions
#' @aliases shiftRightUnsigned shiftRightUnsigned,Column,numeric-method
#' @note shiftRightUnsigned since 1.5.0
setMethod("shiftRightUnsigned", signature(y = "Column", x = "numeric"),
          function(y, x) {
            jc <- callJStatic("org.apache.spark.sql.functions",
                              "shiftRightUnsigned",
                              y@jc, as.integer(x))
            column(jc)
          })

#' @details
#' \code{concat_ws}: Concatenates multiple input string columns together into a single
#' string column, using the given separator.
#'
#' @param sep separator to use.
#' @rdname column_string_functions
#' @aliases concat_ws concat_ws,character,Column-method
#' @note concat_ws since 1.5.0
setMethod("concat_ws", signature(sep = "character", x = "Column"),
          function(sep, x, ...) {
            jcols <- lapply(list(x, ...), function(x) { x@jc })
            jc <- callJStatic("org.apache.spark.sql.functions", "concat_ws", sep, jcols)
            column(jc)
          })

#' @details
#' \code{conv}: Converts a number in a string column from one base to another.
#'
#' @param fromBase base to convert from.
#' @param toBase base to convert to.
#' @rdname column_math_functions
#' @aliases conv conv,Column,numeric,numeric-method
#' @note conv since 1.5.0
setMethod("conv", signature(x = "Column", fromBase = "numeric", toBase = "numeric"),
          function(x, fromBase, toBase) {
            fromBase <- as.integer(fromBase)
            toBase <- as.integer(toBase)
            jc <- callJStatic("org.apache.spark.sql.functions",
                              "conv",
                              x@jc, fromBase, toBase)
            column(jc)
          })

#' @details
#' \code{expr}: Parses the expression string into the column that it represents, similar to
#' \code{SparkDataFrame.selectExpr}
#'
#' @rdname column_nonaggregate_functions
#' @aliases expr expr,character-method
#' @note expr since 1.5.0
setMethod("expr", signature(x = "character"),
          function(x) {
            jc <- callJStatic("org.apache.spark.sql.functions", "expr", x)
            column(jc)
          })

#' @details
#' \code{format_string}: Formats the arguments in printf-style and returns the result
#' as a string column.
#'
#' @param format a character object of format strings.
#' @rdname column_string_functions
#' @aliases format_string format_string,character,Column-method
#' @note format_string since 1.5.0
setMethod("format_string", signature(format = "character", x = "Column"),
          function(format, x, ...) {
            jcols <- lapply(list(x, ...), function(arg) { arg@jc })
            jc <- callJStatic("org.apache.spark.sql.functions",
                              "format_string",
                              format, jcols)
            column(jc)
          })

#' @details
#' \code{from_unixtime}: Converts the number of seconds from unix epoch (1970-01-01 00:00:00 UTC)
#' to a string representing the timestamp of that moment in the current system time zone in the JVM
#' in the given format.
#' See \href{http://docs.oracle.com/javase/tutorial/i18n/format/simpleDateFormat.html}{
#' Customizing Formats} for available options.
#'
#' @rdname column_datetime_functions
#'
#' @aliases from_unixtime from_unixtime,Column-method
#' @examples
#'
#' \dontrun{
#' tmp <- mutate(df, to_unix = unix_timestamp(df$time),
#'                   to_unix2 = unix_timestamp(df$time, 'yyyy-MM-dd HH'),
#'                   from_unix = from_unixtime(unix_timestamp(df$time)),
#'                   from_unix2 = from_unixtime(unix_timestamp(df$time), 'yyyy-MM-dd HH:mm'))
#' head(tmp)}
#' @note from_unixtime since 1.5.0
setMethod("from_unixtime", signature(x = "Column"),
          function(x, format = "yyyy-MM-dd HH:mm:ss") {
            jc <- callJStatic("org.apache.spark.sql.functions",
                              "from_unixtime",
                              x@jc, format)
            column(jc)
          })

#' @details
#' \code{window}: Bucketizes rows into one or more time windows given a timestamp specifying column.
#' Window starts are inclusive but the window ends are exclusive, e.g. 12:05 will be in the window
#' [12:05,12:10) but not in [12:00,12:05). Windows can support microsecond precision. Windows in
#' the order of months are not supported. It returns an output column of struct called 'window'
#' by default with the nested columns 'start' and 'end'
#'
#' @param windowDuration a string specifying the width of the window, e.g. '1 second',
#'                       '1 day 12 hours', '2 minutes'. Valid interval strings are 'week',
#'                       'day', 'hour', 'minute', 'second', 'millisecond', 'microsecond'. Note that
#'                       the duration is a fixed length of time, and does not vary over time
#'                       according to a calendar. For example, '1 day' always means 86,400,000
#'                       milliseconds, not a calendar day.
#' @param slideDuration a string specifying the sliding interval of the window. Same format as
#'                      \code{windowDuration}. A new window will be generated every
#'                      \code{slideDuration}. Must be less than or equal to
#'                      the \code{windowDuration}. This duration is likewise absolute, and does not
#'                      vary according to a calendar.
#' @param startTime the offset with respect to 1970-01-01 00:00:00 UTC with which to start
#'                  window intervals. For example, in order to have hourly tumbling windows
#'                  that start 15 minutes past the hour, e.g. 12:15-13:15, 13:15-14:15... provide
#'                  \code{startTime} as \code{"15 minutes"}.
#' @rdname column_datetime_functions
#' @aliases window window,Column-method
#' @examples
#'
#' \dontrun{
#' # One minute windows every 15 seconds 10 seconds after the minute, e.g. 09:00:10-09:01:10,
#' # 09:00:25-09:01:25, 09:00:40-09:01:40, ...
#' window(df$time, "1 minute", "15 seconds", "10 seconds")
#'
#' # One minute tumbling windows 15 seconds after the minute, e.g. 09:00:15-09:01:15,
#' # 09:01:15-09:02:15...
#' window(df$time, "1 minute", startTime = "15 seconds")
#'
#' # Thirty-second windows every 10 seconds, e.g. 09:00:00-09:00:30, 09:00:10-09:00:40, ...
#' window(df$time, "30 seconds", "10 seconds")}
#' @note window since 2.0.0
setMethod("window", signature(x = "Column"),
          function(x, windowDuration, slideDuration = NULL, startTime = NULL) {
            stopifnot(is.character(windowDuration))
            if (!is.null(slideDuration) && !is.null(startTime)) {
              stopifnot(is.character(slideDuration) && is.character(startTime))
              jc <- callJStatic("org.apache.spark.sql.functions",
                                "window",
                                x@jc, windowDuration, slideDuration, startTime)
            } else if (!is.null(slideDuration)) {
              stopifnot(is.character(slideDuration))
              jc <- callJStatic("org.apache.spark.sql.functions",
                                "window",
                                x@jc, windowDuration, slideDuration)
            } else if (!is.null(startTime)) {
              stopifnot(is.character(startTime))
              jc <- callJStatic("org.apache.spark.sql.functions",
                                "window",
                                x@jc, windowDuration, windowDuration, startTime)
            } else {
              jc <- callJStatic("org.apache.spark.sql.functions",
                                "window",
                                x@jc, windowDuration)
            }
            column(jc)
          })

#' @details
#' \code{locate}: Locates the position of the first occurrence of substr.
#' Note: The position is not zero based, but 1 based index. Returns 0 if substr
#' could not be found in str.
#'
#' @param substr a character string to be matched.
#' @param str a Column where matches are sought for each entry.
#' @param pos start position of search.
#' @rdname column_string_functions
#' @aliases locate locate,character,Column-method
#' @note locate since 1.5.0
setMethod("locate", signature(substr = "character", str = "Column"),
          function(substr, str, pos = 1) {
            jc <- callJStatic("org.apache.spark.sql.functions",
                              "locate",
                              substr, str@jc, as.integer(pos))
            column(jc)
          })

#' @details
#' \code{lpad}: Left-padded with pad to a length of len.
#'
#' @param len maximum length of each output result.
#' @param pad a character string to be padded with.
#' @rdname column_string_functions
#' @aliases lpad lpad,Column,numeric,character-method
#' @note lpad since 1.5.0
setMethod("lpad", signature(x = "Column", len = "numeric", pad = "character"),
          function(x, len, pad) {
            jc <- callJStatic("org.apache.spark.sql.functions",
                              "lpad",
                              x@jc, as.integer(len), pad)
            column(jc)
          })

#' @details
#' \code{rand}: Generates a random column with independent and identically distributed (i.i.d.)
#' samples from U[0.0, 1.0].
#' Note: the function is non-deterministic in general case.
#'
#' @rdname column_nonaggregate_functions
#' @param seed a random seed. Can be missing.
#' @aliases rand rand,missing-method
#' @examples
#'
#' \dontrun{
#' tmp <- mutate(df, r1 = rand(), r2 = rand(10), r3 = randn(), r4 = randn(10))
#' head(tmp)}
#' @note rand since 1.5.0
setMethod("rand", signature(seed = "missing"),
          function(seed) {
            jc <- callJStatic("org.apache.spark.sql.functions", "rand")
            column(jc)
          })

#' @rdname column_nonaggregate_functions
#' @aliases rand,numeric-method
#' @note rand(numeric) since 1.5.0
setMethod("rand", signature(seed = "numeric"),
          function(seed) {
            jc <- callJStatic("org.apache.spark.sql.functions", "rand", as.integer(seed))
            column(jc)
          })

#' @details
#' \code{randn}: Generates a column with independent and identically distributed (i.i.d.) samples
#' from the standard normal distribution.
#' Note: the function is non-deterministic in general case.
#'
#' @rdname column_nonaggregate_functions
#' @aliases randn randn,missing-method
#' @note randn since 1.5.0
setMethod("randn", signature(seed = "missing"),
          function(seed) {
            jc <- callJStatic("org.apache.spark.sql.functions", "randn")
            column(jc)
          })

#' @rdname column_nonaggregate_functions
#' @aliases randn,numeric-method
#' @note randn(numeric) since 1.5.0
setMethod("randn", signature(seed = "numeric"),
          function(seed) {
            jc <- callJStatic("org.apache.spark.sql.functions", "randn", as.integer(seed))
            column(jc)
          })

#' @details
#' \code{regexp_extract}: Extracts a specific \code{idx} group identified by a Java regex,
#' from the specified string column. If the regex did not match, or the specified group did
#' not match, an empty string is returned.
#'
#' @param pattern a regular expression.
#' @param idx a group index.
#' @rdname column_string_functions
#' @aliases regexp_extract regexp_extract,Column,character,numeric-method
#' @examples
#'
#' \dontrun{
#' tmp <- mutate(df, s1 = regexp_extract(df$Class, "(\\d+)\\w+", 1),
#'                   s2 = regexp_extract(df$Sex, "^(\\w)\\w+", 1),
#'                   s3 = regexp_replace(df$Class, "\\D+", ""),
#'                   s4 = substring_index(df$Sex, "a", 1),
#'                   s5 = substring_index(df$Sex, "a", -1),
#'                   s6 = translate(df$Sex, "ale", ""),
#'                   s7 = translate(df$Sex, "a", "-"))
#' head(tmp)}
#' @note regexp_extract since 1.5.0
setMethod("regexp_extract",
          signature(x = "Column", pattern = "character", idx = "numeric"),
          function(x, pattern, idx) {
            jc <- callJStatic("org.apache.spark.sql.functions",
                              "regexp_extract",
                              x@jc, pattern, as.integer(idx))
            column(jc)
          })

#' @details
#' \code{regexp_replace}: Replaces all substrings of the specified string value that
#' match regexp with rep.
#'
#' @param replacement a character string that a matched \code{pattern} is replaced with.
#' @rdname column_string_functions
#' @aliases regexp_replace regexp_replace,Column,character,character-method
#' @note regexp_replace since 1.5.0
setMethod("regexp_replace",
          signature(x = "Column", pattern = "character", replacement = "character"),
          function(x, pattern, replacement) {
            jc <- callJStatic("org.apache.spark.sql.functions",
                              "regexp_replace",
                              x@jc, pattern, replacement)
            column(jc)
          })

#' @details
#' \code{rpad}: Right-padded with pad to a length of len.
#'
#' @rdname column_string_functions
#' @aliases rpad rpad,Column,numeric,character-method
#' @note rpad since 1.5.0
setMethod("rpad", signature(x = "Column", len = "numeric", pad = "character"),
          function(x, len, pad) {
            jc <- callJStatic("org.apache.spark.sql.functions",
                              "rpad",
                              x@jc, as.integer(len), pad)
            column(jc)
          })

#' @details
#' \code{substring_index}: Returns the substring from string (\code{x}) before \code{count}
#' occurrences of the delimiter (\code{delim}). If \code{count} is positive, everything the left of
#' the final delimiter (counting from left) is returned. If \code{count} is negative, every to the
#' right of the final delimiter (counting from the right) is returned. \code{substring_index}
#' performs a case-sensitive match when searching for the delimiter.
#'
#' @param delim a delimiter string.
#' @param count number of occurrences of \code{delim} before the substring is returned.
#'              A positive number means counting from the left, while negative means
#'              counting from the right.
#' @rdname column_string_functions
#' @aliases substring_index substring_index,Column,character,numeric-method
#' @note substring_index since 1.5.0
setMethod("substring_index",
          signature(x = "Column", delim = "character", count = "numeric"),
          function(x, delim, count) {
            jc <- callJStatic("org.apache.spark.sql.functions",
                              "substring_index",
                              x@jc, delim, as.integer(count))
            column(jc)
          })

#' @details
#' \code{translate}: Translates any character in the src by a character in replaceString.
#' The characters in replaceString is corresponding to the characters in matchingString.
#' The translate will happen when any character in the string matching with the character
#' in the matchingString.
#'
#' @param matchingString a source string where each character will be translated.
#' @param replaceString a target string where each \code{matchingString} character will
#'                      be replaced by the character in \code{replaceString}
#'                      at the same location, if any.
#' @rdname column_string_functions
#' @aliases translate translate,Column,character,character-method
#' @note translate since 1.5.0
setMethod("translate",
          signature(x = "Column", matchingString = "character", replaceString = "character"),
          function(x, matchingString, replaceString) {
            jc <- callJStatic("org.apache.spark.sql.functions",
                              "translate", x@jc, matchingString, replaceString)
            column(jc)
          })

#' @details
#' \code{unix_timestamp}: Gets current Unix timestamp in seconds.
#'
#' @rdname column_datetime_functions
#' @aliases unix_timestamp unix_timestamp,missing,missing-method
#' @note unix_timestamp since 1.5.0
setMethod("unix_timestamp", signature(x = "missing", format = "missing"),
          function(x, format) {
            jc <- callJStatic("org.apache.spark.sql.functions", "unix_timestamp")
            column(jc)
          })

#' @rdname column_datetime_functions
#' @aliases unix_timestamp,Column,missing-method
#' @note unix_timestamp(Column) since 1.5.0
setMethod("unix_timestamp", signature(x = "Column", format = "missing"),
          function(x, format) {
            jc <- callJStatic("org.apache.spark.sql.functions", "unix_timestamp", x@jc)
            column(jc)
          })

#' @rdname column_datetime_functions
#' @aliases unix_timestamp,Column,character-method
#' @note unix_timestamp(Column, character) since 1.5.0
setMethod("unix_timestamp", signature(x = "Column", format = "character"),
          function(x, format = "yyyy-MM-dd HH:mm:ss") {
            jc <- callJStatic("org.apache.spark.sql.functions", "unix_timestamp", x@jc, format)
            column(jc)
          })

#' @details
#' \code{when}: Evaluates a list of conditions and returns one of multiple possible result
#' expressions. For unmatched expressions null is returned.
#'
#' @rdname column_nonaggregate_functions
#' @param condition the condition to test on. Must be a Column expression.
#' @param value result expression.
#' @aliases when when,Column-method
#' @examples
#'
#' \dontrun{
#' tmp <- mutate(df, mpg_na = otherwise(when(df$mpg > 20, df$mpg), lit(NaN)),
#'                   mpg2 = ifelse(df$mpg > 20 & df$am > 0, 0, 1),
#'                   mpg3 = ifelse(df$mpg > 20, df$mpg, 20.0))
#' head(tmp)
#' tmp <- mutate(tmp, ind_na1 = is.nan(tmp$mpg_na), ind_na2 = isnan(tmp$mpg_na))
#' head(select(tmp, coalesce(tmp$mpg_na, tmp$mpg)))
#' head(select(tmp, nanvl(tmp$mpg_na, tmp$hp)))}
#' @note when since 1.5.0
setMethod("when", signature(condition = "Column", value = "ANY"),
          function(condition, value) {
              condition <- condition@jc
              value <- if (class(value) == "Column") { value@jc } else { value }
              jc <- callJStatic("org.apache.spark.sql.functions", "when", condition, value)
              column(jc)
          })

#' @details
#' \code{ifelse}: Evaluates a list of conditions and returns \code{yes} if the conditions are
#' satisfied. Otherwise \code{no} is returned for unmatched conditions.
#'
#' @rdname column_nonaggregate_functions
#' @param test a Column expression that describes the condition.
#' @param yes return values for \code{TRUE} elements of test.
#' @param no return values for \code{FALSE} elements of test.
#' @aliases ifelse ifelse,Column-method
#' @note ifelse since 1.5.0
setMethod("ifelse",
          signature(test = "Column", yes = "ANY", no = "ANY"),
          function(test, yes, no) {
              test <- test@jc
              yes <- if (class(yes) == "Column") { yes@jc } else { yes }
              no <- if (class(no) == "Column") { no@jc } else { no }
              jc <- callJMethod(callJStatic("org.apache.spark.sql.functions",
                                            "when",
                                            test, yes),
                                "otherwise", no)
              column(jc)
          })

###################### Window functions######################

#' @details
#' \code{cume_dist}: Returns the cumulative distribution of values within a window partition,
#' i.e. the fraction of rows that are below the current row:
#' (number of values before and including x) / (total number of rows in the partition).
#' This is equivalent to the \code{CUME_DIST} function in SQL.
#' The method should be used with no argument.
#'
#' @rdname column_window_functions
#' @aliases cume_dist cume_dist,missing-method
#' @note cume_dist since 1.6.0
setMethod("cume_dist",
          signature("missing"),
          function() {
            jc <- callJStatic("org.apache.spark.sql.functions", "cume_dist")
            column(jc)
          })

#' @details
#' \code{dense_rank}: Returns the rank of rows within a window partition, without any gaps.
#' The difference between rank and dense_rank is that dense_rank leaves no gaps in ranking
#' sequence when there are ties. That is, if you were ranking a competition using dense_rank
#' and had three people tie for second place, you would say that all three were in second
#' place and that the next person came in third. Rank would give me sequential numbers, making
#' the person that came in third place (after the ties) would register as coming in fifth.
#' This is equivalent to the \code{DENSE_RANK} function in SQL.
#' The method should be used with no argument.
#'
#' @rdname column_window_functions
#' @aliases dense_rank dense_rank,missing-method
#' @note dense_rank since 1.6.0
setMethod("dense_rank",
          signature("missing"),
          function() {
            jc <- callJStatic("org.apache.spark.sql.functions", "dense_rank")
            column(jc)
          })

#' @details
#' \code{lag}: Returns the value that is \code{offset} rows before the current row, and
#' \code{defaultValue} if there is less than \code{offset} rows before the current row. For example,
#' an \code{offset} of one will return the previous row at any given point in the window partition.
#' This is equivalent to the \code{LAG} function in SQL.
#'
#' @rdname column_window_functions
#' @aliases lag lag,characterOrColumn-method
#' @note lag since 1.6.0
setMethod("lag",
          signature(x = "characterOrColumn"),
          function(x, offset = 1, defaultValue = NULL) {
            col <- if (class(x) == "Column") {
              x@jc
            } else {
              x
            }

            jc <- callJStatic("org.apache.spark.sql.functions",
                              "lag", col, as.integer(offset), defaultValue)
            column(jc)
          })

#' @details
#' \code{lead}: Returns the value that is \code{offset} rows after the current row, and
#' \code{defaultValue} if there is less than \code{offset} rows after the current row.
#' For example, an \code{offset} of one will return the next row at any given point
#' in the window partition.
#' This is equivalent to the \code{LEAD} function in SQL.
#'
#' @rdname column_window_functions
#' @aliases lead lead,characterOrColumn,numeric-method
#' @note lead since 1.6.0
setMethod("lead",
          signature(x = "characterOrColumn", offset = "numeric", defaultValue = "ANY"),
          function(x, offset = 1, defaultValue = NULL) {
            col <- if (class(x) == "Column") {
              x@jc
            } else {
              x
            }

            jc <- callJStatic("org.apache.spark.sql.functions",
                              "lead", col, as.integer(offset), defaultValue)
            column(jc)
          })

#' @details
#' \code{ntile}: Returns the ntile group id (from 1 to n inclusive) in an ordered window
#' partition. For example, if n is 4, the first quarter of the rows will get value 1, the second
#' quarter will get 2, the third quarter will get 3, and the last quarter will get 4.
#' This is equivalent to the \code{NTILE} function in SQL.
#'
#' @rdname column_window_functions
#' @aliases ntile ntile,numeric-method
#' @note ntile since 1.6.0
setMethod("ntile",
          signature(x = "numeric"),
          function(x) {
            jc <- callJStatic("org.apache.spark.sql.functions", "ntile", as.integer(x))
            column(jc)
          })

#' @details
#' \code{percent_rank}: Returns the relative rank (i.e. percentile) of rows within a window
#' partition.
#' This is computed by: (rank of row in its partition - 1) / (number of rows in the partition - 1).
#' This is equivalent to the \code{PERCENT_RANK} function in SQL.
#' The method should be used with no argument.
#'
#' @rdname column_window_functions
#' @aliases percent_rank percent_rank,missing-method
#' @note percent_rank since 1.6.0
setMethod("percent_rank",
          signature("missing"),
          function() {
            jc <- callJStatic("org.apache.spark.sql.functions", "percent_rank")
            column(jc)
          })

#' @details
#' \code{rank}: Returns the rank of rows within a window partition.
#' The difference between rank and dense_rank is that dense_rank leaves no gaps in ranking
#' sequence when there are ties. That is, if you were ranking a competition using dense_rank
#' and had three people tie for second place, you would say that all three were in second
#' place and that the next person came in third. Rank would give me sequential numbers, making
#' the person that came in third place (after the ties) would register as coming in fifth.
#' This is equivalent to the \code{RANK} function in SQL.
#' The method should be used with no argument.
#'
#' @rdname column_window_functions
#' @aliases rank rank,missing-method
#' @note rank since 1.6.0
setMethod("rank",
          signature(x = "missing"),
          function() {
            jc <- callJStatic("org.apache.spark.sql.functions", "rank")
            column(jc)
          })

#' @rdname column_window_functions
#' @aliases rank,ANY-method
setMethod("rank",
          signature(x = "ANY"),
          function(x, ...) {
            base::rank(x, ...)
          })

#' @details
#' \code{row_number}: Returns a sequential number starting at 1 within a window partition.
#' This is equivalent to the \code{ROW_NUMBER} function in SQL.
#' The method should be used with no argument.
#'
#' @rdname column_window_functions
#' @aliases row_number row_number,missing-method
#' @note row_number since 1.6.0
setMethod("row_number",
          signature("missing"),
          function() {
            jc <- callJStatic("org.apache.spark.sql.functions", "row_number")
            column(jc)
          })

###################### Collection functions######################

#' @details
#' \code{array_contains}: Returns null if the array is null, true if the array contains
#' the value, and false otherwise.
#'
#' @rdname column_collection_functions
#' @aliases array_contains array_contains,Column-method
#' @note array_contains since 1.6.0
setMethod("array_contains",
          signature(x = "Column", value = "ANY"),
          function(x, value) {
            jc <- callJStatic("org.apache.spark.sql.functions", "array_contains", x@jc, value)
            column(jc)
          })

#' @details
#' \code{array_max}: Returns the maximum value of the array.
#'
#' @rdname column_collection_functions
#' @aliases array_max array_max,Column-method
#' @note array_max since 2.4.0
setMethod("array_max",
          signature(x = "Column"),
          function(x) {
            jc <- callJStatic("org.apache.spark.sql.functions", "array_max", x@jc)
            column(jc)
          })

#' @details
#' \code{array_min}: Returns the minimum value of the array.
#'
#' @rdname column_collection_functions
#' @aliases array_min array_min,Column-method
#' @note array_min since 2.4.0
setMethod("array_min",
          signature(x = "Column"),
          function(x) {
            jc <- callJStatic("org.apache.spark.sql.functions", "array_min", x@jc)
            column(jc)
          })

#' @details
#' \code{array_position}: Locates the position of the first occurrence of the given value
#' in the given array. Returns NA if either of the arguments are NA.
#' Note: The position is not zero based, but 1 based index. Returns 0 if the given
#' value could not be found in the array.
#'
#' @rdname column_collection_functions
#' @aliases array_position array_position,Column-method
#' @note array_position since 2.4.0
setMethod("array_position",
          signature(x = "Column", value = "ANY"),
          function(x, value) {
            jc <- callJStatic("org.apache.spark.sql.functions", "array_position", x@jc, value)
            column(jc)
          })

#' @details
<<<<<<< HEAD
=======
#' \code{array_sort}: Sorts the input array in ascending order. The elements of the input array
#' must be orderable. NA elements will be placed at the end of the returned array.
#'
#' @rdname column_collection_functions
#' @aliases array_sort array_sort,Column-method
#' @note array_sort since 2.4.0
setMethod("array_sort",
          signature(x = "Column"),
          function(x) {
            jc <- callJStatic("org.apache.spark.sql.functions", "array_sort", x@jc)
            column(jc)
          })

#' @details
#' \code{flatten}: Transforms an array of arrays into a single array.
#'
#' @rdname column_collection_functions
#' @aliases flatten flatten,Column-method
#' @note flatten since 2.4.0
setMethod("flatten",
          signature(x = "Column"),
          function(x) {
            jc <- callJStatic("org.apache.spark.sql.functions", "flatten", x@jc)
            column(jc)
          })

#' @details
>>>>>>> d4006075
#' \code{map_keys}: Returns an unordered array containing the keys of the map.
#'
#' @rdname column_collection_functions
#' @aliases map_keys map_keys,Column-method
#' @note map_keys since 2.3.0
setMethod("map_keys",
          signature(x = "Column"),
          function(x) {
            jc <- callJStatic("org.apache.spark.sql.functions", "map_keys", x@jc)
            column(jc)
         })

#' @details
#' \code{map_values}: Returns an unordered array containing the values of the map.
#'
#' @rdname column_collection_functions
#' @aliases map_values map_values,Column-method
#' @note map_values since 2.3.0
setMethod("map_values",
          signature(x = "Column"),
          function(x) {
            jc <- callJStatic("org.apache.spark.sql.functions", "map_values", x@jc)
            column(jc)
          })

#' @details
#' \code{element_at}: Returns element of array at given index in \code{extraction} if
#' \code{x} is array. Returns value for the given key in \code{extraction} if \code{x} is map.
#' Note: The position is not zero based, but 1 based index.
#'
#' @param extraction index to check for in array or key to check for in map
#' @rdname column_collection_functions
#' @aliases element_at element_at,Column-method
#' @note element_at since 2.4.0
setMethod("element_at",
          signature(x = "Column", extraction = "ANY"),
          function(x, extraction) {
            jc <- callJStatic("org.apache.spark.sql.functions", "element_at", x@jc, extraction)
            column(jc)
          })

#' @details
#' \code{explode}: Creates a new row for each element in the given array or map column.
#'
#' @rdname column_collection_functions
#' @aliases explode explode,Column-method
#' @note explode since 1.5.0
setMethod("explode",
          signature(x = "Column"),
          function(x) {
            jc <- callJStatic("org.apache.spark.sql.functions", "explode", x@jc)
            column(jc)
          })

#' @details
#' \code{size}: Returns length of array or map.
#'
#' @rdname column_collection_functions
#' @aliases size size,Column-method
#' @note size since 1.5.0
setMethod("size",
          signature(x = "Column"),
          function(x) {
            jc <- callJStatic("org.apache.spark.sql.functions", "size", x@jc)
            column(jc)
          })

#' @details
#' \code{slice}: Returns an array containing all the elements in x from the index start
#' (or starting from the end if start is negative) with the specified length.
#'
#' @rdname column_collection_functions
#' @param start an index indicating the first element occuring in the result.
#' @param length a number of consecutive elements choosen to the result.
#' @aliases slice slice,Column-method
#' @note slice since 2.4.0
setMethod("slice",
          signature(x = "Column"),
          function(x, start, length) {
            jc <- callJStatic("org.apache.spark.sql.functions", "slice", x@jc, start, length)
            column(jc)
          })

#' @details
#' \code{sort_array}: Sorts the input array in ascending or descending order according to
#' the natural ordering of the array elements. NA elements will be placed at the beginning of
#' the returned array in ascending order or at the end of the returned array in descending order.
#'
#' @rdname column_collection_functions
#' @param asc a logical flag indicating the sorting order.
#'            TRUE, sorting is in ascending order.
#'            FALSE, sorting is in descending order.
#' @aliases sort_array sort_array,Column-method
#' @note sort_array since 1.6.0
setMethod("sort_array",
          signature(x = "Column"),
          function(x, asc = TRUE) {
            jc <- callJStatic("org.apache.spark.sql.functions", "sort_array", x@jc, asc)
            column(jc)
          })

#' @details
#' \code{posexplode}: Creates a new row for each element with position in the given array
#' or map column.
#'
#' @rdname column_collection_functions
#' @aliases posexplode posexplode,Column-method
#' @note posexplode since 2.1.0
setMethod("posexplode",
          signature(x = "Column"),
          function(x) {
            jc <- callJStatic("org.apache.spark.sql.functions", "posexplode", x@jc)
            column(jc)
          })

#' @details
#' \code{create_array}: Creates a new array column. The input columns must all have the same data
#' type.
#'
#' @rdname column_nonaggregate_functions
#' @aliases create_array create_array,Column-method
#' @note create_array since 2.3.0
setMethod("create_array",
          signature(x = "Column"),
          function(x, ...) {
            jcols <- lapply(list(x, ...), function(x) {
              stopifnot(class(x) == "Column")
              x@jc
            })
            jc <- callJStatic("org.apache.spark.sql.functions", "array", jcols)
            column(jc)
          })

#' @details
#' \code{create_map}: Creates a new map column. The input columns must be grouped as key-value
#' pairs, e.g. (key1, value1, key2, value2, ...).
#' The key columns must all have the same data type, and can't be null.
#' The value columns must all have the same data type.
#'
#' @rdname column_nonaggregate_functions
#' @aliases create_map create_map,Column-method
#' @note create_map since 2.3.0
setMethod("create_map",
          signature(x = "Column"),
          function(x, ...) {
            jcols <- lapply(list(x, ...), function(x) {
              stopifnot(class(x) == "Column")
              x@jc
            })
            jc <- callJStatic("org.apache.spark.sql.functions", "map", jcols)
            column(jc)
          })

#' @details
#' \code{collect_list}: Creates a list of objects with duplicates.
#' Note: the function is non-deterministic because the order of collected results depends
#' on order of rows which may be non-deterministic after a shuffle.
#'
#' @rdname column_aggregate_functions
#' @aliases collect_list collect_list,Column-method
#' @examples
#'
#' \dontrun{
#' df2 = df[df$mpg > 20, ]
#' collect(select(df2, collect_list(df2$gear)))
#' collect(select(df2, collect_set(df2$gear)))}
#' @note collect_list since 2.3.0
setMethod("collect_list",
          signature(x = "Column"),
          function(x) {
            jc <- callJStatic("org.apache.spark.sql.functions", "collect_list", x@jc)
            column(jc)
          })

#' @details
#' \code{collect_set}: Creates a list of objects with duplicate elements eliminated.
#' Note: the function is non-deterministic because the order of collected results depends
#' on order of rows which may be non-deterministic after a shuffle.
#'
#' @rdname column_aggregate_functions
#' @aliases collect_set collect_set,Column-method
#' @note collect_set since 2.3.0
setMethod("collect_set",
          signature(x = "Column"),
          function(x) {
            jc <- callJStatic("org.apache.spark.sql.functions", "collect_set", x@jc)
            column(jc)
          })

#' @details
#' \code{split_string}: Splits string on regular expression.
#' Equivalent to \code{split} SQL function.
#'
#' @rdname column_string_functions
#' @aliases split_string split_string,Column-method
#' @examples
#'
#' \dontrun{
#' head(select(df, split_string(df$Sex, "a")))
#' head(select(df, split_string(df$Class, "\\d")))
#' # This is equivalent to the following SQL expression
#' head(selectExpr(df, "split(Class, '\\\\d')"))}
#' @note split_string 2.3.0
setMethod("split_string",
          signature(x = "Column", pattern = "character"),
          function(x, pattern) {
            jc <- callJStatic("org.apache.spark.sql.functions", "split", x@jc, pattern)
            column(jc)
          })

#' @details
#' \code{repeat_string}: Repeats string n times.
#' Equivalent to \code{repeat} SQL function.
#'
#' @param n number of repetitions.
#' @rdname column_string_functions
#' @aliases repeat_string repeat_string,Column-method
#' @examples
#'
#' \dontrun{
#' head(select(df, repeat_string(df$Class, 3)))
#' # This is equivalent to the following SQL expression
#' head(selectExpr(df, "repeat(Class, 3)"))}
#' @note repeat_string since 2.3.0
setMethod("repeat_string",
          signature(x = "Column", n = "numeric"),
          function(x, n) {
            jc <- callJStatic("org.apache.spark.sql.functions", "repeat", x@jc, numToInt(n))
            column(jc)
          })

#' @details
#' \code{explode}: Creates a new row for each element in the given array or map column.
#' Unlike \code{explode}, if the array/map is \code{null} or empty
#' then \code{null} is produced.
#'
#'
#' @rdname column_collection_functions
#' @aliases explode_outer explode_outer,Column-method
#' @examples
#'
#' \dontrun{
#' df2 <- createDataFrame(data.frame(
#'   id = c(1, 2, 3), text = c("a,b,c", NA, "d,e")
#' ))
#'
#' head(select(df2, df2$id, explode_outer(split_string(df2$text, ","))))
#' head(select(df2, df2$id, posexplode_outer(split_string(df2$text, ","))))}
#' @note explode_outer since 2.3.0
setMethod("explode_outer",
          signature(x = "Column"),
          function(x) {
            jc <- callJStatic("org.apache.spark.sql.functions", "explode_outer", x@jc)
            column(jc)
          })

#' @details
#' \code{posexplode_outer}: Creates a new row for each element with position in the given
#' array or map column. Unlike \code{posexplode}, if the array/map is \code{null} or empty
#' then the row (\code{null}, \code{null}) is produced.
#'
#' @rdname column_collection_functions
#' @aliases posexplode_outer posexplode_outer,Column-method
#' @note posexplode_outer since 2.3.0
setMethod("posexplode_outer",
          signature(x = "Column"),
          function(x) {
            jc <- callJStatic("org.apache.spark.sql.functions", "posexplode_outer", x@jc)
            column(jc)
          })

#' not
#'
#' Inversion of boolean expression.
#'
#' \code{not} and \code{!} cannot be applied directly to numerical column.
#' To achieve R-like truthiness column has to be casted to \code{BooleanType}.
#'
#' @param x Column to compute on
#' @rdname not
#' @name not
#' @aliases not,Column-method
#' @family non-aggregate functions
#' @examples
#' \dontrun{
#' df <- createDataFrame(data.frame(
#'   is_true = c(TRUE, FALSE, NA),
#'   flag = c(1, 0,  1)
#' ))
#'
#' head(select(df, not(df$is_true)))
#'
#' # Explicit cast is required when working with numeric column
#' head(select(df, not(cast(df$flag, "boolean"))))
#' }
#' @note not since 2.3.0
setMethod("not",
          signature(x = "Column"),
          function(x) {
            jc <- callJStatic("org.apache.spark.sql.functions", "not", x@jc)
            column(jc)
          })

#' @details
#' \code{grouping_bit}: Indicates whether a specified column in a GROUP BY list is aggregated or
#' not, returns 1 for aggregated or 0 for not aggregated in the result set. Same as \code{GROUPING}
#' in SQL and \code{grouping} function in Scala.
#'
#' @rdname column_aggregate_functions
#' @aliases grouping_bit grouping_bit,Column-method
#' @examples
#'
#' \dontrun{
#' # With cube
#' agg(
#'   cube(df, "cyl", "gear", "am"),
#'   mean(df$mpg),
#'   grouping_bit(df$cyl), grouping_bit(df$gear), grouping_bit(df$am)
#' )
#'
#' # With rollup
#' agg(
#'   rollup(df, "cyl", "gear", "am"),
#'   mean(df$mpg),
#'   grouping_bit(df$cyl), grouping_bit(df$gear), grouping_bit(df$am)
#' )}
#' @note grouping_bit since 2.3.0
setMethod("grouping_bit",
          signature(x = "Column"),
          function(x) {
            jc <- callJStatic("org.apache.spark.sql.functions", "grouping", x@jc)
            column(jc)
          })

#' @details
#' \code{grouping_id}: Returns the level of grouping.
#' Equals to \code{
#' grouping_bit(c1) * 2^(n - 1) + grouping_bit(c2) * 2^(n - 2)  + ... + grouping_bit(cn)
#' }.
#'
#' @rdname column_aggregate_functions
#' @aliases grouping_id grouping_id,Column-method
#' @examples
#'
#' \dontrun{
#' # With cube
#' agg(
#'   cube(df, "cyl", "gear", "am"),
#'   mean(df$mpg),
#'   grouping_id(df$cyl, df$gear, df$am)
#' )
#'
#' # With rollup
#' agg(
#'   rollup(df, "cyl", "gear", "am"),
#'   mean(df$mpg),
#'   grouping_id(df$cyl, df$gear, df$am)
#' )}
#' @note grouping_id since 2.3.0
setMethod("grouping_id",
          signature(x = "Column"),
          function(x, ...) {
            jcols <- lapply(list(x, ...), function(x) {
              stopifnot(class(x) == "Column")
              x@jc
            })
            jc <- callJStatic("org.apache.spark.sql.functions", "grouping_id", jcols)
            column(jc)
          })

#' @details
#' \code{input_file_name}: Creates a string column with the input file name for a given row.
#' The method should be used with no argument.
#'
#' @rdname column_nonaggregate_functions
#' @aliases input_file_name input_file_name,missing-method
#' @examples
#'
#' \dontrun{
#' tmp <- read.text("README.md")
#' head(select(tmp, input_file_name()))}
#' @note input_file_name since 2.3.0
setMethod("input_file_name", signature("missing"),
          function() {
            jc <- callJStatic("org.apache.spark.sql.functions", "input_file_name")
            column(jc)
          })

#' @details
#' \code{trunc}: Returns date truncated to the unit specified by the format.
#'
#' @rdname column_datetime_functions
#' @aliases trunc trunc,Column-method
#' @examples
#'
#' \dontrun{
#' head(select(df, df$time, trunc(df$time, "year"), trunc(df$time, "yy"),
#'            trunc(df$time, "month"), trunc(df$time, "mon")))}
#' @note trunc since 2.3.0
setMethod("trunc",
          signature(x = "Column"),
          function(x, format) {
            jc <- callJStatic("org.apache.spark.sql.functions", "trunc",
                              x@jc, as.character(format))
            column(jc)
          })

#' @details
#' \code{date_trunc}: Returns timestamp truncated to the unit specified by the format.
#'
#' @rdname column_datetime_functions
#' @aliases date_trunc date_trunc,character,Column-method
#' @examples
#'
#' \dontrun{
#' head(select(df, df$time, date_trunc("hour", df$time), date_trunc("minute", df$time),
#'             date_trunc("week", df$time), date_trunc("quarter", df$time)))}
#' @note date_trunc since 2.3.0
setMethod("date_trunc",
          signature(format = "character", x = "Column"),
          function(format, x) {
            jc <- callJStatic("org.apache.spark.sql.functions", "date_trunc", format, x@jc)
            column(jc)
          })

#' @details
#' \code{current_date}: Returns the current date as a date column.
#'
#' @rdname column_datetime_functions
#' @aliases current_date current_date,missing-method
#' @examples
#' \dontrun{
#' head(select(df, current_date(), current_timestamp()))}
#' @note current_date since 2.3.0
setMethod("current_date",
          signature("missing"),
          function() {
            jc <- callJStatic("org.apache.spark.sql.functions", "current_date")
            column(jc)
          })

#' @details
#' \code{current_timestamp}: Returns the current timestamp as a timestamp column.
#'
#' @rdname column_datetime_functions
#' @aliases current_timestamp current_timestamp,missing-method
#' @note current_timestamp since 2.3.0
setMethod("current_timestamp",
          signature("missing"),
          function() {
            jc <- callJStatic("org.apache.spark.sql.functions", "current_timestamp")
            column(jc)
          })<|MERGE_RESOLUTION|>--- conflicted
+++ resolved
@@ -207,12 +207,8 @@
 #' tmp <- mutate(df, v1 = create_array(df$mpg, df$cyl, df$hp))
 #' head(select(tmp, array_contains(tmp$v1, 21), size(tmp$v1)))
 #' head(select(tmp, array_max(tmp$v1), array_min(tmp$v1)))
-<<<<<<< HEAD
-#' head(select(tmp, array_position(tmp$v1, 21)))
-=======
 #' head(select(tmp, array_position(tmp$v1, 21), array_sort(tmp$v1)))
 #' head(select(tmp, flatten(tmp$v1)))
->>>>>>> d4006075
 #' tmp2 <- mutate(tmp, v2 = explode(tmp$v1))
 #' head(tmp2)
 #' head(select(tmp, posexplode(tmp$v1)))
@@ -3053,8 +3049,6 @@
           })
 
 #' @details
-<<<<<<< HEAD
-=======
 #' \code{array_sort}: Sorts the input array in ascending order. The elements of the input array
 #' must be orderable. NA elements will be placed at the end of the returned array.
 #'
@@ -3082,7 +3076,6 @@
           })
 
 #' @details
->>>>>>> d4006075
 #' \code{map_keys}: Returns an unordered array containing the keys of the map.
 #'
 #' @rdname column_collection_functions
