#
# Licensed to the Apache Software Foundation (ASF) under one or more
# contributor license agreements.  See the NOTICE file distributed with
# this work for additional information regarding copyright ownership.
# The ASF licenses this file to You under the Apache License, Version 2.0
# (the "License"); you may not use this file except in compliance with
# the License.  You may obtain a copy of the License at
#
#    http://www.apache.org/licenses/LICENSE-2.0
#
# Unless required by applicable law or agreed to in writing, software
# distributed under the License is distributed on an "AS IS" BASIS,
# WITHOUT WARRANTIES OR CONDITIONS OF ANY KIND, either express or implied.
# See the License for the specific language governing permissions and
# limitations under the License.
#

#' @include generics.R column.R
NULL

#' Aggregate functions for Column operations
#'
#' Aggregate functions defined for \code{Column}.
#'
#' @param x Column to compute on.
#' @param y,na.rm,use currently not used.
#' @param ... additional argument(s). For example, it could be used to pass additional Columns.
#' @name column_aggregate_functions
#' @rdname column_aggregate_functions
#' @family aggregate functions
#' @examples
#' \dontrun{
#' # Dataframe used throughout this doc
#' df <- createDataFrame(cbind(model = rownames(mtcars), mtcars))}
NULL

#' Date time functions for Column operations
#'
#' Date time functions defined for \code{Column}.
#'
#' @param x Column to compute on.
#' @param format For \code{to_date} and \code{to_timestamp}, it is the string to use to parse
#'               x Column to DateType or TimestampType. For \code{trunc}, it is the string used
#'               for specifying the truncation method. For example, "year", "yyyy", "yy" for
#'               truncate by year, or "month", "mon", "mm" for truncate by month.
#' @param ... additional argument(s).
#' @name column_datetime_functions
#' @rdname column_datetime_functions
#' @family data time functions
#' @examples
#' \dontrun{
#' dts <- c("2005-01-02 18:47:22",
#'         "2005-12-24 16:30:58",
#'         "2005-10-28 07:30:05",
#'         "2005-12-28 07:01:05",
#'         "2006-01-24 00:01:10")
#' y <- c(2.0, 2.2, 3.4, 2.5, 1.8)
#' df <- createDataFrame(data.frame(time = as.POSIXct(dts), y = y))}
NULL

#' Date time arithmetic functions for Column operations
#'
#' Date time arithmetic functions defined for \code{Column}.
#'
#' @param y Column to compute on.
#' @param x For class \code{Column}, it is the column used to perform arithmetic operations
#'          with column \code{y}. For class \code{numeric}, it is the number of months or
#'          days to be added to or subtracted from \code{y}. For class \code{character}, it is
#'          \itemize{
#'          \item \code{date_format}: date format specification.
#'          \item \code{from_utc_timestamp}, \code{to_utc_timestamp}: time zone to use.
#'          \item \code{next_day}: day of the week string.
#'          }
#'
#' @name column_datetime_diff_functions
#' @rdname column_datetime_diff_functions
#' @family data time functions
#' @examples
#' \dontrun{
#' dts <- c("2005-01-02 18:47:22",
#'         "2005-12-24 16:30:58",
#'         "2005-10-28 07:30:05",
#'         "2005-12-28 07:01:05",
#'         "2006-01-24 00:01:10")
#' y <- c(2.0, 2.2, 3.4, 2.5, 1.8)
#' df <- createDataFrame(data.frame(time = as.POSIXct(dts), y = y))}
NULL

#' Math functions for Column operations
#'
#' Math functions defined for \code{Column}.
#'
#' @param x Column to compute on. In \code{shiftLeft}, \code{shiftRight} and \code{shiftRightUnsigned},
#'          this is the number of bits to shift.
#' @param y Column to compute on.
#' @param ... additional argument(s).
#' @name column_math_functions
#' @rdname column_math_functions
#' @family math functions
#' @examples
#' \dontrun{
#' # Dataframe used throughout this doc
#' df <- createDataFrame(cbind(model = rownames(mtcars), mtcars))
#' tmp <- mutate(df, v1 = log(df$mpg), v2 = cbrt(df$disp),
#'                   v3 = bround(df$wt, 1), v4 = bin(df$cyl),
#'                   v5 = hex(df$wt), v6 = toDegrees(df$gear),
#'                   v7 = atan2(df$cyl, df$am), v8 = hypot(df$cyl, df$am),
#'                   v9 = pmod(df$hp, df$cyl), v10 = shiftLeft(df$disp, 1),
#'                   v11 = conv(df$hp, 10, 16), v12 = sign(df$vs - 0.5),
#'                   v13 = sqrt(df$disp), v14 = ceil(df$wt))
#' head(tmp)}
NULL

<<<<<<< HEAD
#' Miscellaneous functions for Column operations
#'
#' Miscellaneous functions defined for \code{Column}.
#'
#' @param x Column to compute on. In \code{sha2}, it is one of 224, 256, 384, or 512.
#' @param y Column to compute on.
#' @param ... additional columns.
#' @name column_misc_functions
#' @rdname column_misc_functions
#' @family misc functions
#' @examples
#' \dontrun{
#' # Dataframe used throughout this doc
#' df <- createDataFrame(cbind(model = rownames(mtcars), mtcars)[, 1:2])
#' tmp <- mutate(df, v1 = crc32(df$model), v2 = hash(df$model),
#'                   v3 = hash(df$model, df$mpg), v4 = md5(df$model),
#'                   v5 = sha1(df$model), v6 = sha2(df$model, 256))
#' head(tmp)
#' }
=======
#' String functions for Column operations
#'
#' String functions defined for \code{Column}.
#'
#' @param x Column to compute on except in the following methods:
#'      \itemize{
#'      \item \code{instr}: \code{character}, the substring to check. See 'Details'.
#'      \item \code{format_number}: \code{numeric}, the number of decimal place to
#'           format to. See 'Details'.
#'      }
#' @param y Column to compute on.
#' @param ... additional columns.
#' @name column_string_functions
#' @rdname column_string_functions
#' @family string functions
#' @examples
#' \dontrun{
#' # Dataframe used throughout this doc
#' df <- createDataFrame(as.data.frame(Titanic, stringsAsFactors = FALSE))}
>>>>>>> fc92d25f
NULL

#' lit
#'
#' A new \linkS4class{Column} is created to represent the literal value.
#' If the parameter is a \linkS4class{Column}, it is returned unchanged.
#'
#' @param x a literal value or a Column.
#' @family non-aggregate functions
#' @rdname lit
#' @name lit
#' @export
#' @aliases lit,ANY-method
#' @examples
#' \dontrun{
#' lit(df$name)
#' select(df, lit("x"))
#' select(df, lit("2015-01-01"))
#'}
#' @note lit since 1.5.0
setMethod("lit", signature("ANY"),
          function(x) {
            jc <- callJStatic("org.apache.spark.sql.functions",
                              "lit",
                              if (class(x) == "Column") { x@jc } else { x })
            column(jc)
          })

#' @details
#' \code{abs}: Computes the absolute value.
#'
#' @rdname column_math_functions
#' @export
#' @aliases abs abs,Column-method
#' @note abs since 1.5.0
setMethod("abs",
          signature(x = "Column"),
          function(x) {
            jc <- callJStatic("org.apache.spark.sql.functions", "abs", x@jc)
            column(jc)
          })

#' @details
#' \code{acos}: Computes the cosine inverse of the given value; the returned angle is in
#' the range 0.0 through pi.
#'
#' @rdname column_math_functions
#' @export
#' @aliases acos acos,Column-method
#' @note acos since 1.5.0
setMethod("acos",
          signature(x = "Column"),
          function(x) {
            jc <- callJStatic("org.apache.spark.sql.functions", "acos", x@jc)
            column(jc)
          })

#' @details
#' \code{approxCountDistinct}: Returns the approximate number of distinct items in a group.
#'
#' @rdname column_aggregate_functions
#' @export
#' @aliases approxCountDistinct approxCountDistinct,Column-method
#' @examples
#'
#' \dontrun{
#' head(select(df, approxCountDistinct(df$gear)))
#' head(select(df, approxCountDistinct(df$gear, 0.02)))
#' head(select(df, countDistinct(df$gear, df$cyl)))
#' head(select(df, n_distinct(df$gear)))
#' head(distinct(select(df, "gear")))}
#' @note approxCountDistinct(Column) since 1.4.0
setMethod("approxCountDistinct",
          signature(x = "Column"),
          function(x) {
            jc <- callJStatic("org.apache.spark.sql.functions", "approxCountDistinct", x@jc)
            column(jc)
          })

#' @details
#' \code{ascii}: Computes the numeric value of the first character of the string column,
#' and returns the result as an int column.
#'
#' @rdname column_string_functions
#' @export
#' @aliases ascii ascii,Column-method
#' @examples
#'
#' \dontrun{
#' head(select(df, ascii(df$Class), ascii(df$Sex)))}
#' @note ascii since 1.5.0
setMethod("ascii",
          signature(x = "Column"),
          function(x) {
            jc <- callJStatic("org.apache.spark.sql.functions", "ascii", x@jc)
            column(jc)
          })

#' @details
#' \code{asin}: Computes the sine inverse of the given value; the returned angle is in
#' the range -pi/2 through pi/2.
#'
#' @rdname column_math_functions
#' @export
#' @aliases asin asin,Column-method
#' @note asin since 1.5.0
setMethod("asin",
          signature(x = "Column"),
          function(x) {
            jc <- callJStatic("org.apache.spark.sql.functions", "asin", x@jc)
            column(jc)
          })

#' @details
#' \code{atan}: Computes the tangent inverse of the given value.
#'
#' @rdname column_math_functions
#' @export
#' @aliases atan atan,Column-method
#' @note atan since 1.5.0
setMethod("atan",
          signature(x = "Column"),
          function(x) {
            jc <- callJStatic("org.apache.spark.sql.functions", "atan", x@jc)
            column(jc)
          })

#' avg
#'
#' Aggregate function: returns the average of the values in a group.
#'
#' @rdname avg
#' @name avg
#' @family aggregate functions
#' @export
#' @aliases avg,Column-method
#' @examples \dontrun{avg(df$c)}
#' @note avg since 1.4.0
setMethod("avg",
          signature(x = "Column"),
          function(x) {
            jc <- callJStatic("org.apache.spark.sql.functions", "avg", x@jc)
            column(jc)
          })

#' @details
#' \code{base64}: Computes the BASE64 encoding of a binary column and returns it as
#' a string column. This is the reverse of unbase64.
#'
#' @rdname column_string_functions
#' @export
#' @aliases base64 base64,Column-method
#' @examples
#'
#' \dontrun{
#' tmp <- mutate(df, s1 = encode(df$Class, "UTF-8"))
#' str(tmp)
#' tmp2 <- mutate(tmp, s2 = base64(tmp$s1), s3 = decode(tmp$s1, "UTF-8"),
#'                     s4 = soundex(tmp$Sex))
#' head(tmp2)
#' head(select(tmp2, unbase64(tmp2$s2)))}
#' @note base64 since 1.5.0
setMethod("base64",
          signature(x = "Column"),
          function(x) {
            jc <- callJStatic("org.apache.spark.sql.functions", "base64", x@jc)
            column(jc)
          })

#' @details
#' \code{bin}: An expression that returns the string representation of the binary value
#' of the given long column. For example, bin("12") returns "1100".
#'
#' @rdname column_math_functions
#' @export
#' @aliases bin bin,Column-method
#' @note bin since 1.5.0
setMethod("bin",
          signature(x = "Column"),
          function(x) {
            jc <- callJStatic("org.apache.spark.sql.functions", "bin", x@jc)
            column(jc)
          })

#' bitwiseNOT
#'
#' Computes bitwise NOT.
#'
#' @param x Column to compute on.
#'
#' @rdname bitwiseNOT
#' @name bitwiseNOT
#' @family non-aggregate functions
#' @export
#' @aliases bitwiseNOT,Column-method
#' @examples \dontrun{bitwiseNOT(df$c)}
#' @note bitwiseNOT since 1.5.0
setMethod("bitwiseNOT",
          signature(x = "Column"),
          function(x) {
            jc <- callJStatic("org.apache.spark.sql.functions", "bitwiseNOT", x@jc)
            column(jc)
          })

#' @details
#' \code{cbrt}: Computes the cube-root of the given value.
#'
#' @rdname column_math_functions
#' @export
#' @aliases cbrt cbrt,Column-method
#' @note cbrt since 1.4.0
setMethod("cbrt",
          signature(x = "Column"),
          function(x) {
            jc <- callJStatic("org.apache.spark.sql.functions", "cbrt", x@jc)
            column(jc)
          })

#' @details
#' \code{ceil}: Computes the ceiling of the given value.
#'
#' @rdname column_math_functions
#' @export
#' @aliases ceil ceil,Column-method
#' @note ceil since 1.5.0
setMethod("ceil",
          signature(x = "Column"),
          function(x) {
            jc <- callJStatic("org.apache.spark.sql.functions", "ceil", x@jc)
            column(jc)
          })

#' @details
#' \code{ceiling}: Alias for \code{ceil}.
#'
#' @rdname column_math_functions
#' @aliases ceiling ceiling,Column-method
#' @export
#' @note ceiling since 1.5.0
setMethod("ceiling",
          signature(x = "Column"),
          function(x) {
            ceil(x)
          })

#' Returns the first column that is not NA
#'
#' Returns the first column that is not NA, or NA if all inputs are.
#'
#' @rdname coalesce
#' @name coalesce
#' @family non-aggregate functions
#' @export
#' @aliases coalesce,Column-method
#' @examples \dontrun{coalesce(df$c, df$d, df$e)}
#' @note coalesce(Column) since 2.1.1
setMethod("coalesce",
          signature(x = "Column"),
          function(x, ...) {
            jcols <- lapply(list(x, ...), function (x) {
              stopifnot(class(x) == "Column")
              x@jc
            })
            jc <- callJStatic("org.apache.spark.sql.functions", "coalesce", jcols)
            column(jc)
          })

#' Though scala functions has "col" function, we don't expose it in SparkR
#' because we don't want to conflict with the "col" function in the R base
#' package and we also have "column" function exported which is an alias of "col".
#' @noRd
col <- function(x) {
  column(callJStatic("org.apache.spark.sql.functions", "col", x))
}

#' Returns a Column based on the given column name
#'
#' Returns a Column based on the given column name.
#'
#' @param x Character column name.
#'
#' @rdname column
#' @name column
#' @family non-aggregate functions
#' @export
#' @aliases column,character-method
#' @examples \dontrun{column("name")}
#' @note column since 1.6.0
setMethod("column",
          signature(x = "character"),
          function(x) {
            col(x)
          })

#' corr
#'
#' Computes the Pearson Correlation Coefficient for two Columns.
#'
#' @param col2 a (second) Column.
#'
#' @rdname corr
#' @name corr
#' @family aggregate functions
#' @export
#' @aliases corr,Column-method
#' @examples
#' \dontrun{
#' df <- createDataFrame(cbind(model = rownames(mtcars), mtcars))
#' head(select(df, corr(df$mpg, df$hp)))}
#' @note corr since 1.6.0
setMethod("corr", signature(x = "Column"),
          function(x, col2) {
            stopifnot(class(col2) == "Column")
            jc <- callJStatic("org.apache.spark.sql.functions", "corr", x@jc, col2@jc)
            column(jc)
          })

#' cov
#'
#' Compute the covariance between two expressions.
#'
#' @details
#' \code{cov}: Compute the sample covariance between two expressions.
#'
#' @rdname cov
#' @name cov
#' @family aggregate functions
#' @export
#' @aliases cov,characterOrColumn-method
#' @examples
#' \dontrun{
#' df <- createDataFrame(cbind(model = rownames(mtcars), mtcars))
#' head(select(df, cov(df$mpg, df$hp), cov("mpg", "hp"),
#'                 covar_samp(df$mpg, df$hp), covar_samp("mpg", "hp"),
#'                 covar_pop(df$mpg, df$hp), covar_pop("mpg", "hp")))}
#' @note cov since 1.6.0
setMethod("cov", signature(x = "characterOrColumn"),
          function(x, col2) {
            stopifnot(is(class(col2), "characterOrColumn"))
            covar_samp(x, col2)
          })

#' @details
#' \code{covar_sample}: Alias for \code{cov}.
#'
#' @rdname cov
#'
#' @param col1 the first Column.
#' @param col2 the second Column.
#' @name covar_samp
#' @aliases covar_samp,characterOrColumn,characterOrColumn-method
#' @note covar_samp since 2.0.0
setMethod("covar_samp", signature(col1 = "characterOrColumn", col2 = "characterOrColumn"),
          function(col1, col2) {
            stopifnot(class(col1) == class(col2))
            if (class(col1) == "Column") {
              col1 <- col1@jc
              col2 <- col2@jc
            }
            jc <- callJStatic("org.apache.spark.sql.functions", "covar_samp", col1, col2)
            column(jc)
          })

#' @details
#' \code{covar_pop}: Computes the population covariance between two expressions.
#'
#' @rdname cov
#' @name covar_pop
#' @export
#' @aliases covar_pop,characterOrColumn,characterOrColumn-method
#' @note covar_pop since 2.0.0
setMethod("covar_pop", signature(col1 = "characterOrColumn", col2 = "characterOrColumn"),
          function(col1, col2) {
            stopifnot(class(col1) == class(col2))
            if (class(col1) == "Column") {
              col1 <- col1@jc
              col2 <- col2@jc
            }
            jc <- callJStatic("org.apache.spark.sql.functions", "covar_pop", col1, col2)
            column(jc)
          })

#' @details
#' \code{cos}: Computes the cosine of the given value.
#'
#' @rdname column_math_functions
#' @aliases cos cos,Column-method
#' @export
#' @note cos since 1.5.0
setMethod("cos",
          signature(x = "Column"),
          function(x) {
            jc <- callJStatic("org.apache.spark.sql.functions", "cos", x@jc)
            column(jc)
          })

#' @details
#' \code{cosh}: Computes the hyperbolic cosine of the given value.
#'
#' @rdname column_math_functions
#' @aliases cosh cosh,Column-method
#' @export
#' @note cosh since 1.5.0
setMethod("cosh",
          signature(x = "Column"),
          function(x) {
            jc <- callJStatic("org.apache.spark.sql.functions", "cosh", x@jc)
            column(jc)
          })

#' Returns the number of items in a group
#'
#' This can be used as a column aggregate function with \code{Column} as input,
#' and returns the number of items in a group.
#'
#' @rdname count
#' @name count
#' @family aggregate functions
#' @aliases count,Column-method
#' @export
#' @examples \dontrun{count(df$c)}
#' @note count since 1.4.0
setMethod("count",
          signature(x = "Column"),
          function(x) {
            jc <- callJStatic("org.apache.spark.sql.functions", "count", x@jc)
            column(jc)
          })

#' @details
#' \code{crc32}: Calculates the cyclic redundancy check value  (CRC32) of a binary column
#' and returns the value as a bigint.
#'
#' @rdname column_misc_functions
#' @aliases crc32 crc32,Column-method
#' @export
#' @note crc32 since 1.5.0
setMethod("crc32",
          signature(x = "Column"),
          function(x) {
            jc <- callJStatic("org.apache.spark.sql.functions", "crc32", x@jc)
            column(jc)
          })

#' @details
#' \code{hash}: Calculates the hash code of given columns, and returns the result
#' as an int column.
#'
#' @rdname column_misc_functions
#' @aliases hash hash,Column-method
#' @export
#' @note hash since 2.0.0
setMethod("hash",
          signature(x = "Column"),
          function(x, ...) {
            jcols <- lapply(list(x, ...), function (x) {
              stopifnot(class(x) == "Column")
              x@jc
            })
            jc <- callJStatic("org.apache.spark.sql.functions", "hash", jcols)
            column(jc)
          })

#' @details
#' \code{dayofmonth}: Extracts the day of the month as an integer from a
#' given date/timestamp/string.
#'
#' @rdname column_datetime_functions
#' @aliases dayofmonth dayofmonth,Column-method
#' @export
#' @examples
#'
#' \dontrun{
#' head(select(df, df$time, year(df$time), quarter(df$time), month(df$time),
#'            dayofmonth(df$time), dayofyear(df$time), weekofyear(df$time)))
#' head(agg(groupBy(df, year(df$time)), count(df$y), avg(df$y)))
#' head(agg(groupBy(df, month(df$time)), avg(df$y)))}
#' @note dayofmonth since 1.5.0
setMethod("dayofmonth",
          signature(x = "Column"),
          function(x) {
            jc <- callJStatic("org.apache.spark.sql.functions", "dayofmonth", x@jc)
            column(jc)
          })

#' @details
#' \code{dayofyear}: Extracts the day of the year as an integer from a
#' given date/timestamp/string.
#'
#' @rdname column_datetime_functions
#' @aliases dayofyear dayofyear,Column-method
#' @export
#' @note dayofyear since 1.5.0
setMethod("dayofyear",
          signature(x = "Column"),
          function(x) {
            jc <- callJStatic("org.apache.spark.sql.functions", "dayofyear", x@jc)
            column(jc)
          })

#' @details
#' \code{decode}: Computes the first argument into a string from a binary using the provided
#' character set.
#'
#' @param charset Character set to use (one of "US-ASCII", "ISO-8859-1", "UTF-8", "UTF-16BE",
#'                "UTF-16LE", "UTF-16").
#'
#' @rdname column_string_functions
#' @aliases decode decode,Column,character-method
#' @export
#' @note decode since 1.6.0
setMethod("decode",
          signature(x = "Column", charset = "character"),
          function(x, charset) {
            jc <- callJStatic("org.apache.spark.sql.functions", "decode", x@jc, charset)
            column(jc)
          })

#' @details
#' \code{encode}: Computes the first argument into a binary from a string using the provided
#' character set.
#'
#' @rdname column_string_functions
#' @aliases encode encode,Column,character-method
#' @export
#' @note encode since 1.6.0
setMethod("encode",
          signature(x = "Column", charset = "character"),
          function(x, charset) {
            jc <- callJStatic("org.apache.spark.sql.functions", "encode", x@jc, charset)
            column(jc)
          })

#' @details
#' \code{exp}: Computes the exponential of the given value.
#'
#' @rdname column_math_functions
#' @aliases exp exp,Column-method
#' @export
#' @note exp since 1.5.0
setMethod("exp",
          signature(x = "Column"),
          function(x) {
            jc <- callJStatic("org.apache.spark.sql.functions", "exp", x@jc)
            column(jc)
          })

#' @details
#' \code{expm1}: Computes the exponential of the given value minus one.
#'
#' @rdname column_math_functions
#' @aliases expm1 expm1,Column-method
#' @export
#' @note expm1 since 1.5.0
setMethod("expm1",
          signature(x = "Column"),
          function(x) {
            jc <- callJStatic("org.apache.spark.sql.functions", "expm1", x@jc)
            column(jc)
          })

#' @details
#' \code{factorial}: Computes the factorial of the given value.
#'
#' @rdname column_math_functions
#' @aliases factorial factorial,Column-method
#' @export
#' @note factorial since 1.5.0
setMethod("factorial",
          signature(x = "Column"),
          function(x) {
            jc <- callJStatic("org.apache.spark.sql.functions", "factorial", x@jc)
            column(jc)
          })

#' first
#'
#' Aggregate function: returns the first value in a group.
#'
#' The function by default returns the first values it sees. It will return the first non-missing
#' value it sees when na.rm is set to true. If all values are missing, then NA is returned.
#'
#' @param na.rm a logical value indicating whether NA values should be stripped
#'        before the computation proceeds.
#'
#' @rdname first
#' @name first
#' @aliases first,characterOrColumn-method
#' @family aggregate functions
#' @export
#' @examples
#' \dontrun{
#' first(df$c)
#' first(df$c, TRUE)
#' }
#' @note first(characterOrColumn) since 1.4.0
setMethod("first",
          signature(x = "characterOrColumn"),
          function(x, na.rm = FALSE) {
            col <- if (class(x) == "Column") {
              x@jc
            } else {
              x
            }
            jc <- callJStatic("org.apache.spark.sql.functions", "first", col, na.rm)
            column(jc)
          })

#' @details
#' \code{floor}: Computes the floor of the given value.
#'
#' @rdname column_math_functions
#' @aliases floor floor,Column-method
#' @export
#' @note floor since 1.5.0
setMethod("floor",
          signature(x = "Column"),
          function(x) {
            jc <- callJStatic("org.apache.spark.sql.functions", "floor", x@jc)
            column(jc)
          })

#' @details
#' \code{hex}: Computes hex value of the given column.
#'
#' @rdname column_math_functions
#' @aliases hex hex,Column-method
#' @export
#' @note hex since 1.5.0
setMethod("hex",
          signature(x = "Column"),
          function(x) {
            jc <- callJStatic("org.apache.spark.sql.functions", "hex", x@jc)
            column(jc)
          })

#' @details
#' \code{hour}: Extracts the hours as an integer from a given date/timestamp/string.
#'
#' @rdname column_datetime_functions
#' @aliases hour hour,Column-method
#' @export
#' @examples
#'
#' \dontrun{
#' head(select(df, hour(df$time), minute(df$time), second(df$time)))
#' head(agg(groupBy(df, dayofmonth(df$time)), avg(df$y)))
#' head(agg(groupBy(df, hour(df$time)), avg(df$y)))
#' head(agg(groupBy(df, minute(df$time)), avg(df$y)))}
#' @note hour since 1.5.0
setMethod("hour",
          signature(x = "Column"),
          function(x) {
            jc <- callJStatic("org.apache.spark.sql.functions", "hour", x@jc)
            column(jc)
          })

#' @details
#' \code{initcap}: Returns a new string column by converting the first letter of
#' each word to uppercase. Words are delimited by whitespace. For example, "hello world"
#' will become "Hello World".
#'
#' @rdname column_string_functions
#' @aliases initcap initcap,Column-method
#' @export
#' @examples
#'
#' \dontrun{
#' tmp <- mutate(df, sex_lower = lower(df$Sex), age_upper = upper(df$age),
#'                   sex_age = concat_ws(" ", lower(df$sex), lower(df$age)))
#' head(tmp)
#' tmp2 <- mutate(tmp, s1 = initcap(tmp$sex_lower), s2 = initcap(tmp$sex_age),
#'                     s3 = reverse(df$Sex))
#' head(tmp2)}
#' @note initcap since 1.5.0
setMethod("initcap",
          signature(x = "Column"),
          function(x) {
            jc <- callJStatic("org.apache.spark.sql.functions", "initcap", x@jc)
            column(jc)
          })

#' is.nan
#'
#' Return true if the column is NaN, alias for \link{isnan}
#'
#' @param x Column to compute on.
#'
#' @rdname is.nan
#' @name is.nan
#' @family non-aggregate functions
#' @aliases is.nan,Column-method
#' @export
#' @examples
#' \dontrun{
#' is.nan(df$c)
#' isnan(df$c)
#' }
#' @note is.nan since 2.0.0
setMethod("is.nan",
          signature(x = "Column"),
          function(x) {
            isnan(x)
          })

#' @rdname is.nan
#' @name isnan
#' @aliases isnan,Column-method
#' @note isnan since 2.0.0
setMethod("isnan",
          signature(x = "Column"),
          function(x) {
            jc <- callJStatic("org.apache.spark.sql.functions", "isnan", x@jc)
            column(jc)
          })

#' @details
#' \code{kurtosis}: Returns the kurtosis of the values in a group.
#'
#' @rdname column_aggregate_functions
#' @aliases kurtosis kurtosis,Column-method
#' @export
#' @examples
#'
#' \dontrun{
#' head(select(df, mean(df$mpg), sd(df$mpg), skewness(df$mpg), kurtosis(df$mpg)))}
#' @note kurtosis since 1.6.0
setMethod("kurtosis",
          signature(x = "Column"),
          function(x) {
            jc <- callJStatic("org.apache.spark.sql.functions", "kurtosis", x@jc)
            column(jc)
          })

#' last
#'
#' Aggregate function: returns the last value in a group.
#'
#' The function by default returns the last values it sees. It will return the last non-missing
#' value it sees when na.rm is set to true. If all values are missing, then NA is returned.
#'
#' @param x column to compute on.
#' @param na.rm a logical value indicating whether NA values should be stripped
#'        before the computation proceeds.
#' @param ... further arguments to be passed to or from other methods.
#'
#' @rdname last
#' @name last
#' @aliases last,characterOrColumn-method
#' @family aggregate functions
#' @export
#' @examples
#' \dontrun{
#' last(df$c)
#' last(df$c, TRUE)
#' }
#' @note last since 1.4.0
setMethod("last",
          signature(x = "characterOrColumn"),
          function(x, na.rm = FALSE) {
            col <- if (class(x) == "Column") {
              x@jc
            } else {
              x
            }
            jc <- callJStatic("org.apache.spark.sql.functions", "last", col, na.rm)
            column(jc)
          })

#' @details
#' \code{last_day}: Given a date column, returns the last day of the month which the
#' given date belongs to. For example, input "2015-07-27" returns "2015-07-31" since
#' July 31 is the last day of the month in July 2015.
#'
#' @rdname column_datetime_functions
#' @aliases last_day last_day,Column-method
#' @export
#' @examples
#'
#' \dontrun{
#' head(select(df, df$time, last_day(df$time), month(df$time)))}
#' @note last_day since 1.5.0
setMethod("last_day",
          signature(x = "Column"),
          function(x) {
            jc <- callJStatic("org.apache.spark.sql.functions", "last_day", x@jc)
            column(jc)
          })

#' @details
#' \code{length}: Computes the length of a given string or binary column.
#'
#' @rdname column_string_functions
#' @aliases length length,Column-method
#' @export
#' @note length since 1.5.0
setMethod("length",
          signature(x = "Column"),
          function(x) {
            jc <- callJStatic("org.apache.spark.sql.functions", "length", x@jc)
            column(jc)
          })

#' @details
#' \code{log}: Computes the natural logarithm of the given value.
#'
#' @rdname column_math_functions
#' @aliases log log,Column-method
#' @export
#' @note log since 1.5.0
setMethod("log",
          signature(x = "Column"),
          function(x) {
            jc <- callJStatic("org.apache.spark.sql.functions", "log", x@jc)
            column(jc)
          })

#' @details
#' \code{log10}: Computes the logarithm of the given value in base 10.
#'
#' @rdname column_math_functions
#' @aliases log10 log10,Column-method
#' @export
#' @note log10 since 1.5.0
setMethod("log10",
          signature(x = "Column"),
          function(x) {
            jc <- callJStatic("org.apache.spark.sql.functions", "log10", x@jc)
            column(jc)
          })

#' @details
#' \code{log1p}: Computes the natural logarithm of the given value plus one.
#'
#' @rdname column_math_functions
#' @aliases log1p log1p,Column-method
#' @export
#' @note log1p since 1.5.0
setMethod("log1p",
          signature(x = "Column"),
          function(x) {
            jc <- callJStatic("org.apache.spark.sql.functions", "log1p", x@jc)
            column(jc)
          })

#' @details
#' \code{log2}: Computes the logarithm of the given column in base 2.
#'
#' @rdname column_math_functions
#' @aliases log2 log2,Column-method
#' @export
#' @note log2 since 1.5.0
setMethod("log2",
          signature(x = "Column"),
          function(x) {
            jc <- callJStatic("org.apache.spark.sql.functions", "log2", x@jc)
            column(jc)
          })

#' @details
#' \code{lower}: Converts a string column to lower case.
#'
#' @rdname column_string_functions
#' @aliases lower lower,Column-method
#' @export
#' @note lower since 1.4.0
setMethod("lower",
          signature(x = "Column"),
          function(x) {
            jc <- callJStatic("org.apache.spark.sql.functions", "lower", x@jc)
            column(jc)
          })

#' @details
#' \code{ltrim}: Trims the spaces from left end for the specified string value.
#'
#' @rdname column_string_functions
#' @aliases ltrim ltrim,Column-method
#' @export
#' @examples
#'
#' \dontrun{
#' tmp <- mutate(df, SexLpad = lpad(df$Sex, 6, " "), SexRpad = rpad(df$Sex, 7, " "))
#' head(select(tmp, length(tmp$Sex), length(tmp$SexLpad), length(tmp$SexRpad)))
#' tmp2 <- mutate(tmp, SexLtrim = ltrim(tmp$SexLpad), SexRtrim = rtrim(tmp$SexRpad),
#'                     SexTrim = trim(tmp$SexLpad))
#' head(select(tmp2, length(tmp2$Sex), length(tmp2$SexLtrim),
#'                   length(tmp2$SexRtrim), length(tmp2$SexTrim)))
#'
#' tmp <- mutate(df, SexLpad = lpad(df$Sex, 6, "xx"), SexRpad = rpad(df$Sex, 7, "xx"))
#' head(tmp)}
#' @note ltrim since 1.5.0
setMethod("ltrim",
          signature(x = "Column"),
          function(x) {
            jc <- callJStatic("org.apache.spark.sql.functions", "ltrim", x@jc)
            column(jc)
          })

#' @details
#' \code{max}: Returns the maximum value of the expression in a group.
#'
#' @rdname column_aggregate_functions
#' @aliases max max,Column-method
#' @note max since 1.5.0
setMethod("max",
          signature(x = "Column"),
          function(x) {
            jc <- callJStatic("org.apache.spark.sql.functions", "max", x@jc)
            column(jc)
          })

#' @details
#' \code{md5}: Calculates the MD5 digest of a binary column and returns the value
#' as a 32 character hex string.
#'
#' @rdname column_misc_functions
#' @aliases md5 md5,Column-method
#' @export
#' @note md5 since 1.5.0
setMethod("md5",
          signature(x = "Column"),
          function(x) {
            jc <- callJStatic("org.apache.spark.sql.functions", "md5", x@jc)
            column(jc)
          })

#' @details
#' \code{mean}: Returns the average of the values in a group. Alias for \code{avg}.
#'
#' @rdname column_aggregate_functions
#' @aliases mean mean,Column-method
#' @export
#' @examples
#'
#' \dontrun{
#' head(select(df, avg(df$mpg), mean(df$mpg), sum(df$mpg), min(df$wt), max(df$qsec)))
#'
#' # metrics by num of cylinders
#' tmp <- agg(groupBy(df, "cyl"), avg(df$mpg), avg(df$hp), avg(df$wt), avg(df$qsec))
#' head(orderBy(tmp, "cyl"))
#'
#' # car with the max mpg
#' mpg_max <- as.numeric(collect(agg(df, max(df$mpg))))
#' head(where(df, df$mpg == mpg_max))}
#' @note mean since 1.5.0
setMethod("mean",
          signature(x = "Column"),
          function(x) {
            jc <- callJStatic("org.apache.spark.sql.functions", "mean", x@jc)
            column(jc)
          })

#' @details
#' \code{min}: Returns the minimum value of the expression in a group.
#'
#' @rdname column_aggregate_functions
#' @aliases min min,Column-method
#' @export
#' @note min since 1.5.0
setMethod("min",
          signature(x = "Column"),
          function(x) {
            jc <- callJStatic("org.apache.spark.sql.functions", "min", x@jc)
            column(jc)
          })

#' @details
#' \code{minute}: Extracts the minutes as an integer from a given date/timestamp/string.
#'
#' @rdname column_datetime_functions
#' @aliases minute minute,Column-method
#' @export
#' @note minute since 1.5.0
setMethod("minute",
          signature(x = "Column"),
          function(x) {
            jc <- callJStatic("org.apache.spark.sql.functions", "minute", x@jc)
            column(jc)
          })

#' monotonically_increasing_id
#'
#' Return a column that generates monotonically increasing 64-bit integers.
#'
#' The generated ID is guaranteed to be monotonically increasing and unique, but not consecutive.
#' The current implementation puts the partition ID in the upper 31 bits, and the record number
#' within each partition in the lower 33 bits. The assumption is that the SparkDataFrame has
#' less than 1 billion partitions, and each partition has less than 8 billion records.
#'
#' As an example, consider a SparkDataFrame with two partitions, each with 3 records.
#' This expression would return the following IDs:
#' 0, 1, 2, 8589934592 (1L << 33), 8589934593, 8589934594.
#'
#' This is equivalent to the MONOTONICALLY_INCREASING_ID function in SQL.
#'
#' @rdname monotonically_increasing_id
#' @aliases monotonically_increasing_id,missing-method
#' @name monotonically_increasing_id
#' @family misc functions
#' @export
#' @examples \dontrun{select(df, monotonically_increasing_id())}
setMethod("monotonically_increasing_id",
          signature("missing"),
          function() {
            jc <- callJStatic("org.apache.spark.sql.functions", "monotonically_increasing_id")
            column(jc)
          })

#' @details
#' \code{month}: Extracts the month as an integer from a given date/timestamp/string.
#'
#' @rdname column_datetime_functions
#' @aliases month month,Column-method
#' @export
#' @note month since 1.5.0
setMethod("month",
          signature(x = "Column"),
          function(x) {
            jc <- callJStatic("org.apache.spark.sql.functions", "month", x@jc)
            column(jc)
          })

#' negate
#'
#' Unary minus, i.e. negate the expression.
#'
#' @param x Column to compute on.
#'
#' @rdname negate
#' @name negate
#' @family non-aggregate functions
#' @aliases negate,Column-method
#' @export
#' @examples \dontrun{negate(df$c)}
#' @note negate since 1.5.0
setMethod("negate",
          signature(x = "Column"),
          function(x) {
            jc <- callJStatic("org.apache.spark.sql.functions", "negate", x@jc)
            column(jc)
          })

#' @details
#' \code{quarter}: Extracts the quarter as an integer from a given date/timestamp/string.
#'
#' @rdname column_datetime_functions
#' @aliases quarter quarter,Column-method
#' @export
#' @note quarter since 1.5.0
setMethod("quarter",
          signature(x = "Column"),
          function(x) {
            jc <- callJStatic("org.apache.spark.sql.functions", "quarter", x@jc)
            column(jc)
          })

#' @details
#' \code{reverse}: Reverses the string column and returns it as a new string column.
#'
#' @rdname column_string_functions
#' @aliases reverse reverse,Column-method
#' @export
#' @note reverse since 1.5.0
setMethod("reverse",
          signature(x = "Column"),
          function(x) {
            jc <- callJStatic("org.apache.spark.sql.functions", "reverse", x@jc)
            column(jc)
          })

#' @details
#' \code{rint}: Returns the double value that is closest in value to the argument and
#' is equal to a mathematical integer.
#'
#' @rdname column_math_functions
#' @aliases rint rint,Column-method
#' @export
#' @note rint since 1.5.0
setMethod("rint",
          signature(x = "Column"),
          function(x) {
            jc <- callJStatic("org.apache.spark.sql.functions", "rint", x@jc)
            column(jc)
          })

#' @details
#' \code{round}: Returns the value of the column rounded to 0 decimal places
#' using HALF_UP rounding mode.
#'
#' @rdname column_math_functions
#' @aliases round round,Column-method
#' @export
#' @note round since 1.5.0
setMethod("round",
          signature(x = "Column"),
          function(x) {
            jc <- callJStatic("org.apache.spark.sql.functions", "round", x@jc)
            column(jc)
          })

#' @details
#' \code{bround}: Returns the value of the column \code{e} rounded to \code{scale} decimal places
#' using HALF_EVEN rounding mode if \code{scale} >= 0 or at integer part when \code{scale} < 0.
#' Also known as Gaussian rounding or bankers' rounding that rounds to the nearest even number.
#' bround(2.5, 0) = 2, bround(3.5, 0) = 4.
#'
#' @param scale round to \code{scale} digits to the right of the decimal point when \code{scale} > 0,
#'        the nearest even number when \code{scale} = 0, and \code{scale} digits to the left
#'        of the decimal point when \code{scale} < 0.
#' @rdname column_math_functions
#' @aliases bround bround,Column-method
#' @export
#' @note bround since 2.0.0
setMethod("bround",
          signature(x = "Column"),
          function(x, scale = 0) {
            jc <- callJStatic("org.apache.spark.sql.functions", "bround", x@jc, as.integer(scale))
            column(jc)
          })

#' @details
#' \code{rtrim}: Trims the spaces from right end for the specified string value.
#'
#' @rdname column_string_functions
#' @aliases rtrim rtrim,Column-method
#' @export
#' @note rtrim since 1.5.0
setMethod("rtrim",
          signature(x = "Column"),
          function(x) {
            jc <- callJStatic("org.apache.spark.sql.functions", "rtrim", x@jc)
            column(jc)
          })

#' @details
#' \code{sd}: Alias for \code{stddev_samp}.
#'
#' @rdname column_aggregate_functions
#' @aliases sd sd,Column-method
#' @export
#' @examples
#'
#' \dontrun{
#' head(select(df, sd(df$mpg), stddev(df$mpg), stddev_pop(df$wt), stddev_samp(df$qsec)))}
#' @note sd since 1.6.0
setMethod("sd",
          signature(x = "Column"),
          function(x) {
            # In R, sample standard deviation is calculated with the sd() function.
            stddev_samp(x)
          })

#' @details
#' \code{second}: Extracts the seconds as an integer from a given date/timestamp/string.
#'
#' @rdname column_datetime_functions
#' @aliases second second,Column-method
#' @export
#' @note second since 1.5.0
setMethod("second",
          signature(x = "Column"),
          function(x) {
            jc <- callJStatic("org.apache.spark.sql.functions", "second", x@jc)
            column(jc)
          })

#' @details
#' \code{sha1}: Calculates the SHA-1 digest of a binary column and returns the value
#' as a 40 character hex string.
#'
#' @rdname column_misc_functions
#' @aliases sha1 sha1,Column-method
#' @export
#' @note sha1 since 1.5.0
setMethod("sha1",
          signature(x = "Column"),
          function(x) {
            jc <- callJStatic("org.apache.spark.sql.functions", "sha1", x@jc)
            column(jc)
          })

#' @details
#' \code{signum}: Computes the signum of the given value.
#'
#' @rdname column_math_functions
#' @aliases signum signum,Column-method
#' @export
#' @note signum since 1.5.0
setMethod("signum",
          signature(x = "Column"),
          function(x) {
            jc <- callJStatic("org.apache.spark.sql.functions", "signum", x@jc)
            column(jc)
          })

#' @details
#' \code{sign}: Alias for \code{signum}.
#'
#' @rdname column_math_functions
#' @aliases sign sign,Column-method
#' @export
#' @note sign since 1.5.0
setMethod("sign", signature(x = "Column"),
          function(x) {
            signum(x)
          })

#' @details
#' \code{sin}: Computes the sine of the given value.
#'
#' @rdname column_math_functions
#' @aliases sin sin,Column-method
#' @export
#' @note sin since 1.5.0
setMethod("sin",
          signature(x = "Column"),
          function(x) {
            jc <- callJStatic("org.apache.spark.sql.functions", "sin", x@jc)
            column(jc)
          })

#' @details
#' \code{sinh}: Computes the hyperbolic sine of the given value.
#'
#' @rdname column_math_functions
#' @aliases sinh sinh,Column-method
#' @export
#' @note sinh since 1.5.0
setMethod("sinh",
          signature(x = "Column"),
          function(x) {
            jc <- callJStatic("org.apache.spark.sql.functions", "sinh", x@jc)
            column(jc)
          })

#' @details
#' \code{skewness}: Returns the skewness of the values in a group.
#'
#' @rdname column_aggregate_functions
#' @aliases skewness skewness,Column-method
#' @export
#' @note skewness since 1.6.0
setMethod("skewness",
          signature(x = "Column"),
          function(x) {
            jc <- callJStatic("org.apache.spark.sql.functions", "skewness", x@jc)
            column(jc)
          })

#' @details
#' \code{soundex}: Returns the soundex code for the specified expression.
#'
#' @rdname column_string_functions
#' @aliases soundex soundex,Column-method
#' @export
#' @note soundex since 1.5.0
setMethod("soundex",
          signature(x = "Column"),
          function(x) {
            jc <- callJStatic("org.apache.spark.sql.functions", "soundex", x@jc)
            column(jc)
          })

#' Return the partition ID as a column
#'
#' Return the partition ID as a SparkDataFrame column.
#' Note that this is nondeterministic because it depends on data partitioning and
#' task scheduling.
#'
#' This is equivalent to the SPARK_PARTITION_ID function in SQL.
#'
#' @rdname spark_partition_id
#' @name spark_partition_id
#' @aliases spark_partition_id,missing-method
#' @export
#' @examples
#' \dontrun{select(df, spark_partition_id())}
#' @note spark_partition_id since 2.0.0
setMethod("spark_partition_id",
          signature("missing"),
          function() {
            jc <- callJStatic("org.apache.spark.sql.functions", "spark_partition_id")
            column(jc)
          })

#' @details
#' \code{stddev}: Alias for \code{std_dev}.
#'
#' @rdname column_aggregate_functions
#' @aliases stddev stddev,Column-method
#' @note stddev since 1.6.0
setMethod("stddev",
          signature(x = "Column"),
          function(x) {
            jc <- callJStatic("org.apache.spark.sql.functions", "stddev", x@jc)
            column(jc)
          })

#' @details
#' \code{stddev_pop}: Returns the population standard deviation of the expression in a group.
#'
#' @rdname column_aggregate_functions
#' @aliases stddev_pop stddev_pop,Column-method
#' @export
#' @note stddev_pop since 1.6.0
setMethod("stddev_pop",
          signature(x = "Column"),
          function(x) {
            jc <- callJStatic("org.apache.spark.sql.functions", "stddev_pop", x@jc)
            column(jc)
          })

#' @details
#' \code{stddev_samp}: Returns the unbiased sample standard deviation of the expression in a group.
#'
#' @rdname column_aggregate_functions
#' @aliases stddev_samp stddev_samp,Column-method
#' @export
#' @note stddev_samp since 1.6.0
setMethod("stddev_samp",
          signature(x = "Column"),
          function(x) {
            jc <- callJStatic("org.apache.spark.sql.functions", "stddev_samp", x@jc)
            column(jc)
          })

#' struct
#'
#' Creates a new struct column that composes multiple input columns.
#'
#' @param x a column to compute on.
#' @param ... optional column(s) to be included.
#'
#' @rdname struct
#' @name struct
#' @family non-aggregate functions
#' @aliases struct,characterOrColumn-method
#' @export
#' @examples
#' \dontrun{
#' struct(df$c, df$d)
#' struct("col1", "col2")
#' }
#' @note struct since 1.6.0
setMethod("struct",
          signature(x = "characterOrColumn"),
          function(x, ...) {
            if (class(x) == "Column") {
              jcols <- lapply(list(x, ...), function(x) { x@jc })
              jc <- callJStatic("org.apache.spark.sql.functions", "struct", jcols)
            } else {
              jc <- callJStatic("org.apache.spark.sql.functions", "struct", x, list(...))
            }
            column(jc)
          })

#' @details
#' \code{sqrt}: Computes the square root of the specified float value.
#'
#' @rdname column_math_functions
#' @aliases sqrt sqrt,Column-method
#' @export
#' @note sqrt since 1.5.0
setMethod("sqrt",
          signature(x = "Column"),
          function(x) {
            jc <- callJStatic("org.apache.spark.sql.functions", "sqrt", x@jc)
            column(jc)
          })

#' @details
#' \code{sum}: Returns the sum of all values in the expression.
#'
#' @rdname column_aggregate_functions
#' @aliases sum sum,Column-method
#' @export
#' @note sum since 1.5.0
setMethod("sum",
          signature(x = "Column"),
          function(x) {
            jc <- callJStatic("org.apache.spark.sql.functions", "sum", x@jc)
            column(jc)
          })

#' @details
#' \code{sumDistinct}: Returns the sum of distinct values in the expression.
#'
#' @rdname column_aggregate_functions
#' @aliases sumDistinct sumDistinct,Column-method
#' @export
#' @examples
#'
#' \dontrun{
#' head(select(df, sumDistinct(df$gear)))
#' head(distinct(select(df, "gear")))}
#' @note sumDistinct since 1.4.0
setMethod("sumDistinct",
          signature(x = "Column"),
          function(x) {
            jc <- callJStatic("org.apache.spark.sql.functions", "sumDistinct", x@jc)
            column(jc)
          })

#' @details
#' \code{tan}: Computes the tangent of the given value.
#'
#' @rdname column_math_functions
#' @aliases tan tan,Column-method
#' @export
#' @note tan since 1.5.0
setMethod("tan",
          signature(x = "Column"),
          function(x) {
            jc <- callJStatic("org.apache.spark.sql.functions", "tan", x@jc)
            column(jc)
          })

#' @details
#' \code{tanh}: Computes the hyperbolic tangent of the given value.
#'
#' @rdname column_math_functions
#' @aliases tanh tanh,Column-method
#' @export
#' @note tanh since 1.5.0
setMethod("tanh",
          signature(x = "Column"),
          function(x) {
            jc <- callJStatic("org.apache.spark.sql.functions", "tanh", x@jc)
            column(jc)
          })

#' @details
#' \code{toDegrees}: Converts an angle measured in radians to an approximately equivalent angle
#' measured in degrees.
#'
#' @rdname column_math_functions
#' @aliases toDegrees toDegrees,Column-method
#' @export
#' @note toDegrees since 1.4.0
setMethod("toDegrees",
          signature(x = "Column"),
          function(x) {
            jc <- callJStatic("org.apache.spark.sql.functions", "toDegrees", x@jc)
            column(jc)
          })

#' @details
#' \code{toRadians}: Converts an angle measured in degrees to an approximately equivalent angle
#' measured in radians.
#'
#' @rdname column_math_functions
#' @aliases toRadians toRadians,Column-method
#' @export
#' @note toRadians since 1.4.0
setMethod("toRadians",
          signature(x = "Column"),
          function(x) {
            jc <- callJStatic("org.apache.spark.sql.functions", "toRadians", x@jc)
            column(jc)
          })

#' @details
#' \code{to_date}: Converts the column into a DateType. You may optionally specify
#' a format according to the rules in:
#' \url{http://docs.oracle.com/javase/tutorial/i18n/format/simpleDateFormat.html}.
#' If the string cannot be parsed according to the specified format (or default),
#' the value of the column will be null.
#' By default, it follows casting rules to a DateType if the format is omitted
#' (equivalent to \code{cast(df$x, "date")}).
#'
#' @rdname column_datetime_functions
#' @aliases to_date to_date,Column,missing-method
#' @export
#' @examples
#'
#' \dontrun{
#' tmp <- createDataFrame(data.frame(time_string = dts))
#' tmp2 <- mutate(tmp, date1 = to_date(tmp$time_string),
#'                    date2 = to_date(tmp$time_string, "yyyy-MM-dd"),
#'                    date3 = date_format(tmp$time_string, "MM/dd/yyy"),
#'                    time1 = to_timestamp(tmp$time_string),
#'                    time2 = to_timestamp(tmp$time_string, "yyyy-MM-dd"))
#' head(tmp2)}
#' @note to_date(Column) since 1.5.0
setMethod("to_date",
          signature(x = "Column", format = "missing"),
          function(x, format) {
            jc <- callJStatic("org.apache.spark.sql.functions", "to_date", x@jc)
            column(jc)
          })

#' @rdname column_datetime_functions
#' @aliases to_date,Column,character-method
#' @export
#' @note to_date(Column, character) since 2.2.0
setMethod("to_date",
          signature(x = "Column", format = "character"),
          function(x, format) {
            jc <- callJStatic("org.apache.spark.sql.functions", "to_date", x@jc, format)
            column(jc)
          })

#' to_json
#'
#' Converts a column containing a \code{structType} or array of \code{structType} into a Column
#' of JSON string. Resolving the Column can fail if an unsupported type is encountered.
#'
#' @param x Column containing the struct or array of the structs
#' @param ... additional named properties to control how it is converted, accepts the same options
#'            as the JSON data source.
#'
#' @family non-aggregate functions
#' @rdname to_json
#' @name to_json
#' @aliases to_json,Column-method
#' @export
#' @examples
#' \dontrun{
#' # Converts a struct into a JSON object
#' df <- sql("SELECT named_struct('date', cast('2000-01-01' as date)) as d")
#' select(df, to_json(df$d, dateFormat = 'dd/MM/yyyy'))
#'
#' # Converts an array of structs into a JSON array
#' df <- sql("SELECT array(named_struct('name', 'Bob'), named_struct('name', 'Alice')) as people")
#' select(df, to_json(df$people))
#'}
#' @note to_json since 2.2.0
setMethod("to_json", signature(x = "Column"),
          function(x, ...) {
            options <- varargsToStrEnv(...)
            jc <- callJStatic("org.apache.spark.sql.functions", "to_json", x@jc, options)
            column(jc)
          })

#' @details
#' \code{to_timestamp}: Converts the column into a TimestampType. You may optionally specify
#' a format according to the rules in:
#' \url{http://docs.oracle.com/javase/tutorial/i18n/format/simpleDateFormat.html}.
#' If the string cannot be parsed according to the specified format (or default),
#' the value of the column will be null.
#' By default, it follows casting rules to a TimestampType if the format is omitted
#' (equivalent to \code{cast(df$x, "timestamp")}).
#'
#' @rdname column_datetime_functions
#' @aliases to_timestamp to_timestamp,Column,missing-method
#' @export
#' @note to_timestamp(Column) since 2.2.0
setMethod("to_timestamp",
          signature(x = "Column", format = "missing"),
          function(x, format) {
            jc <- callJStatic("org.apache.spark.sql.functions", "to_timestamp", x@jc)
            column(jc)
          })

#' @rdname column_datetime_functions
#' @aliases to_timestamp,Column,character-method
#' @export
#' @note to_timestamp(Column, character) since 2.2.0
setMethod("to_timestamp",
          signature(x = "Column", format = "character"),
          function(x, format) {
            jc <- callJStatic("org.apache.spark.sql.functions", "to_timestamp", x@jc, format)
            column(jc)
          })

#' @details
#' \code{trim}: Trims the spaces from both ends for the specified string column.
#'
#' @rdname column_string_functions
#' @aliases trim trim,Column-method
#' @export
#' @note trim since 1.5.0
setMethod("trim",
          signature(x = "Column"),
          function(x) {
            jc <- callJStatic("org.apache.spark.sql.functions", "trim", x@jc)
            column(jc)
          })

#' @details
#' \code{unbase64}: Decodes a BASE64 encoded string column and returns it as a binary column.
#' This is the reverse of base64.
#'
#' @rdname column_string_functions
#' @aliases unbase64 unbase64,Column-method
#' @export
#' @note unbase64 since 1.5.0
setMethod("unbase64",
          signature(x = "Column"),
          function(x) {
            jc <- callJStatic("org.apache.spark.sql.functions", "unbase64", x@jc)
            column(jc)
          })

#' @details
#' \code{unhex}: Inverse of hex. Interprets each pair of characters as a hexadecimal number
#' and converts to the byte representation of number.
#'
#' @rdname column_math_functions
#' @aliases unhex unhex,Column-method
#' @export
#' @note unhex since 1.5.0
setMethod("unhex",
          signature(x = "Column"),
          function(x) {
            jc <- callJStatic("org.apache.spark.sql.functions", "unhex", x@jc)
            column(jc)
          })

#' @details
#' \code{upper}: Converts a string column to upper case.
#'
#' @rdname column_string_functions
#' @aliases upper upper,Column-method
#' @export
#' @note upper since 1.4.0
setMethod("upper",
          signature(x = "Column"),
          function(x) {
            jc <- callJStatic("org.apache.spark.sql.functions", "upper", x@jc)
            column(jc)
          })

#' @details
#' \code{var}: Alias for \code{var_samp}.
#'
#' @rdname column_aggregate_functions
#' @aliases var var,Column-method
#' @export
#' @examples
#'
#'\dontrun{
#'head(agg(df, var(df$mpg), variance(df$mpg), var_pop(df$mpg), var_samp(df$mpg)))}
#' @note var since 1.6.0
setMethod("var",
          signature(x = "Column"),
          function(x) {
            # In R, sample variance is calculated with the var() function.
            var_samp(x)
          })

#' @rdname column_aggregate_functions
#' @aliases variance variance,Column-method
#' @export
#' @note variance since 1.6.0
setMethod("variance",
          signature(x = "Column"),
          function(x) {
            jc <- callJStatic("org.apache.spark.sql.functions", "variance", x@jc)
            column(jc)
          })

#' @details
#' \code{var_pop}: Returns the population variance of the values in a group.
#'
#' @rdname column_aggregate_functions
#' @aliases var_pop var_pop,Column-method
#' @export
#' @note var_pop since 1.5.0
setMethod("var_pop",
          signature(x = "Column"),
          function(x) {
            jc <- callJStatic("org.apache.spark.sql.functions", "var_pop", x@jc)
            column(jc)
          })

#' @details
#' \code{var_samp}: Returns the unbiased variance of the values in a group.
#'
#' @rdname column_aggregate_functions
#' @aliases var_samp var_samp,Column-method
#' @export
#' @note var_samp since 1.6.0
setMethod("var_samp",
          signature(x = "Column"),
          function(x) {
            jc <- callJStatic("org.apache.spark.sql.functions", "var_samp", x@jc)
            column(jc)
          })

#' @details
#' \code{weekofyear}: Extracts the week number as an integer from a given date/timestamp/string.
#'
#' @rdname column_datetime_functions
#' @aliases weekofyear weekofyear,Column-method
#' @export
#' @note weekofyear since 1.5.0
setMethod("weekofyear",
          signature(x = "Column"),
          function(x) {
            jc <- callJStatic("org.apache.spark.sql.functions", "weekofyear", x@jc)
            column(jc)
          })

#' @details
#' \code{year}: Extracts the year as an integer from a given date/timestamp/string.
#'
#' @rdname column_datetime_functions
#' @aliases year year,Column-method
#' @export
#' @note year since 1.5.0
setMethod("year",
          signature(x = "Column"),
          function(x) {
            jc <- callJStatic("org.apache.spark.sql.functions", "year", x@jc)
            column(jc)
          })

#' @details
#' \code{atan2}: Returns the angle theta from the conversion of rectangular coordinates
#' (x, y) to polar coordinates (r, theta).
#'
#' @rdname column_math_functions
#' @aliases atan2 atan2,Column-method
#' @export
#' @note atan2 since 1.5.0
setMethod("atan2", signature(y = "Column"),
          function(y, x) {
            if (class(x) == "Column") {
              x <- x@jc
            }
            jc <- callJStatic("org.apache.spark.sql.functions", "atan2", y@jc, x)
            column(jc)
          })

#' @details
#' \code{datediff}: Returns the number of days from \code{y} to \code{x}.
#'
#' @rdname column_datetime_diff_functions
#' @aliases datediff datediff,Column-method
#' @export
#' @examples
#'
#' \dontrun{
#' tmp <- createDataFrame(data.frame(time_string1 = as.POSIXct(dts),
#'              time_string2 = as.POSIXct(dts[order(runif(length(dts)))])))
#' tmp2 <- mutate(tmp, datediff = datediff(tmp$time_string1, tmp$time_string2),
#'                monthdiff = months_between(tmp$time_string1, tmp$time_string2))
#' head(tmp2)}
#' @note datediff since 1.5.0
setMethod("datediff", signature(y = "Column"),
          function(y, x) {
            if (class(x) == "Column") {
              x <- x@jc
            }
            jc <- callJStatic("org.apache.spark.sql.functions", "datediff", y@jc, x)
            column(jc)
          })

#' @details
#' \code{hypot}: Computes "sqrt(a^2 + b^2)" without intermediate overflow or underflow.
#'
#' @rdname column_math_functions
#' @aliases hypot hypot,Column-method
#' @export
#' @note hypot since 1.4.0
setMethod("hypot", signature(y = "Column"),
          function(y, x) {
            if (class(x) == "Column") {
              x <- x@jc
            }
            jc <- callJStatic("org.apache.spark.sql.functions", "hypot", y@jc, x)
            column(jc)
          })

#' @details
#' \code{levenshtein}: Computes the Levenshtein distance of the two given string columns.
#'
#' @rdname column_string_functions
#' @aliases levenshtein levenshtein,Column-method
#' @export
#' @examples
#'
#' \dontrun{
#' tmp <- mutate(df, d1 = levenshtein(df$Class, df$Sex),
#'                   d2 = levenshtein(df$Age, df$Sex),
#'                   d3 = levenshtein(df$Age, df$Age))
#' head(tmp)}
#' @note levenshtein since 1.5.0
setMethod("levenshtein", signature(y = "Column"),
          function(y, x) {
            if (class(x) == "Column") {
              x <- x@jc
            }
            jc <- callJStatic("org.apache.spark.sql.functions", "levenshtein", y@jc, x)
            column(jc)
          })

#' @details
#' \code{months_between}: Returns number of months between dates \code{y} and \code{x}.
#'
#' @rdname column_datetime_diff_functions
#' @aliases months_between months_between,Column-method
#' @export
#' @note months_between since 1.5.0
setMethod("months_between", signature(y = "Column"),
          function(y, x) {
            if (class(x) == "Column") {
              x <- x@jc
            }
            jc <- callJStatic("org.apache.spark.sql.functions", "months_between", y@jc, x)
            column(jc)
          })

#' nanvl
#'
#' Returns col1 if it is not NaN, or col2 if col1 is NaN.
#' Both inputs should be floating point columns (DoubleType or FloatType).
#'
#' @param x first Column.
#' @param y second Column.
#'
#' @rdname nanvl
#' @name nanvl
#' @family non-aggregate functions
#' @aliases nanvl,Column-method
#' @export
#' @examples \dontrun{nanvl(df$c, x)}
#' @note nanvl since 1.5.0
setMethod("nanvl", signature(y = "Column"),
          function(y, x) {
            if (class(x) == "Column") {
              x <- x@jc
            }
            jc <- callJStatic("org.apache.spark.sql.functions", "nanvl", y@jc, x)
            column(jc)
          })

#' @details
#' \code{pmod}: Returns the positive value of dividend mod divisor.
#' Column \code{x} is divisor column, and column \code{y} is the dividend column.
#'
#' @rdname column_math_functions
#' @aliases pmod pmod,Column-method
#' @export
#' @note pmod since 1.5.0
setMethod("pmod", signature(y = "Column"),
          function(y, x) {
            if (class(x) == "Column") {
              x <- x@jc
            }
            jc <- callJStatic("org.apache.spark.sql.functions", "pmod", y@jc, x)
            column(jc)
          })

#' @param rsd maximum estimation error allowed (default = 0.05)
#'
#' @rdname column_aggregate_functions
#' @aliases approxCountDistinct,Column-method
#' @export
#' @note approxCountDistinct(Column, numeric) since 1.4.0
setMethod("approxCountDistinct",
          signature(x = "Column"),
          function(x, rsd = 0.05) {
            jc <- callJStatic("org.apache.spark.sql.functions", "approxCountDistinct", x@jc, rsd)
            column(jc)
          })

#' @details
#' \code{countDistinct}: Returns the number of distinct items in a group.
#'
#' @rdname column_aggregate_functions
#' @aliases countDistinct countDistinct,Column-method
#' @export
#' @note countDistinct since 1.4.0
setMethod("countDistinct",
          signature(x = "Column"),
          function(x, ...) {
            jcols <- lapply(list(...), function (x) {
              stopifnot(class(x) == "Column")
              x@jc
            })
            jc <- callJStatic("org.apache.spark.sql.functions", "countDistinct", x@jc,
                              jcols)
            column(jc)
          })

#' @details
#' \code{concat}: Concatenates multiple input string columns together into a single string column.
#'
#' @rdname column_string_functions
#' @aliases concat concat,Column-method
#' @export
#' @examples
#'
#' \dontrun{
#' # concatenate strings
#' tmp <- mutate(df, s1 = concat(df$Class, df$Sex),
#'                   s2 = concat(df$Class, df$Sex, df$Age),
#'                   s3 = concat(df$Class, df$Sex, df$Age, df$Class),
#'                   s4 = concat_ws("_", df$Class, df$Sex),
#'                   s5 = concat_ws("+", df$Class, df$Sex, df$Age, df$Survived))
#' head(tmp)}
#' @note concat since 1.5.0
setMethod("concat",
          signature(x = "Column"),
          function(x, ...) {
            jcols <- lapply(list(x, ...), function (x) {
              stopifnot(class(x) == "Column")
              x@jc
            })
            jc <- callJStatic("org.apache.spark.sql.functions", "concat", jcols)
            column(jc)
          })

#' greatest
#'
#' Returns the greatest value of the list of column names, skipping null values.
#' This function takes at least 2 parameters. It will return null if all parameters are null.
#'
#' @param x Column to compute on
#' @param ... other columns
#'
#' @family non-aggregate functions
#' @rdname greatest
#' @name greatest
#' @aliases greatest,Column-method
#' @export
#' @examples \dontrun{greatest(df$c, df$d)}
#' @note greatest since 1.5.0
setMethod("greatest",
          signature(x = "Column"),
          function(x, ...) {
            stopifnot(length(list(...)) > 0)
            jcols <- lapply(list(x, ...), function (x) {
              stopifnot(class(x) == "Column")
              x@jc
            })
            jc <- callJStatic("org.apache.spark.sql.functions", "greatest", jcols)
            column(jc)
          })

#' least
#'
#' Returns the least value of the list of column names, skipping null values.
#' This function takes at least 2 parameters. It will return null if all parameters are null.
#'
#' @param x Column to compute on
#' @param ... other columns
#'
#' @family non-aggregate functions
#' @rdname least
#' @aliases least,Column-method
#' @name least
#' @export
#' @examples \dontrun{least(df$c, df$d)}
#' @note least since 1.5.0
setMethod("least",
          signature(x = "Column"),
          function(x, ...) {
            stopifnot(length(list(...)) > 0)
            jcols <- lapply(list(x, ...), function (x) {
              stopifnot(class(x) == "Column")
              x@jc
            })
            jc <- callJStatic("org.apache.spark.sql.functions", "least", jcols)
            column(jc)
          })

#' @details
#' \code{n_distinct}: Returns the number of distinct items in a group.
#'
#' @rdname column_aggregate_functions
#' @aliases n_distinct n_distinct,Column-method
#' @export
#' @note n_distinct since 1.4.0
setMethod("n_distinct", signature(x = "Column"),
          function(x, ...) {
            countDistinct(x, ...)
          })

#' @rdname count
#' @name n
#' @aliases n,Column-method
#' @export
#' @examples \dontrun{n(df$c)}
#' @note n since 1.4.0
setMethod("n", signature(x = "Column"),
          function(x) {
            count(x)
          })

#' @details
#' \code{date_format}: Converts a date/timestamp/string to a value of string in the format
#' specified by the date format given by the second argument. A pattern could be for instance
#' \code{dd.MM.yyyy} and could return a string like '18.03.1993'. All
#' pattern letters of \code{java.text.SimpleDateFormat} can be used.
#' Note: Use when ever possible specialized functions like \code{year}. These benefit from a
#' specialized implementation.
#'
#' @rdname column_datetime_diff_functions
#'
#' @aliases date_format date_format,Column,character-method
#' @export
#' @note date_format since 1.5.0
setMethod("date_format", signature(y = "Column", x = "character"),
          function(y, x) {
            jc <- callJStatic("org.apache.spark.sql.functions", "date_format", y@jc, x)
            column(jc)
          })

#' from_json
#'
#' Parses a column containing a JSON string into a Column of \code{structType} with the specified
#' \code{schema} or array of \code{structType} if \code{as.json.array} is set to \code{TRUE}.
#' If the string is unparseable, the Column will contains the value NA.
#'
#' @param x Column containing the JSON string.
#' @param schema a structType object to use as the schema to use when parsing the JSON string.
#' @param as.json.array indicating if input string is JSON array of objects or a single object.
#' @param ... additional named properties to control how the json is parsed, accepts the same
#'            options as the JSON data source.
#'
#' @family non-aggregate functions
#' @rdname from_json
#' @name from_json
#' @aliases from_json,Column,structType-method
#' @export
#' @examples
#' \dontrun{
#' schema <- structType(structField("name", "string"),
#' select(df, from_json(df$value, schema, dateFormat = "dd/MM/yyyy"))
#'}
#' @note from_json since 2.2.0
setMethod("from_json", signature(x = "Column", schema = "structType"),
          function(x, schema, as.json.array = FALSE, ...) {
            if (as.json.array) {
              jschema <- callJStatic("org.apache.spark.sql.types.DataTypes",
                                     "createArrayType",
                                     schema$jobj)
            } else {
              jschema <- schema$jobj
            }
            options <- varargsToStrEnv(...)
            jc <- callJStatic("org.apache.spark.sql.functions",
                              "from_json",
                              x@jc, jschema, options)
            column(jc)
          })

#' @details
#' \code{from_utc_timestamp}: Given a timestamp, which corresponds to a certain time of day in UTC,
#' returns another timestamp that corresponds to the same time of day in the given timezone.
#'
#' @rdname column_datetime_diff_functions
#'
#' @aliases from_utc_timestamp from_utc_timestamp,Column,character-method
#' @export
#' @examples
#'
#' \dontrun{
#' tmp <- mutate(df, from_utc = from_utc_timestamp(df$time, 'PST'),
#'                  to_utc = to_utc_timestamp(df$time, 'PST'))
#' head(tmp)}
#' @note from_utc_timestamp since 1.5.0
setMethod("from_utc_timestamp", signature(y = "Column", x = "character"),
          function(y, x) {
            jc <- callJStatic("org.apache.spark.sql.functions", "from_utc_timestamp", y@jc, x)
            column(jc)
          })

#' @details
#' \code{instr}: Locates the position of the first occurrence of a substring (\code{x})
#' in the given string column (\code{y}). Returns null if either of the arguments are null.
#' Note: The position is not zero based, but 1 based index. Returns 0 if the substring
#' could not be found in the string column.
#'
#' @rdname column_string_functions
#' @aliases instr instr,Column,character-method
#' @export
#' @examples
#'
#' \dontrun{
#' tmp <- mutate(df, s1 = instr(df$Sex, "m"), s2 = instr(df$Sex, "M"),
#'                   s3 = locate("m", df$Sex), s4 = locate("m", df$Sex, pos = 4))
#' head(tmp)}
#' @note instr since 1.5.0
setMethod("instr", signature(y = "Column", x = "character"),
          function(y, x) {
            jc <- callJStatic("org.apache.spark.sql.functions", "instr", y@jc, x)
            column(jc)
          })

#' @details
#' \code{next_day}: Given a date column, returns the first date which is later than the value of
#' the date column that is on the specified day of the week. For example,
#' \code{next_day('2015-07-27', "Sunday")} returns 2015-08-02 because that is the first Sunday
#' after 2015-07-27. Day of the week parameter is case insensitive, and accepts first three or
#' two characters: "Mon", "Tue", "Wed", "Thu", "Fri", "Sat", "Sun".
#'
#' @rdname column_datetime_diff_functions
#' @aliases next_day next_day,Column,character-method
#' @export
#' @note next_day since 1.5.0
setMethod("next_day", signature(y = "Column", x = "character"),
          function(y, x) {
            jc <- callJStatic("org.apache.spark.sql.functions", "next_day", y@jc, x)
            column(jc)
          })

#' @details
#' \code{to_utc_timestamp}: Given a timestamp, which corresponds to a certain time of day
#' in the given timezone, returns another timestamp that corresponds to the same time of day in UTC.
#'
#' @rdname column_datetime_diff_functions
#' @aliases to_utc_timestamp to_utc_timestamp,Column,character-method
#' @export
#' @note to_utc_timestamp since 1.5.0
setMethod("to_utc_timestamp", signature(y = "Column", x = "character"),
          function(y, x) {
            jc <- callJStatic("org.apache.spark.sql.functions", "to_utc_timestamp", y@jc, x)
            column(jc)
          })

#' @details
#' \code{add_months}: Returns the date that is numMonths (\code{x}) after startDate (\code{y}).
#'
#' @rdname column_datetime_diff_functions
#' @aliases add_months add_months,Column,numeric-method
#' @export
#' @examples
#'
#' \dontrun{
#' tmp <- mutate(df, t1 = add_months(df$time, 1),
#'                   t2 = date_add(df$time, 2),
#'                   t3 = date_sub(df$time, 3),
#'                   t4 = next_day(df$time, 'Sun'))
#' head(tmp)}
#' @note add_months since 1.5.0
setMethod("add_months", signature(y = "Column", x = "numeric"),
          function(y, x) {
            jc <- callJStatic("org.apache.spark.sql.functions", "add_months", y@jc, as.integer(x))
            column(jc)
          })

#' @details
#' \code{date_add}: Returns the date that is \code{x} days after.
#'
#' @rdname column_datetime_diff_functions
#' @aliases date_add date_add,Column,numeric-method
#' @export
#' @note date_add since 1.5.0
setMethod("date_add", signature(y = "Column", x = "numeric"),
          function(y, x) {
            jc <- callJStatic("org.apache.spark.sql.functions", "date_add", y@jc, as.integer(x))
            column(jc)
          })

#' @details
#' \code{date_sub}: Returns the date that is \code{x} days before.
#'
#' @rdname column_datetime_diff_functions
#'
#' @aliases date_sub date_sub,Column,numeric-method
#' @export
#' @note date_sub since 1.5.0
setMethod("date_sub", signature(y = "Column", x = "numeric"),
          function(y, x) {
            jc <- callJStatic("org.apache.spark.sql.functions", "date_sub", y@jc, as.integer(x))
            column(jc)
          })

#' @details
#' \code{format_number}: Formats numeric column \code{y} to a format like '#,###,###.##',
#' rounded to \code{x} decimal places with HALF_EVEN round mode, and returns the result
#' as a string column.
#' If \code{x} is 0, the result has no decimal point or fractional part.
#' If \code{x} < 0, the result will be null.
#'
#' @rdname column_string_functions
#' @aliases format_number format_number,Column,numeric-method
#' @export
#' @examples
#'
#' \dontrun{
#' tmp <- mutate(df, v1 = df$Freq/3)
#' head(select(tmp, format_number(tmp$v1, 0), format_number(tmp$v1, 2),
#'                  format_string("%4.2f %s", tmp$v1, tmp$Sex)), 10)}
#' @note format_number since 1.5.0
setMethod("format_number", signature(y = "Column", x = "numeric"),
          function(y, x) {
            jc <- callJStatic("org.apache.spark.sql.functions",
                              "format_number",
                              y@jc, as.integer(x))
            column(jc)
          })

#' @details
#' \code{sha2}: Calculates the SHA-2 family of hash functions of a binary column and
#' returns the value as a hex string. The second argument \code{x} specifies the number
#' of bits, and is one of 224, 256, 384, or 512.
#'
#' @rdname column_misc_functions
#' @aliases sha2 sha2,Column,numeric-method
#' @export
#' @note sha2 since 1.5.0
setMethod("sha2", signature(y = "Column", x = "numeric"),
          function(y, x) {
            jc <- callJStatic("org.apache.spark.sql.functions", "sha2", y@jc, as.integer(x))
            column(jc)
          })

#' @details
#' \code{shiftLeft}: Shifts the given value numBits left. If the given value is a long value,
#' this function will return a long value else it will return an integer value.
#'
#' @rdname column_math_functions
#' @aliases shiftLeft shiftLeft,Column,numeric-method
#' @export
#' @note shiftLeft since 1.5.0
setMethod("shiftLeft", signature(y = "Column", x = "numeric"),
          function(y, x) {
            jc <- callJStatic("org.apache.spark.sql.functions",
                              "shiftLeft",
                              y@jc, as.integer(x))
            column(jc)
          })

#' @details
#' \code{shiftRight}: (Signed) shifts the given value numBits right. If the given value is a long value,
#' it will return a long value else it will return an integer value.
#'
#' @rdname column_math_functions
#' @aliases shiftRight shiftRight,Column,numeric-method
#' @export
#' @note shiftRight since 1.5.0
setMethod("shiftRight", signature(y = "Column", x = "numeric"),
          function(y, x) {
            jc <- callJStatic("org.apache.spark.sql.functions",
                              "shiftRight",
                              y@jc, as.integer(x))
            column(jc)
          })

#' @details
#' \code{shiftRight}: (Unigned) shifts the given value numBits right. If the given value is a long value,
#' it will return a long value else it will return an integer value.
#'
#' @rdname column_math_functions
#' @aliases shiftRightUnsigned shiftRightUnsigned,Column,numeric-method
#' @export
#' @note shiftRightUnsigned since 1.5.0
setMethod("shiftRightUnsigned", signature(y = "Column", x = "numeric"),
          function(y, x) {
            jc <- callJStatic("org.apache.spark.sql.functions",
                              "shiftRightUnsigned",
                              y@jc, as.integer(x))
            column(jc)
          })

#' @details
#' \code{concat_ws}: Concatenates multiple input string columns together into a single
#' string column, using the given separator.
#'
#' @param sep separator to use.
#' @rdname column_string_functions
#' @aliases concat_ws concat_ws,character,Column-method
#' @export
#' @note concat_ws since 1.5.0
setMethod("concat_ws", signature(sep = "character", x = "Column"),
          function(sep, x, ...) {
            jcols <- lapply(list(x, ...), function(x) { x@jc })
            jc <- callJStatic("org.apache.spark.sql.functions", "concat_ws", sep, jcols)
            column(jc)
          })

#' @details
#' \code{conv}: Converts a number in a string column from one base to another.
#'
#' @param fromBase base to convert from.
#' @param toBase base to convert to.
#' @rdname column_math_functions
#' @aliases conv conv,Column,numeric,numeric-method
#' @export
#' @note conv since 1.5.0
setMethod("conv", signature(x = "Column", fromBase = "numeric", toBase = "numeric"),
          function(x, fromBase, toBase) {
            fromBase <- as.integer(fromBase)
            toBase <- as.integer(toBase)
            jc <- callJStatic("org.apache.spark.sql.functions",
                              "conv",
                              x@jc, fromBase, toBase)
            column(jc)
          })

#' expr
#'
#' Parses the expression string into the column that it represents, similar to
#' SparkDataFrame.selectExpr
#'
#' @param x an expression character object to be parsed.
#' @family non-aggregate functions
#' @rdname expr
#' @aliases expr,character-method
#' @name expr
#' @export
#' @examples \dontrun{expr('length(name)')}
#' @note expr since 1.5.0
setMethod("expr", signature(x = "character"),
          function(x) {
            jc <- callJStatic("org.apache.spark.sql.functions", "expr", x)
            column(jc)
          })

#' @details
#' \code{format_string}: Formats the arguments in printf-style and returns the result
#' as a string column.
#'
#' @param format a character object of format strings.
#' @rdname column_string_functions
#' @aliases format_string format_string,character,Column-method
#' @export
#' @note format_string since 1.5.0
setMethod("format_string", signature(format = "character", x = "Column"),
          function(format, x, ...) {
            jcols <- lapply(list(x, ...), function(arg) { arg@jc })
            jc <- callJStatic("org.apache.spark.sql.functions",
                              "format_string",
                              format, jcols)
            column(jc)
          })

#' @details
#' \code{from_unixtime}: Converts the number of seconds from unix epoch (1970-01-01 00:00:00 UTC) to a
#' string representing the timestamp of that moment in the current system time zone in the JVM in the
#' given format. See \href{http://docs.oracle.com/javase/tutorial/i18n/format/simpleDateFormat.html}{
#' Customizing Formats} for available options.
#'
#' @rdname column_datetime_functions
#'
#' @aliases from_unixtime from_unixtime,Column-method
#' @export
#' @examples
#'
#' \dontrun{
#' tmp <- mutate(df, to_unix = unix_timestamp(df$time),
#'                   to_unix2 = unix_timestamp(df$time, 'yyyy-MM-dd HH'),
#'                   from_unix = from_unixtime(unix_timestamp(df$time)),
#'                   from_unix2 = from_unixtime(unix_timestamp(df$time), 'yyyy-MM-dd HH:mm'))
#' head(tmp)}
#' @note from_unixtime since 1.5.0
setMethod("from_unixtime", signature(x = "Column"),
          function(x, format = "yyyy-MM-dd HH:mm:ss") {
            jc <- callJStatic("org.apache.spark.sql.functions",
                              "from_unixtime",
                              x@jc, format)
            column(jc)
          })

#' window
#'
#' Bucketize rows into one or more time windows given a timestamp specifying column. Window
#' starts are inclusive but the window ends are exclusive, e.g. 12:05 will be in the window
#' [12:05,12:10) but not in [12:00,12:05). Windows can support microsecond precision. Windows in
#' the order of months are not supported.
#'
#' @param x a time Column. Must be of TimestampType.
#' @param windowDuration a string specifying the width of the window, e.g. '1 second',
#'                       '1 day 12 hours', '2 minutes'. Valid interval strings are 'week',
#'                       'day', 'hour', 'minute', 'second', 'millisecond', 'microsecond'. Note that
#'                       the duration is a fixed length of time, and does not vary over time
#'                       according to a calendar. For example, '1 day' always means 86,400,000
#'                       milliseconds, not a calendar day.
#' @param slideDuration a string specifying the sliding interval of the window. Same format as
#'                      \code{windowDuration}. A new window will be generated every
#'                      \code{slideDuration}. Must be less than or equal to
#'                      the \code{windowDuration}. This duration is likewise absolute, and does not
#'                      vary according to a calendar.
#' @param startTime the offset with respect to 1970-01-01 00:00:00 UTC with which to start
#'                  window intervals. For example, in order to have hourly tumbling windows
#'                  that start 15 minutes past the hour, e.g. 12:15-13:15, 13:15-14:15... provide
#'                  \code{startTime} as \code{"15 minutes"}.
#' @param ... further arguments to be passed to or from other methods.
#' @return An output column of struct called 'window' by default with the nested columns 'start'
#'         and 'end'.
#' @family date time functions
#' @rdname window
#' @name window
#' @aliases window,Column-method
#' @export
#' @examples
#'\dontrun{
#'   # One minute windows every 15 seconds 10 seconds after the minute, e.g. 09:00:10-09:01:10,
#'   # 09:00:25-09:01:25, 09:00:40-09:01:40, ...
#'   window(df$time, "1 minute", "15 seconds", "10 seconds")
#'
#'   # One minute tumbling windows 15 seconds after the minute, e.g. 09:00:15-09:01:15,
#'    # 09:01:15-09:02:15...
#'   window(df$time, "1 minute", startTime = "15 seconds")
#'
#'   # Thirty-second windows every 10 seconds, e.g. 09:00:00-09:00:30, 09:00:10-09:00:40, ...
#'   window(df$time, "30 seconds", "10 seconds")
#'}
#' @note window since 2.0.0
setMethod("window", signature(x = "Column"),
          function(x, windowDuration, slideDuration = NULL, startTime = NULL) {
            stopifnot(is.character(windowDuration))
            if (!is.null(slideDuration) && !is.null(startTime)) {
              stopifnot(is.character(slideDuration) && is.character(startTime))
              jc <- callJStatic("org.apache.spark.sql.functions",
                                "window",
                                x@jc, windowDuration, slideDuration, startTime)
            } else if (!is.null(slideDuration)) {
              stopifnot(is.character(slideDuration))
              jc <- callJStatic("org.apache.spark.sql.functions",
                                "window",
                                x@jc, windowDuration, slideDuration)
            } else if (!is.null(startTime)) {
              stopifnot(is.character(startTime))
              jc <- callJStatic("org.apache.spark.sql.functions",
                                "window",
                                x@jc, windowDuration, windowDuration, startTime)
            } else {
              jc <- callJStatic("org.apache.spark.sql.functions",
                                "window",
                                x@jc, windowDuration)
            }
            column(jc)
          })

#' @details
#' \code{locate}: Locates the position of the first occurrence of substr.
#' Note: The position is not zero based, but 1 based index. Returns 0 if substr
#' could not be found in str.
#'
#' @param substr a character string to be matched.
#' @param str a Column where matches are sought for each entry.
#' @param pos start position of search.
#' @rdname column_string_functions
#' @aliases locate locate,character,Column-method
#' @export
#' @note locate since 1.5.0
setMethod("locate", signature(substr = "character", str = "Column"),
          function(substr, str, pos = 1) {
            jc <- callJStatic("org.apache.spark.sql.functions",
                              "locate",
                              substr, str@jc, as.integer(pos))
            column(jc)
          })

#' @details
#' \code{lpad}: Left-padded with pad to a length of len.
#'
#' @param len maximum length of each output result.
#' @param pad a character string to be padded with.
#' @rdname column_string_functions
#' @aliases lpad lpad,Column,numeric,character-method
#' @export
#' @note lpad since 1.5.0
setMethod("lpad", signature(x = "Column", len = "numeric", pad = "character"),
          function(x, len, pad) {
            jc <- callJStatic("org.apache.spark.sql.functions",
                              "lpad",
                              x@jc, as.integer(len), pad)
            column(jc)
          })

#' rand
#'
#' Generate a random column with independent and identically distributed (i.i.d.) samples
#' from U[0.0, 1.0].
#'
#' @param seed a random seed. Can be missing.
#' @family non-aggregate functions
#' @rdname rand
#' @name rand
#' @aliases rand,missing-method
#' @export
#' @examples \dontrun{rand()}
#' @note rand since 1.5.0
setMethod("rand", signature(seed = "missing"),
          function(seed) {
            jc <- callJStatic("org.apache.spark.sql.functions", "rand")
            column(jc)
          })

#' @rdname rand
#' @name rand
#' @aliases rand,numeric-method
#' @export
#' @note rand(numeric) since 1.5.0
setMethod("rand", signature(seed = "numeric"),
          function(seed) {
            jc <- callJStatic("org.apache.spark.sql.functions", "rand", as.integer(seed))
            column(jc)
          })

#' randn
#'
#' Generate a column with independent and identically distributed (i.i.d.) samples from
#' the standard normal distribution.
#'
#' @param seed a random seed. Can be missing.
#' @family non-aggregate functions
#' @rdname randn
#' @name randn
#' @aliases randn,missing-method
#' @export
#' @examples \dontrun{randn()}
#' @note randn since 1.5.0
setMethod("randn", signature(seed = "missing"),
          function(seed) {
            jc <- callJStatic("org.apache.spark.sql.functions", "randn")
            column(jc)
          })

#' @rdname randn
#' @name randn
#' @aliases randn,numeric-method
#' @export
#' @note randn(numeric) since 1.5.0
setMethod("randn", signature(seed = "numeric"),
          function(seed) {
            jc <- callJStatic("org.apache.spark.sql.functions", "randn", as.integer(seed))
            column(jc)
          })

#' @details
#' \code{regexp_extract}: Extracts a specific \code{idx} group identified by a Java regex,
#' from the specified string column. If the regex did not match, or the specified group did
#' not match, an empty string is returned.
#'
#' @param pattern a regular expression.
#' @param idx a group index.
#' @rdname column_string_functions
#' @aliases regexp_extract regexp_extract,Column,character,numeric-method
#' @export
#' @examples
#'
#' \dontrun{
#' tmp <- mutate(df, s1 = regexp_extract(df$Class, "(\\d+)\\w+", 1),
#'                   s2 = regexp_extract(df$Sex, "^(\\w)\\w+", 1),
#'                   s3 = regexp_replace(df$Class, "\\D+", ""),
#'                   s4 = substring_index(df$Sex, "a", 1),
#'                   s5 = substring_index(df$Sex, "a", -1),
#'                   s6 = translate(df$Sex, "ale", ""),
#'                   s7 = translate(df$Sex, "a", "-"))
#' head(tmp)}
#' @note regexp_extract since 1.5.0
setMethod("regexp_extract",
          signature(x = "Column", pattern = "character", idx = "numeric"),
          function(x, pattern, idx) {
            jc <- callJStatic("org.apache.spark.sql.functions",
                              "regexp_extract",
                              x@jc, pattern, as.integer(idx))
            column(jc)
          })

#' @details
#' \code{regexp_replace}: Replaces all substrings of the specified string value that
#' match regexp with rep.
#'
#' @param replacement a character string that a matched \code{pattern} is replaced with.
#' @rdname column_string_functions
#' @aliases regexp_replace regexp_replace,Column,character,character-method
#' @export
#' @note regexp_replace since 1.5.0
setMethod("regexp_replace",
          signature(x = "Column", pattern = "character", replacement = "character"),
          function(x, pattern, replacement) {
            jc <- callJStatic("org.apache.spark.sql.functions",
                              "regexp_replace",
                              x@jc, pattern, replacement)
            column(jc)
          })

#' @details
#' \code{rpad}: Right-padded with pad to a length of len.
#'
#' @rdname column_string_functions
#' @aliases rpad rpad,Column,numeric,character-method
#' @export
#' @note rpad since 1.5.0
setMethod("rpad", signature(x = "Column", len = "numeric", pad = "character"),
          function(x, len, pad) {
            jc <- callJStatic("org.apache.spark.sql.functions",
                              "rpad",
                              x@jc, as.integer(len), pad)
            column(jc)
          })

#' @details
#' \code{substring_index}: Returns the substring from string str before count occurrences of
#' the delimiter delim. If count is positive, everything the left of the final delimiter
#' (counting from left) is returned. If count is negative, every to the right of the final
#' delimiter (counting from the right) is returned. substring_index performs a case-sensitive
#' match when searching for delim.
#'
#' @param delim a delimiter string.
#' @param count number of occurrences of \code{delim} before the substring is returned.
#'              A positive number means counting from the left, while negative means
#'              counting from the right.
#' @rdname column_string_functions
#' @aliases substring_index substring_index,Column,character,numeric-method
#' @export
#' @note substring_index since 1.5.0
setMethod("substring_index",
          signature(x = "Column", delim = "character", count = "numeric"),
          function(x, delim, count) {
            jc <- callJStatic("org.apache.spark.sql.functions",
                              "substring_index",
                              x@jc, delim, as.integer(count))
            column(jc)
          })

#' @details
#' \code{translate}: Translates any character in the src by a character in replaceString.
#' The characters in replaceString is corresponding to the characters in matchingString.
#' The translate will happen when any character in the string matching with the character
#' in the matchingString.
#'
#' @param matchingString a source string where each character will be translated.
#' @param replaceString a target string where each \code{matchingString} character will
#'                      be replaced by the character in \code{replaceString}
#'                      at the same location, if any.
#' @rdname column_string_functions
#' @aliases translate translate,Column,character,character-method
#' @export
#' @note translate since 1.5.0
setMethod("translate",
          signature(x = "Column", matchingString = "character", replaceString = "character"),
          function(x, matchingString, replaceString) {
            jc <- callJStatic("org.apache.spark.sql.functions",
                              "translate", x@jc, matchingString, replaceString)
            column(jc)
          })

#' @details
#' \code{unix_timestamp}: Gets current Unix timestamp in seconds.
#'
#' @rdname column_datetime_functions
#' @aliases unix_timestamp unix_timestamp,missing,missing-method
#' @export
#' @note unix_timestamp since 1.5.0
setMethod("unix_timestamp", signature(x = "missing", format = "missing"),
          function(x, format) {
            jc <- callJStatic("org.apache.spark.sql.functions", "unix_timestamp")
            column(jc)
          })

#' @rdname column_datetime_functions
#' @aliases unix_timestamp,Column,missing-method
#' @export
#' @note unix_timestamp(Column) since 1.5.0
setMethod("unix_timestamp", signature(x = "Column", format = "missing"),
          function(x, format) {
            jc <- callJStatic("org.apache.spark.sql.functions", "unix_timestamp", x@jc)
            column(jc)
          })

#' @rdname column_datetime_functions
#' @aliases unix_timestamp,Column,character-method
#' @export
#' @note unix_timestamp(Column, character) since 1.5.0
setMethod("unix_timestamp", signature(x = "Column", format = "character"),
          function(x, format = "yyyy-MM-dd HH:mm:ss") {
            jc <- callJStatic("org.apache.spark.sql.functions", "unix_timestamp", x@jc, format)
            column(jc)
          })
#' when
#'
#' Evaluates a list of conditions and returns one of multiple possible result expressions.
#' For unmatched expressions null is returned.
#'
#' @param condition the condition to test on. Must be a Column expression.
#' @param value result expression.
#' @family non-aggregate functions
#' @rdname when
#' @name when
#' @aliases when,Column-method
#' @seealso \link{ifelse}
#' @export
#' @examples \dontrun{when(df$age == 2, df$age + 1)}
#' @note when since 1.5.0
setMethod("when", signature(condition = "Column", value = "ANY"),
          function(condition, value) {
              condition <- condition@jc
              value <- if (class(value) == "Column") { value@jc } else { value }
              jc <- callJStatic("org.apache.spark.sql.functions", "when", condition, value)
              column(jc)
          })

#' ifelse
#'
#' Evaluates a list of conditions and returns \code{yes} if the conditions are satisfied.
#' Otherwise \code{no} is returned for unmatched conditions.
#'
#' @param test a Column expression that describes the condition.
#' @param yes return values for \code{TRUE} elements of test.
#' @param no return values for \code{FALSE} elements of test.
#' @family non-aggregate functions
#' @rdname ifelse
#' @name ifelse
#' @aliases ifelse,Column-method
#' @seealso \link{when}
#' @export
#' @examples
#' \dontrun{
#' ifelse(df$a > 1 & df$b > 2, 0, 1)
#' ifelse(df$a > 1, df$a, 1)
#' }
#' @note ifelse since 1.5.0
setMethod("ifelse",
          signature(test = "Column", yes = "ANY", no = "ANY"),
          function(test, yes, no) {
              test <- test@jc
              yes <- if (class(yes) == "Column") { yes@jc } else { yes }
              no <- if (class(no) == "Column") { no@jc } else { no }
              jc <- callJMethod(callJStatic("org.apache.spark.sql.functions",
                                            "when",
                                            test, yes),
                                "otherwise", no)
              column(jc)
          })

###################### Window functions######################

#' cume_dist
#'
#' Window function: returns the cumulative distribution of values within a window partition,
#' i.e. the fraction of rows that are below the current row.
#'
#'   N = total number of rows in the partition
#'   cume_dist(x) = number of values before (and including) x / N
#'
#' This is equivalent to the \code{CUME_DIST} function in SQL.
#'
#' @rdname cume_dist
#' @name cume_dist
#' @family window functions
#' @aliases cume_dist,missing-method
#' @export
#' @examples
#' \dontrun{
#'   df <- createDataFrame(mtcars)
#'   ws <- orderBy(windowPartitionBy("am"), "hp")
#'   out <- select(df, over(cume_dist(), ws), df$hp, df$am)
#' }
#' @note cume_dist since 1.6.0
setMethod("cume_dist",
          signature("missing"),
          function() {
            jc <- callJStatic("org.apache.spark.sql.functions", "cume_dist")
            column(jc)
          })

#' dense_rank
#'
#' Window function: returns the rank of rows within a window partition, without any gaps.
#' The difference between rank and dense_rank is that dense_rank leaves no gaps in ranking
#' sequence when there are ties. That is, if you were ranking a competition using dense_rank
#' and had three people tie for second place, you would say that all three were in second
#' place and that the next person came in third. Rank would give me sequential numbers, making
#' the person that came in third place (after the ties) would register as coming in fifth.
#'
#' This is equivalent to the \code{DENSE_RANK} function in SQL.
#'
#' @rdname dense_rank
#' @name dense_rank
#' @family window functions
#' @aliases dense_rank,missing-method
#' @export
#' @examples
#' \dontrun{
#'   df <- createDataFrame(mtcars)
#'   ws <- orderBy(windowPartitionBy("am"), "hp")
#'   out <- select(df, over(dense_rank(), ws), df$hp, df$am)
#' }
#' @note dense_rank since 1.6.0
setMethod("dense_rank",
          signature("missing"),
          function() {
            jc <- callJStatic("org.apache.spark.sql.functions", "dense_rank")
            column(jc)
          })

#' lag
#'
#' Window function: returns the value that is \code{offset} rows before the current row, and
#' \code{defaultValue} if there is less than \code{offset} rows before the current row. For example,
#' an \code{offset} of one will return the previous row at any given point in the window partition.
#'
#' This is equivalent to the \code{LAG} function in SQL.
#'
#' @param x the column as a character string or a Column to compute on.
#' @param offset the number of rows back from the current row from which to obtain a value.
#'               If not specified, the default is 1.
#' @param defaultValue (optional) default to use when the offset row does not exist.
#' @param ... further arguments to be passed to or from other methods.
#' @rdname lag
#' @name lag
#' @aliases lag,characterOrColumn-method
#' @family window functions
#' @export
#' @examples
#' \dontrun{
#'   df <- createDataFrame(mtcars)
#'
#'   # Partition by am (transmission) and order by hp (horsepower)
#'   ws <- orderBy(windowPartitionBy("am"), "hp")
#'
#'   # Lag mpg values by 1 row on the partition-and-ordered table
#'   out <- select(df, over(lag(df$mpg), ws), df$mpg, df$hp, df$am)
#' }
#' @note lag since 1.6.0
setMethod("lag",
          signature(x = "characterOrColumn"),
          function(x, offset = 1, defaultValue = NULL) {
            col <- if (class(x) == "Column") {
              x@jc
            } else {
              x
            }

            jc <- callJStatic("org.apache.spark.sql.functions",
                              "lag", col, as.integer(offset), defaultValue)
            column(jc)
          })

#' lead
#'
#' Window function: returns the value that is \code{offset} rows after the current row, and
#' \code{defaultValue} if there is less than \code{offset} rows after the current row.
#' For example, an \code{offset} of one will return the next row at any given point
#' in the window partition.
#'
#' This is equivalent to the \code{LEAD} function in SQL.
#'
#' @param x the column as a character string or a Column to compute on.
#' @param offset the number of rows after the current row from which to obtain a value.
#'               If not specified, the default is 1.
#' @param defaultValue (optional) default to use when the offset row does not exist.
#'
#' @rdname lead
#' @name lead
#' @family window functions
#' @aliases lead,characterOrColumn,numeric-method
#' @export
#' @examples
#' \dontrun{
#'   df <- createDataFrame(mtcars)
#'
#'   # Partition by am (transmission) and order by hp (horsepower)
#'   ws <- orderBy(windowPartitionBy("am"), "hp")
#'
#'   # Lead mpg values by 1 row on the partition-and-ordered table
#'   out <- select(df, over(lead(df$mpg), ws), df$mpg, df$hp, df$am)
#' }
#' @note lead since 1.6.0
setMethod("lead",
          signature(x = "characterOrColumn", offset = "numeric", defaultValue = "ANY"),
          function(x, offset = 1, defaultValue = NULL) {
            col <- if (class(x) == "Column") {
              x@jc
            } else {
              x
            }

            jc <- callJStatic("org.apache.spark.sql.functions",
                              "lead", col, as.integer(offset), defaultValue)
            column(jc)
          })

#' ntile
#'
#' Window function: returns the ntile group id (from 1 to n inclusive) in an ordered window
#' partition. For example, if n is 4, the first quarter of the rows will get value 1, the second
#' quarter will get 2, the third quarter will get 3, and the last quarter will get 4.
#'
#' This is equivalent to the \code{NTILE} function in SQL.
#'
#' @param x Number of ntile groups
#'
#' @rdname ntile
#' @name ntile
#' @aliases ntile,numeric-method
#' @family window functions
#' @export
#' @examples
#' \dontrun{
#'   df <- createDataFrame(mtcars)
#'
#'   # Partition by am (transmission) and order by hp (horsepower)
#'   ws <- orderBy(windowPartitionBy("am"), "hp")
#'
#'   # Get ntile group id (1-4) for hp
#'   out <- select(df, over(ntile(4), ws), df$hp, df$am)
#' }
#' @note ntile since 1.6.0
setMethod("ntile",
          signature(x = "numeric"),
          function(x) {
            jc <- callJStatic("org.apache.spark.sql.functions", "ntile", as.integer(x))
            column(jc)
          })

#' percent_rank
#'
#' Window function: returns the relative rank (i.e. percentile) of rows within a window partition.
#'
#' This is computed by:
#'
#'   (rank of row in its partition - 1) / (number of rows in the partition - 1)
#'
#' This is equivalent to the PERCENT_RANK function in SQL.
#'
#' @rdname percent_rank
#' @name percent_rank
#' @family window functions
#' @aliases percent_rank,missing-method
#' @export
#' @examples
#' \dontrun{
#'   df <- createDataFrame(mtcars)
#'   ws <- orderBy(windowPartitionBy("am"), "hp")
#'   out <- select(df, over(percent_rank(), ws), df$hp, df$am)
#' }
#' @note percent_rank since 1.6.0
setMethod("percent_rank",
          signature("missing"),
          function() {
            jc <- callJStatic("org.apache.spark.sql.functions", "percent_rank")
            column(jc)
          })

#' rank
#'
#' Window function: returns the rank of rows within a window partition.
#'
#' The difference between rank and dense_rank is that dense_rank leaves no gaps in ranking
#' sequence when there are ties. That is, if you were ranking a competition using dense_rank
#' and had three people tie for second place, you would say that all three were in second
#' place and that the next person came in third. Rank would give me sequential numbers, making
#' the person that came in third place (after the ties) would register as coming in fifth.
#'
#' This is equivalent to the RANK function in SQL.
#'
#' @rdname rank
#' @name rank
#' @family window functions
#' @aliases rank,missing-method
#' @export
#' @examples
#' \dontrun{
#'   df <- createDataFrame(mtcars)
#'   ws <- orderBy(windowPartitionBy("am"), "hp")
#'   out <- select(df, over(rank(), ws), df$hp, df$am)
#' }
#' @note rank since 1.6.0
setMethod("rank",
          signature(x = "missing"),
          function() {
            jc <- callJStatic("org.apache.spark.sql.functions", "rank")
            column(jc)
          })

# Expose rank() in the R base package
#' @param x a numeric, complex, character or logical vector.
#' @param ... additional argument(s) passed to the method.
#' @name rank
#' @rdname rank
#' @aliases rank,ANY-method
#' @export
setMethod("rank",
          signature(x = "ANY"),
          function(x, ...) {
            base::rank(x, ...)
          })

#' row_number
#'
#' Window function: returns a sequential number starting at 1 within a window partition.
#'
#' This is equivalent to the ROW_NUMBER function in SQL.
#'
#' @rdname row_number
#' @name row_number
#' @aliases row_number,missing-method
#' @family window functions
#' @export
#' @examples
#' \dontrun{
#'   df <- createDataFrame(mtcars)
#'   ws <- orderBy(windowPartitionBy("am"), "hp")
#'   out <- select(df, over(row_number(), ws), df$hp, df$am)
#' }
#' @note row_number since 1.6.0
setMethod("row_number",
          signature("missing"),
          function() {
            jc <- callJStatic("org.apache.spark.sql.functions", "row_number")
            column(jc)
          })

###################### Collection functions######################

#' array_contains
#'
#' Returns null if the array is null, true if the array contains the value, and false otherwise.
#'
#' @param x A Column
#' @param value A value to be checked if contained in the column
#' @rdname array_contains
#' @aliases array_contains,Column-method
#' @name array_contains
#' @family collection functions
#' @export
#' @examples \dontrun{array_contains(df$c, 1)}
#' @note array_contains since 1.6.0
setMethod("array_contains",
          signature(x = "Column", value = "ANY"),
          function(x, value) {
            jc <- callJStatic("org.apache.spark.sql.functions", "array_contains", x@jc, value)
            column(jc)
          })

#' explode
#'
#' Creates a new row for each element in the given array or map column.
#'
#' @param x Column to compute on
#'
#' @rdname explode
#' @name explode
#' @family collection functions
#' @aliases explode,Column-method
#' @export
#' @examples \dontrun{explode(df$c)}
#' @note explode since 1.5.0
setMethod("explode",
          signature(x = "Column"),
          function(x) {
            jc <- callJStatic("org.apache.spark.sql.functions", "explode", x@jc)
            column(jc)
          })

#' size
#'
#' Returns length of array or map.
#'
#' @param x Column to compute on
#'
#' @rdname size
#' @name size
#' @aliases size,Column-method
#' @family collection functions
#' @export
#' @examples \dontrun{size(df$c)}
#' @note size since 1.5.0
setMethod("size",
          signature(x = "Column"),
          function(x) {
            jc <- callJStatic("org.apache.spark.sql.functions", "size", x@jc)
            column(jc)
          })

#' sort_array
#'
#' Sorts the input array in ascending or descending order according
#' to the natural ordering of the array elements.
#'
#' @param x A Column to sort
#' @param asc A logical flag indicating the sorting order.
#'            TRUE, sorting is in ascending order.
#'            FALSE, sorting is in descending order.
#' @rdname sort_array
#' @name sort_array
#' @aliases sort_array,Column-method
#' @family collection functions
#' @export
#' @examples
#' \dontrun{
#' sort_array(df$c)
#' sort_array(df$c, FALSE)
#' }
#' @note sort_array since 1.6.0
setMethod("sort_array",
          signature(x = "Column"),
          function(x, asc = TRUE) {
            jc <- callJStatic("org.apache.spark.sql.functions", "sort_array", x@jc, asc)
            column(jc)
          })

#' posexplode
#'
#' Creates a new row for each element with position in the given array or map column.
#'
#' @param x Column to compute on
#'
#' @rdname posexplode
#' @name posexplode
#' @family collection functions
#' @aliases posexplode,Column-method
#' @export
#' @examples \dontrun{posexplode(df$c)}
#' @note posexplode since 2.1.0
setMethod("posexplode",
          signature(x = "Column"),
          function(x) {
            jc <- callJStatic("org.apache.spark.sql.functions", "posexplode", x@jc)
            column(jc)
          })

#' create_array
#'
#' Creates a new array column. The input columns must all have the same data type.
#'
#' @param x Column to compute on
#' @param ... additional Column(s).
#'
#' @family non-aggregate functions
#' @rdname create_array
#' @name create_array
#' @aliases create_array,Column-method
#' @export
#' @examples \dontrun{create_array(df$x, df$y, df$z)}
#' @note create_array since 2.3.0
setMethod("create_array",
          signature(x = "Column"),
          function(x, ...) {
            jcols <- lapply(list(x, ...), function (x) {
              stopifnot(class(x) == "Column")
              x@jc
            })
            jc <- callJStatic("org.apache.spark.sql.functions", "array", jcols)
            column(jc)
          })

#' create_map
#'
#' Creates a new map column. The input columns must be grouped as key-value pairs,
#' e.g. (key1, value1, key2, value2, ...).
#' The key columns must all have the same data type, and can't be null.
#' The value columns must all have the same data type.
#'
#' @param x Column to compute on
#' @param ... additional Column(s).
#'
#' @family non-aggregate functions
#' @rdname create_map
#' @name create_map
#' @aliases create_map,Column-method
#' @export
#' @examples \dontrun{create_map(lit("x"), lit(1.0), lit("y"), lit(-1.0))}
#' @note create_map since 2.3.0
setMethod("create_map",
          signature(x = "Column"),
          function(x, ...) {
            jcols <- lapply(list(x, ...), function (x) {
              stopifnot(class(x) == "Column")
              x@jc
            })
            jc <- callJStatic("org.apache.spark.sql.functions", "map", jcols)
            column(jc)
          })

#' @details
#' \code{collect_list}: Creates a list of objects with duplicates.
#'
#' @rdname column_aggregate_functions
#' @aliases collect_list collect_list,Column-method
#' @export
#' @examples
#'
#' \dontrun{
#' df2 = df[df$mpg > 20, ]
#' collect(select(df2, collect_list(df2$gear)))
#' collect(select(df2, collect_set(df2$gear)))}
#' @note collect_list since 2.3.0
setMethod("collect_list",
          signature(x = "Column"),
          function(x) {
            jc <- callJStatic("org.apache.spark.sql.functions", "collect_list", x@jc)
            column(jc)
          })

#' @details
#' \code{collect_set}: Creates a list of objects with duplicate elements eliminated.
#'
#' @rdname column_aggregate_functions
#' @aliases collect_set collect_set,Column-method
#' @export
#' @note collect_set since 2.3.0
setMethod("collect_set",
          signature(x = "Column"),
          function(x) {
            jc <- callJStatic("org.apache.spark.sql.functions", "collect_set", x@jc)
            column(jc)
          })

#' @details
#' \code{split_string}: Splits string on regular expression.
#' Equivalent to \code{split} SQL function.
#'
#' @rdname column_string_functions
#' @aliases split_string split_string,Column-method
#' @export
#' @examples
#'
#' \dontrun{
#' head(select(df, split_string(df$Sex, "a")))
#' head(select(df, split_string(df$Class, "\\d")))
#' # This is equivalent to the following SQL expression
#' head(selectExpr(df, "split(Class, '\\\\d')"))}
#' @note split_string 2.3.0
setMethod("split_string",
          signature(x = "Column", pattern = "character"),
          function(x, pattern) {
            jc <- callJStatic("org.apache.spark.sql.functions", "split", x@jc, pattern)
            column(jc)
          })

#' @details
#' \code{repeat_string}: Repeats string n times.
#' Equivalent to \code{repeat} SQL function.
#'
#' @param n Number of repetitions
#' @rdname column_string_functions
#' @aliases repeat_string repeat_string,Column-method
#' @export
#' @examples
#'
#' \dontrun{
#' head(select(df, repeat_string(df$Class, 3)))
#' # This is equivalent to the following SQL expression
#' head(selectExpr(df, "repeat(Class, 3)"))}
#' @note repeat_string since 2.3.0
setMethod("repeat_string",
          signature(x = "Column", n = "numeric"),
          function(x, n) {
            jc <- callJStatic("org.apache.spark.sql.functions", "repeat", x@jc, numToInt(n))
            column(jc)
          })

#' explode_outer
#'
#' Creates a new row for each element in the given array or map column.
#' Unlike \code{explode}, if the array/map is \code{null} or empty
#' then \code{null} is produced.
#'
#' @param x Column to compute on
#'
#' @rdname explode_outer
#' @name explode_outer
#' @family collection functions
#' @aliases explode_outer,Column-method
#' @export
#' @examples
#' \dontrun{
#' df <- createDataFrame(data.frame(
#'   id = c(1, 2, 3), text = c("a,b,c", NA, "d,e")
#' ))
#'
#' head(select(df, df$id, explode_outer(split_string(df$text, ","))))
#' }
#' @note explode_outer since 2.3.0
setMethod("explode_outer",
          signature(x = "Column"),
          function(x) {
            jc <- callJStatic("org.apache.spark.sql.functions", "explode_outer", x@jc)
            column(jc)
          })

#' posexplode_outer
#'
#' Creates a new row for each element with position in the given array or map column.
#' Unlike \code{posexplode}, if the array/map is \code{null} or empty
#' then the row (\code{null}, \code{null}) is produced.
#'
#' @param x Column to compute on
#'
#' @rdname posexplode_outer
#' @name posexplode_outer
#' @family collection functions
#' @aliases posexplode_outer,Column-method
#' @export
#' @examples
#' \dontrun{
#' df <- createDataFrame(data.frame(
#'   id = c(1, 2, 3), text = c("a,b,c", NA, "d,e")
#' ))
#'
#' head(select(df, df$id, posexplode_outer(split_string(df$text, ","))))
#' }
#' @note posexplode_outer since 2.3.0
setMethod("posexplode_outer",
          signature(x = "Column"),
          function(x) {
            jc <- callJStatic("org.apache.spark.sql.functions", "posexplode_outer", x@jc)
            column(jc)
          })

#' not
#'
#' Inversion of boolean expression.
#'
#' \code{not} and \code{!} cannot be applied directly to numerical column.
#' To achieve R-like truthiness column has to be casted to \code{BooleanType}.
#'
#' @param x Column to compute on
#' @rdname not
#' @name not
#' @aliases not,Column-method
#' @family non-aggregate functions
#' @export
#' @examples
#' \dontrun{
#' df <- createDataFrame(data.frame(
#'   is_true = c(TRUE, FALSE, NA),
#'   flag = c(1, 0,  1)
#' ))
#'
#' head(select(df, not(df$is_true)))
#'
#' # Explicit cast is required when working with numeric column
#' head(select(df, not(cast(df$flag, "boolean"))))
#' }
#' @note not since 2.3.0
setMethod("not",
          signature(x = "Column"),
          function(x) {
            jc <- callJStatic("org.apache.spark.sql.functions", "not", x@jc)
            column(jc)
          })

#' @details
#' \code{grouping_bit}: Indicates whether a specified column in a GROUP BY list is aggregated or not,
#' returns 1 for aggregated or 0 for not aggregated in the result set. Same as \code{GROUPING} in SQL
#' and \code{grouping} function in Scala.
#'
#' @rdname column_aggregate_functions
#' @aliases grouping_bit grouping_bit,Column-method
#' @export
#' @examples
#'
#' \dontrun{
#' # With cube
#' agg(
#'   cube(df, "cyl", "gear", "am"),
#'   mean(df$mpg),
#'   grouping_bit(df$cyl), grouping_bit(df$gear), grouping_bit(df$am)
#' )
#'
#' # With rollup
#' agg(
#'   rollup(df, "cyl", "gear", "am"),
#'   mean(df$mpg),
#'   grouping_bit(df$cyl), grouping_bit(df$gear), grouping_bit(df$am)
#' )}
#' @note grouping_bit since 2.3.0
setMethod("grouping_bit",
          signature(x = "Column"),
          function(x) {
            jc <- callJStatic("org.apache.spark.sql.functions", "grouping", x@jc)
            column(jc)
          })

#' @details
#' \code{grouping_id}: Returns the level of grouping.
#' Equals to \code{
#' grouping_bit(c1) * 2^(n - 1) + grouping_bit(c2) * 2^(n - 2)  + ... + grouping_bit(cn)
#' }
#'
#' @rdname column_aggregate_functions
#' @aliases grouping_id grouping_id,Column-method
#' @export
#' @examples
#'
#' \dontrun{
#' # With cube
#' agg(
#'   cube(df, "cyl", "gear", "am"),
#'   mean(df$mpg),
#'   grouping_id(df$cyl, df$gear, df$am)
#' )
#'
#' # With rollup
#' agg(
#'   rollup(df, "cyl", "gear", "am"),
#'   mean(df$mpg),
#'   grouping_id(df$cyl, df$gear, df$am)
#' )}
#' @note grouping_id since 2.3.0
setMethod("grouping_id",
          signature(x = "Column"),
          function(x, ...) {
            jcols <- lapply(list(x, ...), function (x) {
              stopifnot(class(x) == "Column")
              x@jc
            })
            jc <- callJStatic("org.apache.spark.sql.functions", "grouping_id", jcols)
            column(jc)
          })

#' input_file_name
#'
#' Creates a string column with the input file name for a given row
#'
#' @rdname input_file_name
#' @name input_file_name
#' @family non-aggregate functions
#' @aliases input_file_name,missing-method
#' @export
#' @examples
#' \dontrun{
#' df <- read.text("README.md")
#'
#' head(select(df, input_file_name()))
#' }
#' @note input_file_name since 2.3.0
setMethod("input_file_name", signature("missing"),
          function() {
            jc <- callJStatic("org.apache.spark.sql.functions", "input_file_name")
            column(jc)
          })

#' @details
#' \code{trunc}: Returns date truncated to the unit specified by the format.
#'
#' @rdname column_datetime_functions
#' @aliases trunc trunc,Column-method
#' @export
#' @examples
#'
#' \dontrun{
#' head(select(df, df$time, trunc(df$time, "year"), trunc(df$time, "yy"),
#'            trunc(df$time, "month"), trunc(df$time, "mon")))}
#' @note trunc since 2.3.0
setMethod("trunc",
          signature(x = "Column"),
          function(x, format) {
            jc <- callJStatic("org.apache.spark.sql.functions", "trunc",
                              x@jc, as.character(format))
            column(jc)
          })<|MERGE_RESOLUTION|>--- conflicted
+++ resolved
@@ -111,27 +111,6 @@
 #' head(tmp)}
 NULL
 
-<<<<<<< HEAD
-#' Miscellaneous functions for Column operations
-#'
-#' Miscellaneous functions defined for \code{Column}.
-#'
-#' @param x Column to compute on. In \code{sha2}, it is one of 224, 256, 384, or 512.
-#' @param y Column to compute on.
-#' @param ... additional columns.
-#' @name column_misc_functions
-#' @rdname column_misc_functions
-#' @family misc functions
-#' @examples
-#' \dontrun{
-#' # Dataframe used throughout this doc
-#' df <- createDataFrame(cbind(model = rownames(mtcars), mtcars)[, 1:2])
-#' tmp <- mutate(df, v1 = crc32(df$model), v2 = hash(df$model),
-#'                   v3 = hash(df$model, df$mpg), v4 = md5(df$model),
-#'                   v5 = sha1(df$model), v6 = sha2(df$model, 256))
-#' head(tmp)
-#' }
-=======
 #' String functions for Column operations
 #'
 #' String functions defined for \code{Column}.
@@ -151,7 +130,27 @@
 #' \dontrun{
 #' # Dataframe used throughout this doc
 #' df <- createDataFrame(as.data.frame(Titanic, stringsAsFactors = FALSE))}
->>>>>>> fc92d25f
+NULL
+
+#' Miscellaneous functions for Column operations
+#'
+#' Miscellaneous functions defined for \code{Column}.
+#'
+#' @param x Column to compute on. In \code{sha2}, it is one of 224, 256, 384, or 512.
+#' @param y Column to compute on.
+#' @param ... additional columns.
+#' @name column_misc_functions
+#' @rdname column_misc_functions
+#' @family misc functions
+#' @examples
+#' \dontrun{
+#' # Dataframe used throughout this doc
+#' df <- createDataFrame(cbind(model = rownames(mtcars), mtcars)[, 1:2])
+#' tmp <- mutate(df, v1 = crc32(df$model), v2 = hash(df$model),
+#'                   v3 = hash(df$model, df$mpg), v4 = md5(df$model),
+#'                   v5 = sha1(df$model), v6 = sha2(df$model, 256))
+#' head(tmp)
+#' }
 NULL
 
 #' lit
