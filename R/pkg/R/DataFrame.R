#
# Licensed to the Apache Software Foundation (ASF) under one or more
# contributor license agreements.  See the NOTICE file distributed with
# this work for additional information regarding copyright ownership.
# The ASF licenses this file to You under the Apache License, Version 2.0
# (the "License"); you may not use this file except in compliance with
# the License.  You may obtain a copy of the License at
#
#    http://www.apache.org/licenses/LICENSE-2.0
#
# Unless required by applicable law or agreed to in writing, software
# distributed under the License is distributed on an "AS IS" BASIS,
# WITHOUT WARRANTIES OR CONDITIONS OF ANY KIND, either express or implied.
# See the License for the specific language governing permissions and
# limitations under the License.
#

# DataFrame.R - DataFrame class and methods implemented in S4 OO classes

#' @include generics.R jobj.R schema.R RDD.R pairRDD.R column.R group.R
NULL

setOldClass("jobj")

#' @title S4 class that represents a DataFrame
#' @description DataFrames can be created using functions like \link{createDataFrame},
#'              \link{jsonFile}, \link{table} etc.
#' @family DataFrame functions
#' @rdname DataFrame
#' @docType class
#'
#' @slot env An R environment that stores bookkeeping states of the DataFrame
#' @slot sdf A Java object reference to the backing Scala DataFrame
#' @seealso \link{createDataFrame}, \link{jsonFile}, \link{table}
#' @seealso \url{https://spark.apache.org/docs/latest/sparkr.html#sparkr-dataframes}
#' @export
#' @examples
#'\dontrun{
#' sc <- sparkR.init()
#' sqlContext <- sparkRSQL.init(sc)
#' df <- createDataFrame(sqlContext, faithful)
#'}
setClass("DataFrame",
         slots = list(env = "environment",
                      sdf = "jobj"))

setMethod("initialize", "DataFrame", function(.Object, sdf, isCached) {
  .Object@env <- new.env()
  .Object@env$isCached <- isCached

  .Object@sdf <- sdf
  .Object
})

#' @rdname DataFrame
#' @export
#' @param sdf A Java object reference to the backing Scala DataFrame
#' @param isCached TRUE if the dataFrame is cached
dataFrame <- function(sdf, isCached = FALSE) {
  new("DataFrame", sdf, isCached)
}

############################ DataFrame Methods ##############################################

#' Print Schema of a DataFrame
#'
#' Prints out the schema in tree format
#'
#' @param x A SparkSQL DataFrame
#'
#' @family DataFrame functions
#' @rdname printSchema
#' @name printSchema
#' @export
#' @examples
#'\dontrun{
#' sc <- sparkR.init()
#' sqlContext <- sparkRSQL.init(sc)
#' path <- "path/to/file.json"
#' df <- jsonFile(sqlContext, path)
#' printSchema(df)
#'}
setMethod("printSchema",
          signature(x = "DataFrame"),
          function(x) {
            schemaString <- callJMethod(schema(x)$jobj, "treeString")
            cat(schemaString)
          })

#' Get schema object
#'
#' Returns the schema of this DataFrame as a structType object.
#'
#' @param x A SparkSQL DataFrame
#'
#' @family DataFrame functions
#' @rdname schema
#' @name schema
#' @export
#' @examples
#'\dontrun{
#' sc <- sparkR.init()
#' sqlContext <- sparkRSQL.init(sc)
#' path <- "path/to/file.json"
#' df <- jsonFile(sqlContext, path)
#' dfSchema <- schema(df)
#'}
setMethod("schema",
          signature(x = "DataFrame"),
          function(x) {
            structType(callJMethod(x@sdf, "schema"))
          })

#' Explain
#'
#' Print the logical and physical Catalyst plans to the console for debugging.
#'
#' @param x A SparkSQL DataFrame
#' @param extended Logical. If extended is False, explain() only prints the physical plan.
#' @family DataFrame functions
#' @rdname explain
#' @name explain
#' @export
#' @examples
#'\dontrun{
#' sc <- sparkR.init()
#' sqlContext <- sparkRSQL.init(sc)
#' path <- "path/to/file.json"
#' df <- jsonFile(sqlContext, path)
#' explain(df, TRUE)
#'}
setMethod("explain",
          signature(x = "DataFrame"),
          function(x, extended = FALSE) {
            queryExec <- callJMethod(x@sdf, "queryExecution")
            if (extended) {
              cat(callJMethod(queryExec, "toString"))
            } else {
              execPlan <- callJMethod(queryExec, "executedPlan")
              cat(callJMethod(execPlan, "toString"))
            }
          })

#' isLocal
#'
#' Returns True if the `collect` and `take` methods can be run locally
#' (without any Spark executors).
#'
#' @param x A SparkSQL DataFrame
#'
#' @family DataFrame functions
#' @rdname isLocal
#' @name isLocal
#' @export
#' @examples
#'\dontrun{
#' sc <- sparkR.init()
#' sqlContext <- sparkRSQL.init(sc)
#' path <- "path/to/file.json"
#' df <- jsonFile(sqlContext, path)
#' isLocal(df)
#'}
setMethod("isLocal",
          signature(x = "DataFrame"),
          function(x) {
            callJMethod(x@sdf, "isLocal")
          })

#' showDF
#'
#' Print the first numRows rows of a DataFrame
#'
#' @param x A SparkSQL DataFrame
#' @param numRows The number of rows to print. Defaults to 20.
#'
#' @family DataFrame functions
#' @rdname showDF
#' @name showDF
#' @export
#' @examples
#'\dontrun{
#' sc <- sparkR.init()
#' sqlContext <- sparkRSQL.init(sc)
#' path <- "path/to/file.json"
#' df <- jsonFile(sqlContext, path)
#' showDF(df)
#'}
setMethod("showDF",
          signature(x = "DataFrame"),
          function(x, numRows = 20, truncate = TRUE) {
            s <- callJMethod(x@sdf, "showString", numToInt(numRows), truncate)
            cat(s)
          })

#' show
#'
#' Print the DataFrame column names and types
#'
#' @param x A SparkSQL DataFrame
#'
#' @family DataFrame functions
#' @rdname show
#' @name show
#' @export
#' @examples
#'\dontrun{
#' sc <- sparkR.init()
#' sqlContext <- sparkRSQL.init(sc)
#' path <- "path/to/file.json"
#' df <- jsonFile(sqlContext, path)
#' df
#'}
setMethod("show", "DataFrame",
          function(object) {
            cols <- lapply(dtypes(object), function(l) {
              paste(l, collapse = ":")
            })
            s <- paste(cols, collapse = ", ")
            cat(paste("DataFrame[", s, "]\n", sep = ""))
          })

#' DataTypes
#'
#' Return all column names and their data types as a list
#'
#' @param x A SparkSQL DataFrame
#'
#' @family DataFrame functions
#' @rdname dtypes
#' @name dtypes
#' @export
#' @examples
#'\dontrun{
#' sc <- sparkR.init()
#' sqlContext <- sparkRSQL.init(sc)
#' path <- "path/to/file.json"
#' df <- jsonFile(sqlContext, path)
#' dtypes(df)
#'}
setMethod("dtypes",
          signature(x = "DataFrame"),
          function(x) {
            lapply(schema(x)$fields(), function(f) {
              c(f$name(), f$dataType.simpleString())
            })
          })

#' Column names
#'
#' Return all column names as a list
#'
#' @param x A SparkSQL DataFrame
#'
#' @family DataFrame functions
#' @rdname columns
#' @name columns

#' @export
#' @examples
#'\dontrun{
#' sc <- sparkR.init()
#' sqlContext <- sparkRSQL.init(sc)
#' path <- "path/to/file.json"
#' df <- jsonFile(sqlContext, path)
#' columns(df)
#' colnames(df)
#'}
setMethod("columns",
          signature(x = "DataFrame"),
          function(x) {
            sapply(schema(x)$fields(), function(f) {
              f$name()
            })
          })

#' @rdname columns
#' @name names
setMethod("names",
          signature(x = "DataFrame"),
          function(x) {
            columns(x)
          })

#' @rdname columns
#' @name names<-
setMethod("names<-",
          signature(x = "DataFrame"),
          function(x, value) {
            if (!is.null(value)) {
              sdf <- callJMethod(x@sdf, "toDF", as.list(value))
              dataFrame(sdf)
            }
          })

#' @rdname columns
#' @name colnames
setMethod("colnames",
          signature(x = "DataFrame"),
          function(x) {
            columns(x)
          })

#' @rdname columns
#' @name colnames<-
setMethod("colnames<-",
          signature(x = "DataFrame", value = "character"),
          function(x, value) {
            sdf <- callJMethod(x@sdf, "toDF", as.list(value))
            dataFrame(sdf)
          })

#' coltypes
#'
#' Get column types of a DataFrame
#'
#' @param x A SparkSQL DataFrame
#' @return value A character vector with the column types of the given DataFrame
#' @rdname coltypes
#' @name coltypes
#' @family DataFrame functions
#' @export
#' @examples
#'\dontrun{
#' irisDF <- createDataFrame(sqlContext, iris)
#' coltypes(irisDF)
#'}
setMethod("coltypes",
          signature(x = "DataFrame"),
          function(x) {
            # Get the data types of the DataFrame by invoking dtypes() function
            types <- sapply(dtypes(x), function(x) {x[[2]]})

            # Map Spark data types into R's data types using DATA_TYPES environment
            rTypes <- sapply(types, USE.NAMES=F, FUN=function(x) {
              # Check for primitive types
              type <- PRIMITIVE_TYPES[[x]]

              if (is.null(type)) {
                # Check for complex types
                for (t in names(COMPLEX_TYPES)) {
                  if (substring(x, 1, nchar(t)) == t) {
                    type <- COMPLEX_TYPES[[t]]
                    break
                  }
                }

                if (is.null(type)) {
                  stop(paste("Unsupported data type: ", x))
                }
              }
              type
            })

            # Find which types don't have mapping to R
            naIndices <- which(is.na(rTypes))

            # Assign the original scala data types to the unmatched ones
            rTypes[naIndices] <- types[naIndices]

            rTypes
          })

#' coltypes
#'
#' Set the column types of a DataFrame.
#'
#' @param x A SparkSQL DataFrame
#' @param value A character vector with the target column types for the given
#'    DataFrame. Column types can be one of integer, numeric/double, character, logical, or NA
#'    to keep that column as-is.
#' @rdname coltypes
#' @name coltypes<-
#' @export
#' @examples
#'\dontrun{
#' sc <- sparkR.init()
#' sqlContext <- sparkRSQL.init(sc)
#' path <- "path/to/file.json"
#' df <- jsonFile(sqlContext, path)
#' coltypes(df) <- c("character", "integer")
#' coltypes(df) <- c(NA, "numeric")
#'}
setMethod("coltypes<-",
          signature(x = "DataFrame", value = "character"),
          function(x, value) {
            cols <- columns(x)
            ncols <- length(cols)
            if (length(value) == 0) {
              stop("Cannot set types of an empty DataFrame with no Column")
            }
            if (length(value) != ncols) {
              stop("Length of type vector should match the number of columns for DataFrame")
            }
            newCols <- lapply(seq_len(ncols), function(i) {
              col <- getColumn(x, cols[i])
              if (!is.na(value[i])) {
                stype <- rToSQLTypes[[value[i]]]
                if (is.null(stype)) {
                  stop("Only atomic type is supported for column types")
                }
                cast(col, stype)
              } else {
                col
              }
            })
            nx <- select(x, newCols)
            dataFrame(nx@sdf)
          })

#' Register Temporary Table
#'
#' Registers a DataFrame as a Temporary Table in the SQLContext
#'
#' @param x A SparkSQL DataFrame
#' @param tableName A character vector containing the name of the table
#'
#' @family DataFrame functions
#' @rdname registerTempTable
#' @name registerTempTable
#' @export
#' @examples
#'\dontrun{
#' sc <- sparkR.init()
#' sqlContext <- sparkRSQL.init(sc)
#' path <- "path/to/file.json"
#' df <- jsonFile(sqlContext, path)
#' registerTempTable(df, "json_df")
#' new_df <- sql(sqlContext, "SELECT * FROM json_df")
#'}
setMethod("registerTempTable",
          signature(x = "DataFrame", tableName = "character"),
          function(x, tableName) {
              invisible(callJMethod(x@sdf, "registerTempTable", tableName))
          })

#' insertInto
#'
#' Insert the contents of a DataFrame into a table registered in the current SQL Context.
#'
#' @param x A SparkSQL DataFrame
#' @param tableName A character vector containing the name of the table
#' @param overwrite A logical argument indicating whether or not to overwrite
#' the existing rows in the table.
#'
#' @family DataFrame functions
#' @rdname insertInto
#' @name insertInto
#' @export
#' @examples
#'\dontrun{
#' sc <- sparkR.init()
#' sqlContext <- sparkRSQL.init(sc)
#' df <- read.df(sqlContext, path, "parquet")
#' df2 <- read.df(sqlContext, path2, "parquet")
#' registerTempTable(df, "table1")
#' insertInto(df2, "table1", overwrite = TRUE)
#'}
setMethod("insertInto",
          signature(x = "DataFrame", tableName = "character"),
          function(x, tableName, overwrite = FALSE) {
            callJMethod(x@sdf, "insertInto", tableName, overwrite)
          })

#' Cache
#'
#' Persist with the default storage level (MEMORY_ONLY).
#'
#' @param x A SparkSQL DataFrame
#'
#' @family DataFrame functions
#' @rdname cache
#' @name cache
#' @export
#' @examples
#'\dontrun{
#' sc <- sparkR.init()
#' sqlContext <- sparkRSQL.init(sc)
#' path <- "path/to/file.json"
#' df <- jsonFile(sqlContext, path)
#' cache(df)
#'}
setMethod("cache",
          signature(x = "DataFrame"),
          function(x) {
            cached <- callJMethod(x@sdf, "cache")
            x@env$isCached <- TRUE
            x
          })

#' Persist
#'
#' Persist this DataFrame with the specified storage level. For details of the
#' supported storage levels, refer to
#' \url{http://spark.apache.org/docs/latest/programming-guide.html#rdd-persistence}.
#'
#' @param x The DataFrame to persist
#'
#' @family DataFrame functions
#' @rdname persist
#' @name persist
#' @export
#' @examples
#'\dontrun{
#' sc <- sparkR.init()
#' sqlContext <- sparkRSQL.init(sc)
#' path <- "path/to/file.json"
#' df <- jsonFile(sqlContext, path)
#' persist(df, "MEMORY_AND_DISK")
#'}
setMethod("persist",
          signature(x = "DataFrame", newLevel = "character"),
          function(x, newLevel) {
            callJMethod(x@sdf, "persist", getStorageLevel(newLevel))
            x@env$isCached <- TRUE
            x
          })

#' Unpersist
#'
#' Mark this DataFrame as non-persistent, and remove all blocks for it from memory and
#' disk.
#'
#' @param x The DataFrame to unpersist
#' @param blocking Whether to block until all blocks are deleted
#'
#' @family DataFrame functions
#' @rdname unpersist-methods
#' @name unpersist
#' @export
#' @examples
#'\dontrun{
#' sc <- sparkR.init()
#' sqlContext <- sparkRSQL.init(sc)
#' path <- "path/to/file.json"
#' df <- jsonFile(sqlContext, path)
#' persist(df, "MEMORY_AND_DISK")
#' unpersist(df)
#'}
setMethod("unpersist",
          signature(x = "DataFrame"),
          function(x, blocking = TRUE) {
            callJMethod(x@sdf, "unpersist", blocking)
            x@env$isCached <- FALSE
            x
          })

#' Repartition
#'
#' Return a new DataFrame that has exactly numPartitions partitions.
#'
#' @param x A SparkSQL DataFrame
#' @param numPartitions The number of partitions to use.
#'
#' @family DataFrame functions
#' @rdname repartition
#' @name repartition
#' @export
#' @examples
#'\dontrun{
#' sc <- sparkR.init()
#' sqlContext <- sparkRSQL.init(sc)
#' path <- "path/to/file.json"
#' df <- jsonFile(sqlContext, path)
#' newDF <- repartition(df, 2L)
#'}
setMethod("repartition",
          signature(x = "DataFrame", numPartitions = "numeric"),
          function(x, numPartitions) {
            sdf <- callJMethod(x@sdf, "repartition", numToInt(numPartitions))
            dataFrame(sdf)
          })

#' toJSON
#'
#' Convert the rows of a DataFrame into JSON objects and return an RDD where
#' each element contains a JSON string.
#'
#' @param x A SparkSQL DataFrame
#' @return A StringRRDD of JSON objects
#' @family DataFrame functions
#' @rdname tojson
#' @noRd
#' @examples
#'\dontrun{
#' sc <- sparkR.init()
#' sqlContext <- sparkRSQL.init(sc)
#' path <- "path/to/file.json"
#' df <- jsonFile(sqlContext, path)
#' newRDD <- toJSON(df)
#'}
setMethod("toJSON",
          signature(x = "DataFrame"),
          function(x) {
            rdd <- callJMethod(x@sdf, "toJSON")
            jrdd <- callJMethod(rdd, "toJavaRDD")
            RDD(jrdd, serializedMode = "string")
          })

#' saveAsParquetFile
#'
#' Save the contents of a DataFrame as a Parquet file, preserving the schema. Files written out
#' with this method can be read back in as a DataFrame using parquetFile().
#'
#' @param x A SparkSQL DataFrame
#' @param path The directory where the file is saved
#'
#' @family DataFrame functions
#' @rdname saveAsParquetFile
#' @name saveAsParquetFile
#' @export
#' @examples
#'\dontrun{
#' sc <- sparkR.init()
#' sqlContext <- sparkRSQL.init(sc)
#' path <- "path/to/file.json"
#' df <- jsonFile(sqlContext, path)
#' saveAsParquetFile(df, "/tmp/sparkr-tmp/")
#'}
setMethod("saveAsParquetFile",
          signature(x = "DataFrame", path = "character"),
          function(x, path) {
            invisible(callJMethod(x@sdf, "saveAsParquetFile", path))
          })

#' Distinct
#'
#' Return a new DataFrame containing the distinct rows in this DataFrame.
#'
#' @param x A SparkSQL DataFrame
#'
#' @family DataFrame functions
#' @rdname distinct
#' @name distinct
#' @export
#' @examples
#'\dontrun{
#' sc <- sparkR.init()
#' sqlContext <- sparkRSQL.init(sc)
#' path <- "path/to/file.json"
#' df <- jsonFile(sqlContext, path)
#' distinctDF <- distinct(df)
#'}
setMethod("distinct",
          signature(x = "DataFrame"),
          function(x) {
            sdf <- callJMethod(x@sdf, "distinct")
            dataFrame(sdf)
          })

#' @rdname distinct
#' @name unique
setMethod("unique",
          signature(x = "DataFrame"),
          function(x) {
            distinct(x)
          })

#' Sample
#'
#' Return a sampled subset of this DataFrame using a random seed.
#'
#' @param x A SparkSQL DataFrame
#' @param withReplacement Sampling with replacement or not
#' @param fraction The (rough) sample target fraction
#'
#' @family DataFrame functions
#' @rdname sample
#' @name sample
#' @export
#' @examples
#'\dontrun{
#' sc <- sparkR.init()
#' sqlContext <- sparkRSQL.init(sc)
#' path <- "path/to/file.json"
#' df <- jsonFile(sqlContext, path)
#' collect(sample(df, FALSE, 0.5))
#' collect(sample(df, TRUE, 0.5))
#'}
setMethod("sample",
          # TODO : Figure out how to send integer as java.lang.Long to JVM so
          # we can send seed as an argument through callJMethod
          signature(x = "DataFrame", withReplacement = "logical",
                    fraction = "numeric"),
          function(x, withReplacement, fraction) {
            if (fraction < 0.0) stop(cat("Negative fraction value:", fraction))
            sdf <- callJMethod(x@sdf, "sample", withReplacement, fraction)
            dataFrame(sdf)
          })

#' @rdname sample
#' @name sample_frac
setMethod("sample_frac",
          signature(x = "DataFrame", withReplacement = "logical",
                    fraction = "numeric"),
          function(x, withReplacement, fraction) {
            sample(x, withReplacement, fraction)
          })

#' nrow
#'
#' Returns the number of rows in a DataFrame
#'
#' @param x A SparkSQL DataFrame
#'
#' @family DataFrame functions
#' @rdname nrow
#' @name count
#' @export
#' @examples
#'\dontrun{
#' sc <- sparkR.init()
#' sqlContext <- sparkRSQL.init(sc)
#' path <- "path/to/file.json"
#' df <- jsonFile(sqlContext, path)
#' count(df)
#' }
setMethod("count",
          signature(x = "DataFrame"),
          function(x) {
            callJMethod(x@sdf, "count")
          })

#' @name nrow
#' @rdname nrow
setMethod("nrow",
          signature(x = "DataFrame"),
          function(x) {
            count(x)
          })

#' Returns the number of columns in a DataFrame
#'
#' @param x a SparkSQL DataFrame
#'
#' @family DataFrame functions
#' @rdname ncol
#' @name ncol
#' @export
#' @examples
#'\dontrun{
#' sc <- sparkR.init()
#' sqlContext <- sparkRSQL.init(sc)
#' path <- "path/to/file.json"
#' df <- jsonFile(sqlContext, path)
#' ncol(df)
#' }
setMethod("ncol",
          signature(x = "DataFrame"),
          function(x) {
            length(columns(x))
          })

#' Returns the dimentions (number of rows and columns) of a DataFrame
#' @param x a SparkSQL DataFrame
#'
#' @family DataFrame functions
#' @rdname dim
#' @name dim
#' @export
#' @examples
#'\dontrun{
#' sc <- sparkR.init()
#' sqlContext <- sparkRSQL.init(sc)
#' path <- "path/to/file.json"
#' df <- jsonFile(sqlContext, path)
#' dim(df)
#' }
setMethod("dim",
          signature(x = "DataFrame"),
          function(x) {
            c(count(x), ncol(x))
          })

#' Collects all the elements of a Spark DataFrame and coerces them into an R data.frame.
#'
#' @param x A SparkSQL DataFrame
#' @param stringsAsFactors (Optional) A logical indicating whether or not string columns
#' should be converted to factors. FALSE by default.
#'
#' @family DataFrame functions
#' @rdname collect
#' @name collect
#' @export
#' @examples
#'\dontrun{
#' sc <- sparkR.init()
#' sqlContext <- sparkRSQL.init(sc)
#' path <- "path/to/file.json"
#' df <- jsonFile(sqlContext, path)
#' collected <- collect(df)
#' firstName <- collected[[1]]$name
#' }
setMethod("collect",
          signature(x = "DataFrame"),
          function(x, stringsAsFactors = FALSE) {
            dtypes <- dtypes(x)
            ncol <- length(dtypes)
            if (ncol <= 0) {
              # empty data.frame with 0 columns and 0 rows
              data.frame()
            } else {
              # listCols is a list of columns
              listCols <- callJStatic("org.apache.spark.sql.api.r.SQLUtils", "dfToCols", x@sdf)
              stopifnot(length(listCols) == ncol)

              # An empty data.frame with 0 columns and number of rows as collected
              nrow <- length(listCols[[1]])
              if (nrow <= 0) {
                df <- data.frame()
              } else {
                df <- data.frame(row.names = 1 : nrow)
              }

              # Append columns one by one
              for (colIndex in 1 : ncol) {
                # Note: appending a column of list type into a data.frame so that
                # data of complex type can be held. But getting a cell from a column
                # of list type returns a list instead of a vector. So for columns of
                # non-complex type, append them as vector.
                #
                # For columns of complex type, be careful to access them.
                # Get a column of complex type returns a list.
                # Get a cell from a column of complex type returns a list instead of a vector.
                col <- listCols[[colIndex]]
                if (length(col) <= 0) {
                  df[[colIndex]] <- col
                } else {
                  colType <- dtypes[[colIndex]][[2]]
                  # Note that "binary" columns behave like complex types.
                  if (!is.null(PRIMITIVE_TYPES[[colType]]) && colType != "binary") {
                    vec <- do.call(c, col)
                    stopifnot(class(vec) != "list")
                    df[[colIndex]] <- vec
                  } else {
                    df[[colIndex]] <- col
                  }
                }
              }
              names(df) <- names(x)
              df
            }
          })

#' Limit
#'
#' Limit the resulting DataFrame to the number of rows specified.
#'
#' @param x A SparkSQL DataFrame
#' @param num The number of rows to return
#' @return A new DataFrame containing the number of rows specified.
#'
#' @family DataFrame functions
#' @rdname limit
#' @name limit
#' @export
#' @examples
#' \dontrun{
#' sc <- sparkR.init()
#' sqlContext <- sparkRSQL.init(sc)
#' path <- "path/to/file.json"
#' df <- jsonFile(sqlContext, path)
#' limitedDF <- limit(df, 10)
#' }
setMethod("limit",
          signature(x = "DataFrame", num = "numeric"),
          function(x, num) {
            res <- callJMethod(x@sdf, "limit", as.integer(num))
            dataFrame(res)
          })

#' Take the first NUM rows of a DataFrame and return a the results as a data.frame
#'
#' @family DataFrame functions
#' @rdname take
#' @name take
#' @export
#' @examples
#'\dontrun{
#' sc <- sparkR.init()
#' sqlContext <- sparkRSQL.init(sc)
#' path <- "path/to/file.json"
#' df <- jsonFile(sqlContext, path)
#' take(df, 2)
#' }
setMethod("take",
          signature(x = "DataFrame", num = "numeric"),
          function(x, num) {
            limited <- limit(x, num)
            collect(limited)
          })

#' Head
#'
#' Return the first NUM rows of a DataFrame as a data.frame. If NUM is NULL,
#' then head() returns the first 6 rows in keeping with the current data.frame
#' convention in R.
#'
#' @param x A SparkSQL DataFrame
#' @param num The number of rows to return. Default is 6.
#' @return A data.frame
#'
#' @family DataFrame functions
#' @rdname head
#' @name head
#' @export
#' @examples
#'\dontrun{
#' sc <- sparkR.init()
#' sqlContext <- sparkRSQL.init(sc)
#' path <- "path/to/file.json"
#' df <- jsonFile(sqlContext, path)
#' head(df)
#' }
setMethod("head",
          signature(x = "DataFrame"),
          function(x, num = 6L) {
          # Default num is 6L in keeping with R's data.frame convention
            take(x, num)
          })

#' Return the first row of a DataFrame
#'
#' @param x A SparkSQL DataFrame
#'
#' @family DataFrame functions
#' @rdname first
#' @name first
#' @export
#' @examples
#'\dontrun{
#' sc <- sparkR.init()
#' sqlContext <- sparkRSQL.init(sc)
#' path <- "path/to/file.json"
#' df <- jsonFile(sqlContext, path)
#' first(df)
#' }
setMethod("first",
          signature(x = "DataFrame"),
          function(x) {
            take(x, 1)
          })

#' toRDD
#'
#' Converts a Spark DataFrame to an RDD while preserving column names.
#'
#' @param x A Spark DataFrame
#'
#' @noRd
#' @examples
#'\dontrun{
#' sc <- sparkR.init()
#' sqlContext <- sparkRSQL.init(sc)
#' path <- "path/to/file.json"
#' df <- jsonFile(sqlContext, path)
#' rdd <- toRDD(df)
#'}
setMethod("toRDD",
          signature(x = "DataFrame"),
          function(x) {
            jrdd <- callJStatic("org.apache.spark.sql.api.r.SQLUtils", "dfToRowRDD", x@sdf)
            colNames <- callJMethod(x@sdf, "columns")
            rdd <- RDD(jrdd, serializedMode = "row")
            lapply(rdd, function(row) {
              names(row) <- colNames
              row
            })
          })

#' GroupBy
#'
#' Groups the DataFrame using the specified columns, so we can run aggregation on them.
#'
#' @param x a DataFrame
#' @return a GroupedData
#' @seealso GroupedData
#' @family DataFrame functions
#' @rdname groupBy
#' @name groupBy
#' @export
#' @examples
#' \dontrun{
#'   # Compute the average for all numeric columns grouped by department.
#'   avg(groupBy(df, "department"))
#'
#'   # Compute the max age and average salary, grouped by department and gender.
#'   agg(groupBy(df, "department", "gender"), salary="avg", "age" -> "max")
#' }
setMethod("groupBy",
           signature(x = "DataFrame"),
           function(x, ...) {
             cols <- list(...)
             if (length(cols) >= 1 && class(cols[[1]]) == "character") {
               sgd <- callJMethod(x@sdf, "groupBy", cols[[1]], cols[-1])
             } else {
               jcol <- lapply(cols, function(c) { c@jc })
               sgd <- callJMethod(x@sdf, "groupBy", jcol)
             }
             groupedData(sgd)
           })

#' @rdname groupBy
#' @name group_by
setMethod("group_by",
          signature(x = "DataFrame"),
          function(x, ...) {
            groupBy(x, ...)
          })

#' Summarize data across columns
#'
#' Compute aggregates by specifying a list of columns
#'
#' @param x a DataFrame
#' @family DataFrame functions
#' @rdname agg
#' @name agg
#' @export
setMethod("agg",
          signature(x = "DataFrame"),
          function(x, ...) {
            agg(groupBy(x), ...)
          })

#' @rdname agg
#' @name summarize
setMethod("summarize",
          signature(x = "DataFrame"),
          function(x, ...) {
            agg(x, ...)
          })


############################## RDD Map Functions ##################################
# All of the following functions mirror the existing RDD map functions,           #
# but allow for use with DataFrames by first converting to an RRDD before calling #
# the requested map function.                                                     #
###################################################################################

#' @rdname lapply
#' @noRd
setMethod("lapply",
          signature(X = "DataFrame", FUN = "function"),
          function(X, FUN) {
            rdd <- toRDD(X)
            lapply(rdd, FUN)
          })

#' @rdname lapply
#' @noRd
setMethod("map",
          signature(X = "DataFrame", FUN = "function"),
          function(X, FUN) {
            lapply(X, FUN)
          })

#' @rdname flatMap
#' @noRd
setMethod("flatMap",
          signature(X = "DataFrame", FUN = "function"),
          function(X, FUN) {
            rdd <- toRDD(X)
            flatMap(rdd, FUN)
          })

#' @rdname lapplyPartition
#' @noRd
setMethod("lapplyPartition",
          signature(X = "DataFrame", FUN = "function"),
          function(X, FUN) {
            rdd <- toRDD(X)
            lapplyPartition(rdd, FUN)
          })

#' @rdname lapplyPartition
#' @noRd
setMethod("mapPartitions",
          signature(X = "DataFrame", FUN = "function"),
          function(X, FUN) {
            lapplyPartition(X, FUN)
          })

#' @rdname foreach
#' @noRd
setMethod("foreach",
          signature(x = "DataFrame", func = "function"),
          function(x, func) {
            rdd <- toRDD(x)
            foreach(rdd, func)
          })

#' @rdname foreach
#' @noRd
setMethod("foreachPartition",
          signature(x = "DataFrame", func = "function"),
          function(x, func) {
            rdd <- toRDD(x)
            foreachPartition(rdd, func)
          })


############################## SELECT ##################################

getColumn <- function(x, c) {
  column(callJMethod(x@sdf, "col", c))
}

#' @rdname select
#' @name $
setMethod("$", signature(x = "DataFrame"),
          function(x, name) {
            getColumn(x, name)
          })

#' @rdname select
#' @name $<-
setMethod("$<-", signature(x = "DataFrame"),
          function(x, name, value) {
            stopifnot(class(value) == "Column" || is.null(value))
            cols <- columns(x)
            if (name %in% cols) {
              if (is.null(value)) {
                cols <- Filter(function(c) { c != name }, cols)
              }
              cols <- lapply(cols, function(c) {
                if (c == name) {
                  alias(value, name)
                } else {
                  col(c)
                }
              })
              nx <- select(x, cols)
            } else {
              if (is.null(value)) {
                return(x)
              }
              nx <- withColumn(x, name, value)
            }
            x@sdf <- nx@sdf
            x
          })

setClassUnion("numericOrcharacter", c("numeric", "character"))

#' @rdname subset
#' @name [[
setMethod("[[", signature(x = "DataFrame", i = "numericOrcharacter"),
          function(x, i) {
            if (is.numeric(i)) {
              cols <- columns(x)
              i <- cols[[i]]
            }
            getColumn(x, i)
          })

#' @rdname subset
#' @name [
setMethod("[", signature(x = "DataFrame", i = "missing"),
          function(x, i, j, ...) {
            if (is.numeric(j)) {
              cols <- columns(x)
              j <- cols[j]
            }
            if (length(j) > 1) {
              j <- as.list(j)
            }
            select(x, j)
          })

#' @rdname subset
#' @name [
setMethod("[", signature(x = "DataFrame", i = "Column"),
          function(x, i, j, ...) {
            # It could handle i as "character" but it seems confusing and not required
            # https://stat.ethz.ch/R-manual/R-devel/library/base/html/Extract.data.frame.html
            filtered <- filter(x, i)
            if (!missing(j)) {
              filtered[, j, ...]
            } else {
              filtered
            }
          })

#' Subset
#'
#' Return subsets of DataFrame according to given conditions
#' @param x A DataFrame
#' @param subset A logical expression to filter on rows
#' @param select expression for the single Column or a list of columns to select from the DataFrame
#' @return A new DataFrame containing only the rows that meet the condition with selected columns
#' @export
#' @family DataFrame functions
#' @rdname subset
#' @name subset
#' @family subsetting functions
#' @examples
#' \dontrun{
#'   # Columns can be selected using `[[` and `[`
#'   df[[2]] == df[["age"]]
#'   df[,2] == df[,"age"]
#'   df[,c("name", "age")]
#'   # Or to filter rows
#'   df[df$age > 20,]
#'   # DataFrame can be subset on both rows and Columns
#'   df[df$name == "Smith", c(1,2)]
#'   df[df$age %in% c(19, 30), 1:2]
#'   subset(df, df$age %in% c(19, 30), 1:2)
#'   subset(df, df$age %in% c(19), select = c(1,2))
#' }
setMethod("subset", signature(x = "DataFrame"),
          function(x, subset, select, ...) {
            x[subset, select, ...]
          })

#' Select
#'
#' Selects a set of columns with names or Column expressions.
#' @param x A DataFrame
#' @param col A list of columns or single Column or name
#' @return A new DataFrame with selected columns
#' @export
#' @family DataFrame functions
#' @rdname select
#' @name select
#' @family subsetting functions
#' @examples
#' \dontrun{
#'   select(df, "*")
#'   select(df, "col1", "col2")
#'   select(df, df$name, df$age + 1)
#'   select(df, c("col1", "col2"))
#'   select(df, list(df$name, df$age + 1))
#'   # Similar to R data frames columns can also be selected using `$`
#'   df[,df$age]
#' }
setMethod("select", signature(x = "DataFrame", col = "character"),
          function(x, col, ...) {
            if (length(col) > 1) {
              if (length(list(...)) > 0) {
                stop("To select multiple columns, use a character vector or list for col")
              }

              select(x, as.list(col))
            } else {
              sdf <- callJMethod(x@sdf, "select", col, list(...))
              dataFrame(sdf)
            }
          })

#' @family DataFrame functions
#' @rdname select
#' @export
setMethod("select", signature(x = "DataFrame", col = "Column"),
          function(x, col, ...) {
            jcols <- lapply(list(col, ...), function(c) {
              c@jc
            })
            sdf <- callJMethod(x@sdf, "select", jcols)
            dataFrame(sdf)
          })

#' @family DataFrame functions
#' @rdname select
#' @export
setMethod("select",
          signature(x = "DataFrame", col = "list"),
          function(x, col) {
            cols <- lapply(col, function(c) {
              if (class(c) == "Column") {
                c@jc
              } else {
                col(c)@jc
              }
            })
            sdf <- callJMethod(x@sdf, "select", cols)
            dataFrame(sdf)
          })

#' SelectExpr
#'
#' Select from a DataFrame using a set of SQL expressions.
#'
#' @param x A DataFrame to be selected from.
#' @param expr A string containing a SQL expression
#' @param ... Additional expressions
#' @return A DataFrame
#' @family DataFrame functions
#' @rdname selectExpr
#' @name selectExpr
#' @export
#' @examples
#'\dontrun{
#' sc <- sparkR.init()
#' sqlContext <- sparkRSQL.init(sc)
#' path <- "path/to/file.json"
#' df <- jsonFile(sqlContext, path)
#' selectExpr(df, "col1", "(col2 * 5) as newCol")
#' }
setMethod("selectExpr",
          signature(x = "DataFrame", expr = "character"),
          function(x, expr, ...) {
            exprList <- list(expr, ...)
            sdf <- callJMethod(x@sdf, "selectExpr", exprList)
            dataFrame(sdf)
          })

#' WithColumn
#'
#' Return a new DataFrame with the specified column added.
#'
#' @param x A DataFrame
#' @param colName A string containing the name of the new column.
#' @param col A Column expression.
#' @return A DataFrame with the new column added.
#' @family DataFrame functions
#' @rdname withColumn
#' @name withColumn
#' @seealso \link{rename} \link{mutate}
#' @export
#' @examples
#'\dontrun{
#' sc <- sparkR.init()
#' sqlContext <- sparkRSQL.init(sc)
#' path <- "path/to/file.json"
#' df <- jsonFile(sqlContext, path)
#' newDF <- withColumn(df, "newCol", df$col1 * 5)
#' }
setMethod("withColumn",
          signature(x = "DataFrame", colName = "character", col = "Column"),
          function(x, colName, col) {
            select(x, x$"*", alias(col, colName))
          })
#' Mutate
#'
#' Return a new DataFrame with the specified columns added.
#'
#' @param .data A DataFrame
#' @param col a named argument of the form name = col
#' @return A new DataFrame with the new columns added.
#' @family DataFrame functions
#' @rdname mutate
#' @name mutate
#' @seealso \link{rename} \link{withColumn}
#' @export
#' @examples
#'\dontrun{
#' sc <- sparkR.init()
#' sqlContext <- sparkRSQL.init(sc)
#' path <- "path/to/file.json"
#' df <- jsonFile(sqlContext, path)
#' newDF <- mutate(df, newCol = df$col1 * 5, newCol2 = df$col1 * 2)
#' names(newDF) # Will contain newCol, newCol2
#' newDF2 <- transform(df, newCol = df$col1 / 5, newCol2 = df$col1 * 2)
#' }
setMethod("mutate",
          signature(.data = "DataFrame"),
          function(.data, ...) {
            x <- .data
            cols <- list(...)
            stopifnot(length(cols) > 0)
            stopifnot(class(cols[[1]]) == "Column")
            ns <- names(cols)
            if (!is.null(ns)) {
              for (n in ns) {
                if (n != "") {
                  cols[[n]] <- alias(cols[[n]], n)
                }
              }
            }
            do.call(select, c(x, x$"*", cols))
          })

#' @export
#' @rdname mutate
#' @name transform
setMethod("transform",
          signature(`_data` = "DataFrame"),
          function(`_data`, ...) {
            mutate(`_data`, ...)
          })

#' rename
#'
#' Rename an existing column in a DataFrame.
#'
#' @param x A DataFrame
#' @param existingCol The name of the column you want to change.
#' @param newCol The new column name.
#' @return A DataFrame with the column name changed.
#' @family DataFrame functions
#' @rdname rename
#' @name withColumnRenamed
#' @seealso \link{mutate}
#' @export
#' @examples
#'\dontrun{
#' sc <- sparkR.init()
#' sqlContext <- sparkRSQL.init(sc)
#' path <- "path/to/file.json"
#' df <- jsonFile(sqlContext, path)
#' newDF <- withColumnRenamed(df, "col1", "newCol1")
#' }
setMethod("withColumnRenamed",
          signature(x = "DataFrame", existingCol = "character", newCol = "character"),
          function(x, existingCol, newCol) {
            cols <- lapply(columns(x), function(c) {
              if (c == existingCol) {
                alias(col(c), newCol)
              } else {
                col(c)
              }
            })
            select(x, cols)
          })

#' @param newColPair A named pair of the form new_column_name = existing_column
#' @rdname rename
#' @name rename
#' @export
#' @examples
#'\dontrun{
#' sc <- sparkR.init()
#' sqlContext <- sparkRSQL.init(sc)
#' path <- "path/to/file.json"
#' df <- jsonFile(sqlContext, path)
#' newDF <- rename(df, col1 = df$newCol1)
#' }
setMethod("rename",
          signature(x = "DataFrame"),
          function(x, ...) {
            renameCols <- list(...)
            stopifnot(length(renameCols) > 0)
            stopifnot(class(renameCols[[1]]) == "Column")
            newNames <- names(renameCols)
            oldNames <- lapply(renameCols, function(col) {
              callJMethod(col@jc, "toString")
            })
            cols <- lapply(columns(x), function(c) {
              if (c %in% oldNames) {
                alias(col(c), newNames[[match(c, oldNames)]])
              } else {
                col(c)
              }
            })
            select(x, cols)
          })

setClassUnion("characterOrColumn", c("character", "Column"))

#' Arrange
#'
#' Sort a DataFrame by the specified column(s).
#'
#' @param x A DataFrame to be sorted.
#' @param col A character or Column object vector indicating the fields to sort on
#' @param ... Additional sorting fields
#' @param decreasing A logical argument indicating sorting order for columns when
#'                   a character vector is specified for col
#' @return A DataFrame where all elements are sorted.
#' @family DataFrame functions
#' @rdname arrange
#' @name arrange
#' @export
#' @examples
#'\dontrun{
#' sc <- sparkR.init()
#' sqlContext <- sparkRSQL.init(sc)
#' path <- "path/to/file.json"
#' df <- jsonFile(sqlContext, path)
#' arrange(df, df$col1)
#' arrange(df, asc(df$col1), desc(abs(df$col2)))
#' arrange(df, "col1", decreasing = TRUE)
#' arrange(df, "col1", "col2", decreasing = c(TRUE, FALSE))
#' }
setMethod("arrange",
          signature(x = "DataFrame", col = "Column"),
          function(x, col, ...) {
              jcols <- lapply(list(col, ...), function(c) {
                c@jc
              })

            sdf <- callJMethod(x@sdf, "sort", jcols)
            dataFrame(sdf)
          })

#' @rdname arrange
#' @name arrange
#' @export
setMethod("arrange",
          signature(x = "DataFrame", col = "character"),
          function(x, col, ..., decreasing = FALSE) {

            # all sorting columns
            by <- list(col, ...)

            if (length(decreasing) == 1) {
              # in case only 1 boolean argument - decreasing value is specified,
              # it will be used for all columns
              decreasing <- rep(decreasing, length(by))
            } else if (length(decreasing) != length(by)) {
              stop("Arguments 'col' and 'decreasing' must have the same length")
            }

            # builds a list of columns of type Column
            # example: [[1]] Column Species ASC
            #          [[2]] Column Petal_Length DESC
            jcols <- lapply(seq_len(length(decreasing)), function(i){
              if (decreasing[[i]]) {
                desc(getColumn(x, by[[i]]))
              } else {
                asc(getColumn(x, by[[i]]))
              }
            })

            do.call("arrange", c(x, jcols))
          })

#' @rdname arrange
#' @name orderBy
#' @export
setMethod("orderBy",
          signature(x = "DataFrame", col = "characterOrColumn"),
          function(x, col) {
            arrange(x, col)
          })

#' Filter
#'
#' Filter the rows of a DataFrame according to a given condition.
#'
#' @param x A DataFrame to be sorted.
#' @param condition The condition to filter on. This may either be a Column expression
#' or a string containing a SQL statement
#' @return A DataFrame containing only the rows that meet the condition.
#' @family DataFrame functions
#' @rdname filter
#' @name filter
#' @family subsetting functions
#' @export
#' @examples
#'\dontrun{
#' sc <- sparkR.init()
#' sqlContext <- sparkRSQL.init(sc)
#' path <- "path/to/file.json"
#' df <- jsonFile(sqlContext, path)
#' filter(df, "col1 > 0")
#' filter(df, df$col2 != "abcdefg")
#' }
setMethod("filter",
          signature(x = "DataFrame", condition = "characterOrColumn"),
          function(x, condition) {
            if (class(condition) == "Column") {
              condition <- condition@jc
            }
            sdf <- callJMethod(x@sdf, "filter", condition)
            dataFrame(sdf)
          })

#' @family DataFrame functions
#' @rdname filter
#' @name where
setMethod("where",
          signature(x = "DataFrame", condition = "characterOrColumn"),
          function(x, condition) {
            filter(x, condition)
          })

#' Join
#'
#' Join two DataFrames based on the given join expression.
#'
#' @param x A Spark DataFrame
#' @param y A Spark DataFrame
#' @param joinExpr (Optional) The expression used to perform the join. joinExpr must be a
#' Column expression. If joinExpr is omitted, join() will perform a Cartesian join
#' @param joinType The type of join to perform. The following join types are available:
#' 'inner', 'outer', 'full', 'fullouter', leftouter', 'left_outer', 'left',
#' 'right_outer', 'rightouter', 'right', and 'leftsemi'. The default joinType is "inner".
#' @return A DataFrame containing the result of the join operation.
#' @family DataFrame functions
#' @rdname join
#' @name join
#' @seealso \link{merge}
#' @export
#' @examples
#'\dontrun{
#' sc <- sparkR.init()
#' sqlContext <- sparkRSQL.init(sc)
#' df1 <- jsonFile(sqlContext, path)
#' df2 <- jsonFile(sqlContext, path2)
#' join(df1, df2) # Performs a Cartesian
#' join(df1, df2, df1$col1 == df2$col2) # Performs an inner join based on expression
#' join(df1, df2, df1$col1 == df2$col2, "right_outer")
#' }
setMethod("join",
          signature(x = "DataFrame", y = "DataFrame"),
          function(x, y, joinExpr = NULL, joinType = NULL) {
            if (is.null(joinExpr)) {
              sdf <- callJMethod(x@sdf, "join", y@sdf)
            } else {
              if (class(joinExpr) != "Column") stop("joinExpr must be a Column")
              if (is.null(joinType)) {
                sdf <- callJMethod(x@sdf, "join", y@sdf, joinExpr@jc)
              } else {
                if (joinType %in% c("inner", "outer", "full", "fullouter",
                    "leftouter", "left_outer", "left",
                    "rightouter", "right_outer", "right", "leftsemi")) {
                  joinType <- gsub("_", "", joinType)
                  sdf <- callJMethod(x@sdf, "join", y@sdf, joinExpr@jc, joinType)
                } else {
                  stop("joinType must be one of the following types: ",
                      "'inner', 'outer', 'full', 'fullouter', 'leftouter', 'left_outer', 'left',
                      'rightouter', 'right_outer', 'right', 'leftsemi'")
                }
              }
            }
            dataFrame(sdf)
          })

#' @name merge
#' @title Merges two data frames
#' @param x the first data frame to be joined
#' @param y the second data frame to be joined
#' @param by a character vector specifying the join columns. If by is not
#'   specified, the common column names in \code{x} and \code{y} will be used.
#' @param by.x a character vector specifying the joining columns for x.
#' @param by.y a character vector specifying the joining columns for y.
#' @param all.x a boolean value indicating whether all the rows in x should
#'              be including in the join
#' @param all.y a boolean value indicating whether all the rows in y should
#'              be including in the join
#' @param sort a logical argument indicating whether the resulting columns should be sorted
#' @details  If all.x and all.y are set to FALSE, a natural join will be returned. If
#'   all.x is set to TRUE and all.y is set to FALSE, a left outer join will
#'   be returned. If all.x is set to FALSE and all.y is set to TRUE, a right
#'   outer join will be returned. If all.x and all.y are set to TRUE, a full
#'   outer join will be returned.
#' @family DataFrame functions
#' @rdname merge
#' @seealso \link{join}
#' @export
#' @examples
#'\dontrun{
#' sc <- sparkR.init()
#' sqlContext <- sparkRSQL.init(sc)
#' df1 <- jsonFile(sqlContext, path)
#' df2 <- jsonFile(sqlContext, path2)
#' merge(df1, df2) # Performs a Cartesian
#' merge(df1, df2, by = "col1") # Performs an inner join based on expression
#' merge(df1, df2, by.x = "col1", by.y = "col2", all.y = TRUE)
#' merge(df1, df2, by.x = "col1", by.y = "col2", all.x = TRUE)
#' merge(df1, df2, by.x = "col1", by.y = "col2", all.x = TRUE, all.y = TRUE)
#' merge(df1, df2, by.x = "col1", by.y = "col2", all = TRUE, sort = FALSE)
#' merge(df1, df2, by = "col1", all = TRUE, suffixes = c("-X", "-Y"))
#' }
setMethod("merge",
          signature(x = "DataFrame", y = "DataFrame"),
          function(x, y, by = intersect(names(x), names(y)), by.x = by, by.y = by,
                   all = FALSE, all.x = all, all.y = all,
                   sort = TRUE, suffixes = c("_x","_y"), ... ) {

            if (length(suffixes) != 2) {
              stop("suffixes must have length 2")
            }

            # join type is identified based on the values of all, all.x and all.y
            # default join type is inner, according to R it should be natural but since it
            # is not supported in spark inner join is used
            joinType <- "inner"
            if (all || (all.x && all.y)) {
              joinType <- "outer"
            } else if (all.x) {
              joinType <- "left_outer"
            } else if (all.y) {
              joinType <- "right_outer"
            }

            # join expression is based on by.x, by.y if both by.x and by.y are not missing
            # or on by, if by.x or by.y are missing or have different lengths
            if (length(by.x) > 0 && length(by.x) == length(by.y)) {
              joinX <- by.x
              joinY <- by.y
            } else if (length(by) > 0) {
              # if join columns have the same name for both dataframes,
              # they are used in join expression
              joinX <- by
              joinY <- by
            } else {
              # if by or both by.x and by.y have length 0, use Cartesian Product
              joinRes <- join(x, y)
              return (joinRes)
            }

            # sets alias for making colnames unique in dataframes 'x' and 'y'
            colsX <- generateAliasesForIntersectedCols(x, by, suffixes[1])
            colsY <- generateAliasesForIntersectedCols(y, by, suffixes[2])

            # selects columns with their aliases from dataframes
            # in case same column names are present in both data frames
            xsel <- select(x, colsX)
            ysel <- select(y, colsY)

            # generates join conditions and adds them into a list
            # it also considers alias names of the columns while generating join conditions
            joinColumns <- lapply(seq_len(length(joinX)), function(i) {
              colX <- joinX[[i]]
              colY <- joinY[[i]]

              if (colX %in% by) {
                colX <- paste(colX, suffixes[1], sep = "")
              }
              if (colY %in% by) {
                colY <- paste(colY, suffixes[2], sep = "")
              }

              colX <- getColumn(xsel, colX)
              colY <- getColumn(ysel, colY)

              colX == colY
            })

            # concatenates join columns with '&' and executes join
            joinExpr <- Reduce("&", joinColumns)
            joinRes <- join(xsel, ysel, joinExpr, joinType)

            # sorts the result by 'by' columns if sort = TRUE
            if (sort && length(by) > 0) {
              colNameWithSuffix <- paste(by, suffixes[2], sep = "")
              joinRes <- do.call("arrange", c(joinRes, colNameWithSuffix, decreasing = FALSE))
            }

            joinRes
          })

#'
#' Creates a list of columns by replacing the intersected ones with aliases.
#' The name of the alias column is formed by concatanating the original column name and a suffix.
#'
#' @param x a DataFrame on which the
#' @param intersectedColNames a list of intersected column names
#' @param suffix a suffix for the column name
#' @return list of columns
#'
generateAliasesForIntersectedCols <- function (x, intersectedColNames, suffix) {
  allColNames <- names(x)
  # sets alias for making colnames unique in dataframe 'x'
  cols <- lapply(allColNames, function(colName) {
    col <- getColumn(x, colName)
    if (colName %in% intersectedColNames) {
      newJoin <- paste(colName, suffix, sep = "")
      if (newJoin %in% allColNames){
        stop ("The following column name: ", newJoin, " occurs more than once in the 'DataFrame'.",
          "Please use different suffixes for the intersected columns.")
      }
      col <- alias(col, newJoin)
    }
    col
  })
  cols
}

#' rbind
#'
#' Return a new DataFrame containing the union of rows in this DataFrame
#' and another DataFrame. This is equivalent to `UNION ALL` in SQL.
#' Note that this does not remove duplicate rows across the two DataFrames.
#'
#' @param x A Spark DataFrame
#' @param y A Spark DataFrame
#' @return A DataFrame containing the result of the union.
#' @family DataFrame functions
#' @rdname rbind
#' @name unionAll
#' @export
#' @examples
#'\dontrun{
#' sc <- sparkR.init()
#' sqlContext <- sparkRSQL.init(sc)
#' df1 <- jsonFile(sqlContext, path)
#' df2 <- jsonFile(sqlContext, path2)
#' unioned <- unionAll(df, df2)
#' }
setMethod("unionAll",
          signature(x = "DataFrame", y = "DataFrame"),
          function(x, y) {
            unioned <- callJMethod(x@sdf, "unionAll", y@sdf)
            dataFrame(unioned)
          })

#' @title Union two or more DataFrames
#' @description Returns a new DataFrame containing rows of all parameters.
#'
#' @rdname rbind
#' @name rbind
#' @export
setMethod("rbind",
          signature(... = "DataFrame"),
          function(x, ..., deparse.level = 1) {
            if (nargs() == 3) {
              unionAll(x, ...)
            } else {
              unionAll(x, Recall(..., deparse.level = 1))
            }
          })

#' Intersect
#'
#' Return a new DataFrame containing rows only in both this DataFrame
#' and another DataFrame. This is equivalent to `INTERSECT` in SQL.
#'
#' @param x A Spark DataFrame
#' @param y A Spark DataFrame
#' @return A DataFrame containing the result of the intersect.
#' @family DataFrame functions
#' @rdname intersect
#' @name intersect
#' @export
#' @examples
#'\dontrun{
#' sc <- sparkR.init()
#' sqlContext <- sparkRSQL.init(sc)
#' df1 <- jsonFile(sqlContext, path)
#' df2 <- jsonFile(sqlContext, path2)
#' intersectDF <- intersect(df, df2)
#' }
setMethod("intersect",
          signature(x = "DataFrame", y = "DataFrame"),
          function(x, y) {
            intersected <- callJMethod(x@sdf, "intersect", y@sdf)
            dataFrame(intersected)
          })

#' except
#'
#' Return a new DataFrame containing rows in this DataFrame
#' but not in another DataFrame. This is equivalent to `EXCEPT` in SQL.
#'
#' @param x A Spark DataFrame
#' @param y A Spark DataFrame
#' @return A DataFrame containing the result of the except operation.
#' @family DataFrame functions
#' @rdname except
#' @name except
#' @export
#' @examples
#'\dontrun{
#' sc <- sparkR.init()
#' sqlContext <- sparkRSQL.init(sc)
#' df1 <- jsonFile(sqlContext, path)
#' df2 <- jsonFile(sqlContext, path2)
#' exceptDF <- except(df, df2)
#' }
#' @rdname except
#' @export
setMethod("except",
          signature(x = "DataFrame", y = "DataFrame"),
          function(x, y) {
            excepted <- callJMethod(x@sdf, "except", y@sdf)
            dataFrame(excepted)
          })

#' Save the contents of the DataFrame to a data source
#'
#' The data source is specified by the `source` and a set of options (...).
#' If `source` is not specified, the default data source configured by
#' spark.sql.sources.default will be used.
#'
#' Additionally, mode is used to specify the behavior of the save operation when
#' data already exists in the data source. There are four modes: \cr
#'  append: Contents of this DataFrame are expected to be appended to existing data. \cr
#'  overwrite: Existing data is expected to be overwritten by the contents of this DataFrame. \cr
#'  error: An exception is expected to be thrown. \cr
#'  ignore: The save operation is expected to not save the contents of the DataFrame
#'     and to not change the existing data. \cr
#'
#' @param df A SparkSQL DataFrame
#' @param path A name for the table
#' @param source A name for external data source
#' @param mode One of 'append', 'overwrite', 'error', 'ignore' save mode
#'
#' @family DataFrame functions
#' @rdname write.df
#' @name write.df
#' @export
#' @examples
#'\dontrun{
#' sc <- sparkR.init()
#' sqlContext <- sparkRSQL.init(sc)
#' path <- "path/to/file.json"
#' df <- jsonFile(sqlContext, path)
#' write.df(df, "myfile", "parquet", "overwrite")
#' saveDF(df, parquetPath2, "parquet", mode = saveMode, mergeSchema = mergeSchema)
#' }
setMethod("write.df",
          signature(df = "DataFrame", path = "character"),
          function(df, path, source = NULL, mode = "append", ...){
            if (is.null(source)) {
              sqlContext <- get(".sparkRSQLsc", envir = .sparkREnv)
              source <- callJMethod(sqlContext, "getConf", "spark.sql.sources.default",
                                    "org.apache.spark.sql.parquet")
            }
            allModes <- c("append", "overwrite", "error", "ignore")
            # nolint start
            if (!(mode %in% allModes)) {
              stop('mode should be one of "append", "overwrite", "error", "ignore"')
            }
            # nolint end
            jmode <- callJStatic("org.apache.spark.sql.api.r.SQLUtils", "saveMode", mode)
            options <- varargsToEnv(...)
            if (!is.null(path)) {
                options[["path"]] <- path
            }
            callJMethod(df@sdf, "save", source, jmode, options)
          })

#' @rdname write.df
#' @name saveDF
#' @export
setMethod("saveDF",
          signature(df = "DataFrame", path = "character"),
          function(df, path, source = NULL, mode = "append", ...){
            write.df(df, path, source, mode, ...)
          })

#' saveAsTable
#'
#' Save the contents of the DataFrame to a data source as a table
#'
#' The data source is specified by the `source` and a set of options (...).
#' If `source` is not specified, the default data source configured by
#' spark.sql.sources.default will be used.
#'
#' Additionally, mode is used to specify the behavior of the save operation when
#' data already exists in the data source. There are four modes: \cr
#'  append: Contents of this DataFrame are expected to be appended to existing data. \cr
#'  overwrite: Existing data is expected to be overwritten by the contents of this DataFrame. \cr
#'  error: An exception is expected to be thrown. \cr
#'  ignore: The save operation is expected to not save the contents of the DataFrame
#'     and to not change the existing data. \cr
#'
#' @param df A SparkSQL DataFrame
#' @param tableName A name for the table
#' @param source A name for external data source
#' @param mode One of 'append', 'overwrite', 'error', 'ignore' save mode
#'
#' @family DataFrame functions
#' @rdname saveAsTable
#' @name saveAsTable
#' @export
#' @examples
#'\dontrun{
#' sc <- sparkR.init()
#' sqlContext <- sparkRSQL.init(sc)
#' path <- "path/to/file.json"
#' df <- jsonFile(sqlContext, path)
#' saveAsTable(df, "myfile")
#' }
setMethod("saveAsTable",
          signature(df = "DataFrame", tableName = "character", source = "character",
                    mode = "character"),
          function(df, tableName, source = NULL, mode="append", ...){
            if (is.null(source)) {
              sqlContext <- get(".sparkRSQLsc", envir = .sparkREnv)
              source <- callJMethod(sqlContext, "getConf", "spark.sql.sources.default",
                                    "org.apache.spark.sql.parquet")
            }
            allModes <- c("append", "overwrite", "error", "ignore")
            # nolint start
            if (!(mode %in% allModes)) {
              stop('mode should be one of "append", "overwrite", "error", "ignore"')
            }
            # nolint end
            jmode <- callJStatic("org.apache.spark.sql.api.r.SQLUtils", "saveMode", mode)
            options <- varargsToEnv(...)
            callJMethod(df@sdf, "saveAsTable", tableName, source, jmode, options)
          })

#' summary
#'
#' Computes statistics for numeric columns.
#' If no columns are given, this function computes statistics for all numerical columns.
#'
#' @param x A DataFrame to be computed.
#' @param col A string of name
#' @param ... Additional expressions
#' @return A DataFrame
#' @family DataFrame functions
#' @rdname summary
#' @name describe
#' @export
#' @examples
#'\dontrun{
#' sc <- sparkR.init()
#' sqlContext <- sparkRSQL.init(sc)
#' path <- "path/to/file.json"
#' df <- jsonFile(sqlContext, path)
#' describe(df)
#' describe(df, "col1")
#' describe(df, "col1", "col2")
#' }
setMethod("describe",
          signature(x = "DataFrame", col = "character"),
          function(x, col, ...) {
            colList <- list(col, ...)
            sdf <- callJMethod(x@sdf, "describe", colList)
            dataFrame(sdf)
          })

#' @rdname summary
#' @name describe
setMethod("describe",
          signature(x = "DataFrame"),
          function(x) {
            colList <- as.list(c(columns(x)))
            sdf <- callJMethod(x@sdf, "describe", colList)
            dataFrame(sdf)
          })

#' @rdname summary
#' @name summary
setMethod("summary",
          signature(object = "DataFrame"),
          function(object, ...) {
            describe(object)
          })


#' dropna
#'
#' Returns a new DataFrame omitting rows with null values.
#'
#' @param x A SparkSQL DataFrame.
#' @param how "any" or "all".
#'            if "any", drop a row if it contains any nulls.
#'            if "all", drop a row only if all its values are null.
#'            if minNonNulls is specified, how is ignored.
#' @param minNonNulls If specified, drop rows that have less than
#'                    minNonNulls non-null values.
#'                    This overwrites the how parameter.
#' @param cols Optional list of column names to consider.
#' @return A DataFrame
#'
#' @family DataFrame functions
#' @rdname nafunctions
#' @name dropna
#' @export
#' @examples
#'\dontrun{
#' sc <- sparkR.init()
#' sqlCtx <- sparkRSQL.init(sc)
#' path <- "path/to/file.json"
#' df <- jsonFile(sqlCtx, path)
#' dropna(df)
#' }
setMethod("dropna",
          signature(x = "DataFrame"),
          function(x, how = c("any", "all"), minNonNulls = NULL, cols = NULL) {
            how <- match.arg(how)
            if (is.null(cols)) {
              cols <- columns(x)
            }
            if (is.null(minNonNulls)) {
              minNonNulls <- if (how == "any") { length(cols) } else { 1 }
            }

            naFunctions <- callJMethod(x@sdf, "na")
            sdf <- callJMethod(naFunctions, "drop",
                               as.integer(minNonNulls), as.list(cols))
            dataFrame(sdf)
          })

#' @rdname nafunctions
#' @name na.omit
#' @export
setMethod("na.omit",
          signature(object = "DataFrame"),
          function(object, how = c("any", "all"), minNonNulls = NULL, cols = NULL) {
            dropna(object, how, minNonNulls, cols)
          })

#' fillna
#'
#' Replace null values.
#'
#' @param x A SparkSQL DataFrame.
#' @param value Value to replace null values with.
#'              Should be an integer, numeric, character or named list.
#'              If the value is a named list, then cols is ignored and
#'              value must be a mapping from column name (character) to
#'              replacement value. The replacement value must be an
#'              integer, numeric or character.
#' @param cols optional list of column names to consider.
#'             Columns specified in cols that do not have matching data
#'             type are ignored. For example, if value is a character, and
#'             subset contains a non-character column, then the non-character
#'             column is simply ignored.
#'
#' @rdname nafunctions
#' @name fillna
#' @export
#' @examples
#'\dontrun{
#' sc <- sparkR.init()
#' sqlCtx <- sparkRSQL.init(sc)
#' path <- "path/to/file.json"
#' df <- jsonFile(sqlCtx, path)
#' fillna(df, 1)
#' fillna(df, list("age" = 20, "name" = "unknown"))
#' }
setMethod("fillna",
          signature(x = "DataFrame"),
          function(x, value, cols = NULL) {
            if (!(class(value) %in% c("integer", "numeric", "character", "list"))) {
              stop("value should be an integer, numeric, charactor or named list.")
            }

            if (class(value) == "list") {
              # Check column names in the named list
              colNames <- names(value)
              if (length(colNames) == 0 || !all(colNames != "")) {
                stop("value should be an a named list with each name being a column name.")
              }
              # Check each item in the named list is of valid type
              lapply(value, function(v) {
                if (!(class(v) %in% c("integer", "numeric", "character"))) {
                  stop("Each item in value should be an integer, numeric or charactor.")
                }
              })

              # Convert to the named list to an environment to be passed to JVM
              valueMap <- convertNamedListToEnv(value)

              # When value is a named list, caller is expected not to pass in cols
              if (!is.null(cols)) {
                warning("When value is a named list, cols is ignored!")
                cols <- NULL
              }

              value <- valueMap
            } else if (is.integer(value)) {
              # Cast an integer to a numeric
              value <- as.numeric(value)
            }

            naFunctions <- callJMethod(x@sdf, "na")
            sdf <- if (length(cols) == 0) {
              callJMethod(naFunctions, "fill", value)
            } else {
              callJMethod(naFunctions, "fill", value, as.list(cols))
            }
            dataFrame(sdf)
          })

#' This function downloads the contents of a DataFrame into an R's data.frame.
#' Since data.frames are held in memory, ensure that you have enough memory
#' in your system to accommodate the contents.
#'
#' @title Download data from a DataFrame into a data.frame
#' @param x a DataFrame
#' @return a data.frame
#' @family DataFrame functions
#' @rdname as.data.frame
#' @examples \dontrun{
#'
#' irisDF <- createDataFrame(sqlContext, iris)
#' df <- as.data.frame(irisDF[irisDF$Species == "setosa", ])
#' }
setMethod("as.data.frame",
          signature(x = "DataFrame"),
          function(x, ...) {
            # Check if additional parameters have been passed
            if (length(list(...)) > 0) {
              stop(paste("Unused argument(s): ", paste(list(...), collapse=", ")))
            }
            collect(x)
          })

#' The specified DataFrame is attached to the R search path. This means that
#' the DataFrame is searched by R when evaluating a variable, so columns in
#' the DataFrame can be accessed by simply giving their names.
#'
#' @family DataFrame functions
#' @rdname attach
#' @title Attach DataFrame to R search path
#' @param what (DataFrame) The DataFrame to attach
#' @param pos (integer) Specify position in search() where to attach.
#' @param name (character) Name to use for the attached DataFrame. Names
#'   starting with package: are reserved for library.
#' @param warn.conflicts (logical) If TRUE, warnings are printed about conflicts
#' from attaching the database, unless that DataFrame contains an object
#' @examples
#' \dontrun{
#' attach(irisDf)
#' summary(Sepal_Width)
#' }
#' @seealso \link{detach}
setMethod("attach",
          signature(what = "DataFrame"),
          function(what, pos = 2, name = deparse(substitute(what)), warn.conflicts = TRUE) {
            newEnv <- assignNewEnv(what)
            attach(newEnv, pos = pos, name = name, warn.conflicts = warn.conflicts)
          })

#' Evaluate a R expression in an environment constructed from a DataFrame
#' with() allows access to columns of a DataFrame by simply referring to
#' their name. It appends every column of a DataFrame into a new
#' environment. Then, the given expression is evaluated in this new
#' environment.
#'
#' @rdname with
#' @title Evaluate a R expression in an environment constructed from a DataFrame
#' @param data (DataFrame) DataFrame to use for constructing an environment.
#' @param expr (expression) Expression to evaluate.
#' @param ... arguments to be passed to future methods.
#' @examples
#' \dontrun{
#' with(irisDf, nrow(Sepal_Width))
#' }
#' @seealso \link{attach}
setMethod("with",
          signature(data = "DataFrame"),
          function(data, expr, ...) {
            newEnv <- assignNewEnv(data)
            eval(substitute(expr), envir = newEnv, enclos = newEnv)
<<<<<<< HEAD
          })

#' Returns the column types of a DataFrame.
#'
#' @name coltypes
#' @title Get column types of a DataFrame
#' @family dataframe_funcs
#' @param x (DataFrame)
#' @return value (character) A character vector with the column types of the given DataFrame
#' @rdname coltypes
#' @examples \dontrun{
#' irisDF <- createDataFrame(sqlContext, iris)
#' coltypes(irisDF)
#' }
setMethod("coltypes",
          signature(x = "DataFrame"),
          function(x) {
            # Get the data types of the DataFrame by invoking dtypes() function
            types <- sapply(dtypes(x), function(x) {x[[2]]})

            # Map Spark data types into R's data types using DATA_TYPES environment
            rTypes <- sapply(types, USE.NAMES=F, FUN=function(x) {

              # Check for primitive types
              type <- PRIMITIVE_TYPES[[x]]

              if (is.null(type)) {
                # Check for complex types
                for (t in names(COMPLEX_TYPES)) {
                  if (substring(x, 1, nchar(t)) == t) {
                    type <- COMPLEX_TYPES[[t]]
                    break
                  }
                }

                if (is.null(type)) {
                  stop(paste("Unsupported data type: ", x))
                }
              }
              type
            })

            # Find which types don't have mapping to R
            naIndices <- which(is.na(rTypes))

            # Assign the original scala data types to the unmatched ones
            rTypes[naIndices] <- types[naIndices]

            rTypes
          })

#' Display the structure of a DataFrame, including column names, column types, as well as a
#' a small sample of rows.
#' @name str
#' @title Compactly display the structure of a dataset
#' @rdname str
#' @family DataFrame functions
#' @param object a DataFrame
#' @examples \dontrun{
#' # Create a DataFrame from the Iris dataset
#' irisDF <- createDataFrame(sqlContext, iris)
#' 
#' # Show the structure of the DataFrame
#' str(irisDF)
#' }
setMethod("str",
          signature(object = "DataFrame"),
          function(object) {

            # TODO: These could be made global parameters, though in R it's not the case
            MAX_CHAR_PER_ROW <- 120
            MAX_COLS <- 100

            # Get the column names and types of the DataFrame
            names <- names(object)
            types <- coltypes(object)

            # Get the number of rows.
            # TODO: Ideally, this should be cached
            cachedCount <- nrow(object)

            # Get the first elements of the dataset. Limit number of columns accordingly
            localDF <- if (ncol(object) > MAX_COLS) {
                           head(object[, c(1:MAX_COLS)])
                         } else {
                           head(object)
                         }

            # The number of observations will be displayed only if the number
            # of rows of the dataset has already been cached.
            if (!is.null(cachedCount)) {
              cat(paste0("'", class(object), "': ", cachedCount, " obs. of ",
                    length(names), " variables:\n"))
            } else {
              cat(paste0("'", class(object), "': ", length(names), " variables:\n"))
            }

            # Whether the ... should be printed at the end of each row
            ellipsis <- FALSE

            # Add ellipsis (i.e., "...") if there are more rows than shown
            if (!is.null(cachedCount) && (cachedCount > 6)) {
              ellipsis <- TRUE
            }

            if (nrow(localDF) > 0) {
              for (i in 1 : ncol(localDF)) {
                firstElements <- ""

                # Get the first elements for each column
                if (types[i] == "character") {
                  firstElements <- paste(paste0("\"", localDF[,i], "\""), collapse = " ")
                } else {
                  firstElements <- paste(localDF[,i], collapse = " ")
                }

                # Add the corresponding number of spaces for alignment
                spaces <- paste(rep(" ", max(nchar(names) - nchar(names[i]))), collapse="")

                # Get the short type. For 'character', it would be 'chr';
                # 'for numeric', it's 'num', etc.
                dataType <- SHORT_TYPES[[types[i]]]
                if (is.null(dataType)) {
                  dataType <- substring(types[i], 1, 3)
                }

                # Concatenate the colnames, coltypes, and first
                # elements of each column
                line <- paste0(" $ ", names[i], spaces, ": ",
                  dataType, " ",firstElements)

                # Chop off extra characters if this is too long
                cat(substr(line, 1, MAX_CHAR_PER_ROW))
                if (ellipsis) {
                  cat(" ...")
                }
                cat("\n")
              }

              if (ncol(localDF) < ncol(object)) {
                cat(paste0("\nDisplaying first ", ncol(localDF), " columns only."))
              }
            }
=======
>>>>>>> 871e85d9
          })<|MERGE_RESOLUTION|>--- conflicted
+++ resolved
@@ -2222,150 +2222,4 @@
           function(data, expr, ...) {
             newEnv <- assignNewEnv(data)
             eval(substitute(expr), envir = newEnv, enclos = newEnv)
-<<<<<<< HEAD
-          })
-
-#' Returns the column types of a DataFrame.
-#'
-#' @name coltypes
-#' @title Get column types of a DataFrame
-#' @family dataframe_funcs
-#' @param x (DataFrame)
-#' @return value (character) A character vector with the column types of the given DataFrame
-#' @rdname coltypes
-#' @examples \dontrun{
-#' irisDF <- createDataFrame(sqlContext, iris)
-#' coltypes(irisDF)
-#' }
-setMethod("coltypes",
-          signature(x = "DataFrame"),
-          function(x) {
-            # Get the data types of the DataFrame by invoking dtypes() function
-            types <- sapply(dtypes(x), function(x) {x[[2]]})
-
-            # Map Spark data types into R's data types using DATA_TYPES environment
-            rTypes <- sapply(types, USE.NAMES=F, FUN=function(x) {
-
-              # Check for primitive types
-              type <- PRIMITIVE_TYPES[[x]]
-
-              if (is.null(type)) {
-                # Check for complex types
-                for (t in names(COMPLEX_TYPES)) {
-                  if (substring(x, 1, nchar(t)) == t) {
-                    type <- COMPLEX_TYPES[[t]]
-                    break
-                  }
-                }
-
-                if (is.null(type)) {
-                  stop(paste("Unsupported data type: ", x))
-                }
-              }
-              type
-            })
-
-            # Find which types don't have mapping to R
-            naIndices <- which(is.na(rTypes))
-
-            # Assign the original scala data types to the unmatched ones
-            rTypes[naIndices] <- types[naIndices]
-
-            rTypes
-          })
-
-#' Display the structure of a DataFrame, including column names, column types, as well as a
-#' a small sample of rows.
-#' @name str
-#' @title Compactly display the structure of a dataset
-#' @rdname str
-#' @family DataFrame functions
-#' @param object a DataFrame
-#' @examples \dontrun{
-#' # Create a DataFrame from the Iris dataset
-#' irisDF <- createDataFrame(sqlContext, iris)
-#' 
-#' # Show the structure of the DataFrame
-#' str(irisDF)
-#' }
-setMethod("str",
-          signature(object = "DataFrame"),
-          function(object) {
-
-            # TODO: These could be made global parameters, though in R it's not the case
-            MAX_CHAR_PER_ROW <- 120
-            MAX_COLS <- 100
-
-            # Get the column names and types of the DataFrame
-            names <- names(object)
-            types <- coltypes(object)
-
-            # Get the number of rows.
-            # TODO: Ideally, this should be cached
-            cachedCount <- nrow(object)
-
-            # Get the first elements of the dataset. Limit number of columns accordingly
-            localDF <- if (ncol(object) > MAX_COLS) {
-                           head(object[, c(1:MAX_COLS)])
-                         } else {
-                           head(object)
-                         }
-
-            # The number of observations will be displayed only if the number
-            # of rows of the dataset has already been cached.
-            if (!is.null(cachedCount)) {
-              cat(paste0("'", class(object), "': ", cachedCount, " obs. of ",
-                    length(names), " variables:\n"))
-            } else {
-              cat(paste0("'", class(object), "': ", length(names), " variables:\n"))
-            }
-
-            # Whether the ... should be printed at the end of each row
-            ellipsis <- FALSE
-
-            # Add ellipsis (i.e., "...") if there are more rows than shown
-            if (!is.null(cachedCount) && (cachedCount > 6)) {
-              ellipsis <- TRUE
-            }
-
-            if (nrow(localDF) > 0) {
-              for (i in 1 : ncol(localDF)) {
-                firstElements <- ""
-
-                # Get the first elements for each column
-                if (types[i] == "character") {
-                  firstElements <- paste(paste0("\"", localDF[,i], "\""), collapse = " ")
-                } else {
-                  firstElements <- paste(localDF[,i], collapse = " ")
-                }
-
-                # Add the corresponding number of spaces for alignment
-                spaces <- paste(rep(" ", max(nchar(names) - nchar(names[i]))), collapse="")
-
-                # Get the short type. For 'character', it would be 'chr';
-                # 'for numeric', it's 'num', etc.
-                dataType <- SHORT_TYPES[[types[i]]]
-                if (is.null(dataType)) {
-                  dataType <- substring(types[i], 1, 3)
-                }
-
-                # Concatenate the colnames, coltypes, and first
-                # elements of each column
-                line <- paste0(" $ ", names[i], spaces, ": ",
-                  dataType, " ",firstElements)
-
-                # Chop off extra characters if this is too long
-                cat(substr(line, 1, MAX_CHAR_PER_ROW))
-                if (ellipsis) {
-                  cat(" ...")
-                }
-                cat("\n")
-              }
-
-              if (ncol(localDF) < ncol(object)) {
-                cat(paste0("\nDisplaying first ", ncol(localDF), " columns only."))
-              }
-            }
-=======
->>>>>>> 871e85d9
           })