--- conflicted
+++ resolved
@@ -143,12 +143,8 @@
             # For known families, Gamma is upper-cased
             jobj <- callJStatic("org.apache.spark.ml.r.GeneralizedLinearRegressionWrapper",
                                 "fit", formula, data@sdf, tolower(family$family), family$link,
-<<<<<<< HEAD
-                                tol, as.integer(maxIter), as.character(weightCol), regParam,
+                                tol, as.integer(maxIter), weightCol, regParam,
                                 variancePower, linkPower)
-=======
-                                tol, as.integer(maxIter), weightCol, regParam)
->>>>>>> 207067ea
             new("GeneralizedLinearRegressionModel", jobj = jobj)
           })
 
