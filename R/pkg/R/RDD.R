#
# Licensed to the Apache Software Foundation (ASF) under one or more
# contributor license agreements.  See the NOTICE file distributed with
# this work for additional information regarding copyright ownership.
# The ASF licenses this file to You under the Apache License, Version 2.0
# (the "License"); you may not use this file except in compliance with
# the License.  You may obtain a copy of the License at
#
#    http://www.apache.org/licenses/LICENSE-2.0
#
# Unless required by applicable law or agreed to in writing, software
# distributed under the License is distributed on an "AS IS" BASIS,
# WITHOUT WARRANTIES OR CONDITIONS OF ANY KIND, either express or implied.
# See the License for the specific language governing permissions and
# limitations under the License.
#

# RDD in R implemented in S4 OO system.

setOldClass("jobj")

#' @title S4 class that represents an RDD
#' @description RDD can be created using functions like
#'              \code{parallelize}, \code{textFile} etc.
#' @rdname RDD
#' @seealso parallelize, textFile
#'
#' @slot env An R environment that stores bookkeeping states of the RDD
#' @slot jrdd Java object reference to the backing JavaRDD
#' to an RDD
#' @export
setClass("RDD",
         slots = list(env = "environment",
                      jrdd = "jobj"))

setClass("PipelinedRDD",
         slots = list(prev = "RDD",
                      func = "function",
                      prev_jrdd = "jobj"),
         contains = "RDD")

setMethod("initialize", "RDD", function(.Object, jrdd, serializedMode,
                                        isCached, isCheckpointed) {
  # Check that RDD constructor is using the correct version of serializedMode
  stopifnot(class(serializedMode) == "character")
  stopifnot(serializedMode %in% c("byte", "string", "row"))
  # RDD has three serialization types:
  # byte: The RDD stores data serialized in R.
  # string: The RDD stores data as strings.
  # row: The RDD stores the serialized rows of a DataFrame.
  
  # We use an environment to store mutable states inside an RDD object.
  # Note that R's call-by-value semantics makes modifying slots inside an
  # object (passed as an argument into a function, such as cache()) difficult:
  # i.e. one needs to make a copy of the RDD object and sets the new slot value
  # there.

  # The slots are inheritable from superclass. Here, both `env' and `jrdd' are
  # inherited from RDD, but only the former is used.
  .Object@env <- new.env()
  .Object@env$isCached <- isCached
  .Object@env$isCheckpointed <- isCheckpointed
  .Object@env$serializedMode <- serializedMode

  .Object@jrdd <- jrdd
  .Object
})

setMethod("initialize", "PipelinedRDD", function(.Object, prev, func, jrdd_val) {
  .Object@env <- new.env()
  .Object@env$isCached <- FALSE
  .Object@env$isCheckpointed <- FALSE
  .Object@env$jrdd_val <- jrdd_val
  if (!is.null(jrdd_val)) {
    # This tracks the serialization mode for jrdd_val
    .Object@env$serializedMode <- prev@env$serializedMode
  }

  .Object@prev <- prev

  isPipelinable <- function(rdd) {
    e <- rdd@env
    !(e$isCached || e$isCheckpointed)
  }

  if (!inherits(prev, "PipelinedRDD") || !isPipelinable(prev)) {
    # This transformation is the first in its stage:
    .Object@func <- cleanClosure(func)
    .Object@prev_jrdd <- getJRDD(prev)
    .Object@env$prev_serializedMode <- prev@env$serializedMode
    # NOTE: We use prev_serializedMode to track the serialization mode of prev_JRDD
    # prev_serializedMode is used during the delayed computation of JRDD in getJRDD
  } else {
    pipelinedFunc <- function(partIndex, part) {
      func(partIndex, prev@func(partIndex, part))
    }
    .Object@func <- cleanClosure(pipelinedFunc)
    .Object@prev_jrdd <- prev@prev_jrdd # maintain the pipeline
    # Get the serialization mode of the parent RDD
    .Object@env$prev_serializedMode <- prev@env$prev_serializedMode
  }

  .Object
})

#' @rdname RDD
#' @export
#'
#' @param jrdd Java object reference to the backing JavaRDD
#' @param serializedMode Use "byte" if the RDD stores data serialized in R, "string" if the RDD
#' stores strings, and "row" if the RDD stores the rows of a DataFrame
#' @param isCached TRUE if the RDD is cached
#' @param isCheckpointed TRUE if the RDD has been checkpointed
RDD <- function(jrdd, serializedMode = "byte", isCached = FALSE,
                isCheckpointed = FALSE) {
  new("RDD", jrdd, serializedMode, isCached, isCheckpointed)
}

PipelinedRDD <- function(prev, func) {
  new("PipelinedRDD", prev, func, NULL)
}

# Return the serialization mode for an RDD.
setGeneric("getSerializedMode", function(rdd, ...) { standardGeneric("getSerializedMode") })
# For normal RDDs we can directly read the serializedMode
setMethod("getSerializedMode", signature(rdd = "RDD"), function(rdd) rdd@env$serializedMode )
# For pipelined RDDs if jrdd_val is set then serializedMode should exist
# if not we return the defaultSerialization mode of "byte" as we don't know the serialization
# mode at this point in time.
setMethod("getSerializedMode", signature(rdd = "PipelinedRDD"),
          function(rdd) {
            if (!is.null(rdd@env$jrdd_val)) {
              return(rdd@env$serializedMode)
            } else {
              return("byte")
            }
          })

# The jrdd accessor function.
setMethod("getJRDD", signature(rdd = "RDD"), function(rdd) rdd@jrdd )
setMethod("getJRDD", signature(rdd = "PipelinedRDD"),
          function(rdd, serializedMode = "byte") {
            if (!is.null(rdd@env$jrdd_val)) {
              return(rdd@env$jrdd_val)
            }

            packageNamesArr <- serialize(.sparkREnv[[".packages"]],
                                         connection = NULL)

            broadcastArr <- lapply(ls(.broadcastNames),
                                   function(name) { get(name, .broadcastNames) })

            serializedFuncArr <- serialize(rdd@func, connection = NULL)

            prev_jrdd <- rdd@prev_jrdd

            if (serializedMode == "string") {
              rddRef <- newJObject("org.apache.spark.api.r.StringRRDD",
                                   callJMethod(prev_jrdd, "rdd"),
                                   serializedFuncArr,
                                   rdd@env$prev_serializedMode,
                                   packageNamesArr,
                                   as.character(.sparkREnv[["libname"]]),
                                   broadcastArr,
                                   callJMethod(prev_jrdd, "classTag"))
            } else {
              rddRef <- newJObject("org.apache.spark.api.r.RRDD",
                                   callJMethod(prev_jrdd, "rdd"),
                                   serializedFuncArr,
                                   rdd@env$prev_serializedMode,
                                   serializedMode,
                                   packageNamesArr,
                                   as.character(.sparkREnv[["libname"]]),
                                   broadcastArr,
                                   callJMethod(prev_jrdd, "classTag"))
            }
            # Save the serialization flag after we create a RRDD
            rdd@env$serializedMode <- serializedMode
            rdd@env$jrdd_val <- callJMethod(rddRef, "asJavaRDD") # rddRef$asJavaRDD()
            rdd@env$jrdd_val
          })

setValidity("RDD",
            function(object) {
              jrdd <- getJRDD(object)
              cls <- callJMethod(jrdd, "getClass")
              className <- callJMethod(cls, "getName")
              if (grep("spark.api.java.*RDD*", className) == 1) {
                TRUE
              } else {
                paste("Invalid RDD class ", className)
              }
            })


############ Actions and Transformations ############

#' Persist an RDD
#'
#' Persist this RDD with the default storage level (MEMORY_ONLY).
#'
#' @param x The RDD to cache
#' @examples
#'\dontrun{
#' sc <- sparkR.init()
#' rdd <- parallelize(sc, 1:10, 2L)
#' cache(rdd)
#'}
#' @rdname cache-methods
#' @aliases cache,RDD-method
setMethod("cache",
          signature(x = "RDD"),
          function(x) {
            callJMethod(getJRDD(x), "cache")
            x@env$isCached <- TRUE
            x
          })

#' Persist an RDD
#'
#' Persist this RDD with the specified storage level. For details of the
#' supported storage levels, refer to
#' http://spark.apache.org/docs/latest/programming-guide.html#rdd-persistence.
#'
#' @param x The RDD to persist
#' @param newLevel The new storage level to be assigned
#' @examples
#'\dontrun{
#' sc <- sparkR.init()
#' rdd <- parallelize(sc, 1:10, 2L)
#' persist(rdd, "MEMORY_AND_DISK")
#'}
#' @rdname persist
#' @aliases persist,RDD-method
setMethod("persist",
          signature(x = "RDD", newLevel = "character"),
          function(x, newLevel) {
            callJMethod(getJRDD(x), "persist", getStorageLevel(newLevel))
            x@env$isCached <- TRUE
            x
          })

#' Unpersist an RDD
#'
#' Mark the RDD as non-persistent, and remove all blocks for it from memory and
#' disk.
#'
#' @param x The RDD to unpersist
#' @examples
#'\dontrun{
#' sc <- sparkR.init()
#' rdd <- parallelize(sc, 1:10, 2L)
#' cache(rdd) # rdd@@env$isCached == TRUE
#' unpersist(rdd) # rdd@@env$isCached == FALSE
#'}
#' @rdname unpersist-methods
#' @aliases unpersist,RDD-method
setMethod("unpersist",
          signature(x = "RDD"),
          function(x) {
            callJMethod(getJRDD(x), "unpersist")
            x@env$isCached <- FALSE
            x
          })

#' Checkpoint an RDD
#'
#' Mark this RDD for checkpointing. It will be saved to a file inside the
#' checkpoint directory set with setCheckpointDir() and all references to its
#' parent RDDs will be removed. This function must be called before any job has
#' been executed on this RDD. It is strongly recommended that this RDD is
#' persisted in memory, otherwise saving it on a file will require recomputation.
#'
#' @param x The RDD to checkpoint
#' @examples
#'\dontrun{
#' sc <- sparkR.init()
#' setCheckpointDir(sc, "checkpoint")
#' rdd <- parallelize(sc, 1:10, 2L)
#' checkpoint(rdd)
#'}
#' @rdname checkpoint-methods
#' @aliases checkpoint,RDD-method
setMethod("checkpoint",
          signature(x = "RDD"),
          function(x) {
            jrdd <- getJRDD(x)
            callJMethod(jrdd, "checkpoint")
            x@env$isCheckpointed <- TRUE
            x
          })

#' Gets the number of partitions of an RDD
#'
#' @param x A RDD.
#' @return the number of partitions of rdd as an integer.
#' @examples
#'\dontrun{
#' sc <- sparkR.init()
#' rdd <- parallelize(sc, 1:10, 2L)
#' numPartitions(rdd)  # 2L
#'}
#' @rdname numPartitions
#' @aliases numPartitions,RDD-method
setMethod("numPartitions",
          signature(x = "RDD"),
          function(x) {
            jrdd <- getJRDD(x)
            partitions <- callJMethod(jrdd, "partitions")
            callJMethod(partitions, "size")
          })

#' Collect elements of an RDD
#'
#' @description
#' \code{collect} returns a list that contains all of the elements in this RDD.
#'
#' @param x The RDD to collect
#' @param ... Other optional arguments to collect
#' @param flatten FALSE if the list should not flattened
#' @return a list containing elements in the RDD
#' @examples
#'\dontrun{
#' sc <- sparkR.init()
#' rdd <- parallelize(sc, 1:10, 2L)
#' collect(rdd) # list from 1 to 10
#' collectPartition(rdd, 0L) # list from 1 to 5
#'}
#' @rdname collect-methods
#' @aliases collect,RDD-method
setMethod("collect",
          signature(x = "RDD"),
          function(x, flatten = TRUE) {
            # Assumes a pairwise RDD is backed by a JavaPairRDD.
            collected <- callJMethod(getJRDD(x), "collect")
            convertJListToRList(collected, flatten,
              serializedMode = getSerializedMode(x))
          })


#' @description
#' \code{collectPartition} returns a list that contains all of the elements
#' in the specified partition of the RDD.
#' @param partitionId the partition to collect (starts from 0)
#' @rdname collect-methods
#' @aliases collectPartition,integer,RDD-method
setMethod("collectPartition",
          signature(x = "RDD", partitionId = "integer"),
          function(x, partitionId) {
            jPartitionsList <- callJMethod(getJRDD(x),
                                           "collectPartitions",
                                           as.list(as.integer(partitionId)))

            jList <- jPartitionsList[[1]]
            convertJListToRList(jList, flatten = TRUE,
              serializedMode = getSerializedMode(x))
          })

#' @description
#' \code{collectAsMap} returns a named list as a map that contains all of the elements
#' in a key-value pair RDD. 
#' @examples
#'\dontrun{
#' sc <- sparkR.init()
#' rdd <- parallelize(sc, list(list(1, 2), list(3, 4)), 2L)
#' collectAsMap(rdd) # list(`1` = 2, `3` = 4)
#'}
#' @rdname collect-methods
#' @aliases collectAsMap,RDD-method
setMethod("collectAsMap",
          signature(x = "RDD"),
          function(x) {
            pairList <- collect(x)
            map <- new.env()
            lapply(pairList, function(i) { assign(as.character(i[[1]]), i[[2]], envir = map) })
            as.list(map)
          })

#' Return the number of elements in the RDD.
#'
#' @param x The RDD to count
#' @return number of elements in the RDD.
#' @examples
#'\dontrun{
#' sc <- sparkR.init()
#' rdd <- parallelize(sc, 1:10)
#' count(rdd) # 10
#' length(rdd) # Same as count
#'}
#' @rdname count
#' @aliases count,RDD-method
setMethod("count",
          signature(x = "RDD"),
          function(x) {
            countPartition <- function(part) {
              as.integer(length(part))
            }
            valsRDD <- lapplyPartition(x, countPartition)
            vals <- collect(valsRDD)
            sum(as.integer(vals))
          })

#' Return the number of elements in the RDD
#' @export
#' @rdname count
setMethod("length",
          signature(x = "RDD"),
          function(x) {
            count(x)
          })

#' Return the count of each unique value in this RDD as a list of
#' (value, count) pairs.
#'
#' Same as countByValue in Spark.
#'
#' @param x The RDD to count
#' @return list of (value, count) pairs, where count is number of each unique
#' value in rdd.
#' @examples
#'\dontrun{
#' sc <- sparkR.init()
#' rdd <- parallelize(sc, c(1,2,3,2,1))
#' countByValue(rdd) # (1,2L), (2,2L), (3,1L)
#'}
#' @rdname countByValue
#' @aliases countByValue,RDD-method
setMethod("countByValue",
          signature(x = "RDD"),
          function(x) {
            ones <- lapply(x, function(item) { list(item, 1L) })
            collect(reduceByKey(ones, `+`, numPartitions(x)))
          })

#' Apply a function to all elements
#'
#' This function creates a new RDD by applying the given transformation to all
#' elements of the given RDD
#'
#' @param X The RDD to apply the transformation.
#' @param FUN the transformation to apply on each element
#' @return a new RDD created by the transformation.
#' @rdname lapply
#' @aliases lapply
#' @examples
#'\dontrun{
#' sc <- sparkR.init()
#' rdd <- parallelize(sc, 1:10)
#' multiplyByTwo <- lapply(rdd, function(x) { x * 2 })
#' collect(multiplyByTwo) # 2,4,6...
#'}
setMethod("lapply",
          signature(X = "RDD", FUN = "function"),
          function(X, FUN) {
            func <- function(partIndex, part) {
              lapply(part, FUN)
            }
            lapplyPartitionsWithIndex(X, func)
          })

#' @rdname lapply
#' @aliases map,RDD,function-method
setMethod("map",
          signature(X = "RDD", FUN = "function"),
          function(X, FUN) {
            lapply(X, FUN)
          })

#' Flatten results after apply a function to all elements
#'
#' This function return a new RDD by first applying a function to all
#' elements of this RDD, and then flattening the results.
#'
#' @param X The RDD to apply the transformation.
#' @param FUN the transformation to apply on each element
#' @return a new RDD created by the transformation.
#' @examples
#'\dontrun{
#' sc <- sparkR.init()
#' rdd <- parallelize(sc, 1:10)
#' multiplyByTwo <- flatMap(rdd, function(x) { list(x*2, x*10) })
#' collect(multiplyByTwo) # 2,20,4,40,6,60...
#'}
#' @rdname flatMap
#' @aliases flatMap,RDD,function-method
setMethod("flatMap",
          signature(X = "RDD", FUN = "function"),
          function(X, FUN) {
            partitionFunc <- function(part) {
              unlist(
                lapply(part, FUN),
                recursive = F
              )
            }
            lapplyPartition(X, partitionFunc)
          })

#' Apply a function to each partition of an RDD
#'
#' Return a new RDD by applying a function to each partition of this RDD.
#'
#' @param X The RDD to apply the transformation.
#' @param FUN the transformation to apply on each partition.
#' @return a new RDD created by the transformation.
#' @examples
#'\dontrun{
#' sc <- sparkR.init()
#' rdd <- parallelize(sc, 1:10)
#' partitionSum <- lapplyPartition(rdd, function(part) { Reduce("+", part) })
#' collect(partitionSum) # 15, 40
#'}
#' @rdname lapplyPartition
#' @aliases lapplyPartition,RDD,function-method
setMethod("lapplyPartition",
          signature(X = "RDD", FUN = "function"),
          function(X, FUN) {
            lapplyPartitionsWithIndex(X, function(s, part) { FUN(part) })
          })

#' mapPartitions is the same as lapplyPartition.
#'
#' @rdname lapplyPartition
#' @aliases mapPartitions,RDD,function-method
setMethod("mapPartitions",
          signature(X = "RDD", FUN = "function"),
          function(X, FUN) {
            lapplyPartition(X, FUN)
          })

#' Return a new RDD by applying a function to each partition of this RDD, while
#' tracking the index of the original partition.
#'
#' @param X The RDD to apply the transformation.
#' @param FUN the transformation to apply on each partition; takes the partition
#'        index and a list of elements in the particular partition.
#' @return a new RDD created by the transformation.
#' @examples
#'\dontrun{
#' sc <- sparkR.init()
#' rdd <- parallelize(sc, 1:10, 5L)
#' prod <- lapplyPartitionsWithIndex(rdd, function(partIndex, part) {
#'                                          partIndex * Reduce("+", part) })
#' collect(prod, flatten = FALSE) # 0, 7, 22, 45, 76
#'}
#' @rdname lapplyPartitionsWithIndex
#' @aliases lapplyPartitionsWithIndex,RDD,function-method
setMethod("lapplyPartitionsWithIndex",
          signature(X = "RDD", FUN = "function"),
          function(X, FUN) {
            PipelinedRDD(X, FUN)
          })

#' @rdname lapplyPartitionsWithIndex
#' @aliases mapPartitionsWithIndex,RDD,function-method
setMethod("mapPartitionsWithIndex",
          signature(X = "RDD", FUN = "function"),
          function(X, FUN) {
            lapplyPartitionsWithIndex(X, FUN)
          })

#' This function returns a new RDD containing only the elements that satisfy
#' a predicate (i.e. returning TRUE in a given logical function).
#' The same as `filter()' in Spark.
#'
#' @param x The RDD to be filtered.
#' @param f A unary predicate function.
#' @examples
#'\dontrun{
#' sc <- sparkR.init()
#' rdd <- parallelize(sc, 1:10)
#' unlist(collect(filterRDD(rdd, function (x) { x < 3 }))) # c(1, 2)
#'}
#' @rdname filterRDD
#' @aliases filterRDD,RDD,function-method
setMethod("filterRDD",
          signature(x = "RDD", f = "function"),
          function(x, f) {
            filter.func <- function(part) {
              Filter(f, part)
            }
            lapplyPartition(x, filter.func)
          })

#' @rdname filterRDD
#' @aliases Filter
setMethod("Filter",
          signature(f = "function", x = "RDD"),
          function(f, x) {
            filterRDD(x, f)
          })

#' Reduce across elements of an RDD.
#'
#' This function reduces the elements of this RDD using the
#' specified commutative and associative binary operator.
#'
#' @param x The RDD to reduce
#' @param func Commutative and associative function to apply on elements
#'             of the RDD.
#' @examples
#'\dontrun{
#' sc <- sparkR.init()
#' rdd <- parallelize(sc, 1:10)
#' reduce(rdd, "+") # 55
#'}
#' @rdname reduce
#' @aliases reduce,RDD,ANY-method
setMethod("reduce",
          signature(x = "RDD", func = "ANY"),
          function(x, func) {

            reducePartition <- function(part) {
              Reduce(func, part)
            }

            partitionList <- collect(lapplyPartition(x, reducePartition),
                                     flatten = FALSE)
            Reduce(func, partitionList)
          })

#' Get the maximum element of an RDD.
#'
#' @param x The RDD to get the maximum element from
#' @examples
#'\dontrun{
#' sc <- sparkR.init()
#' rdd <- parallelize(sc, 1:10)
#' maximum(rdd) # 10
#'}
#' @rdname maximum
#' @aliases maximum,RDD
setMethod("maximum",
          signature(x = "RDD"),
          function(x) {
            reduce(x, max)
          })

#' Get the minimum element of an RDD.
#'
#' @param x The RDD to get the minimum element from
#' @examples
#'\dontrun{
#' sc <- sparkR.init()
#' rdd <- parallelize(sc, 1:10)
#' minimum(rdd) # 1
#'}
#' @rdname minimum
#' @aliases minimum,RDD
setMethod("minimum",
          signature(x = "RDD"),
          function(x) {
            reduce(x, min)
          })

#' Add up the elements in an RDD.
#'
#' @param x The RDD to add up the elements in
#' @examples
#'\dontrun{
#' sc <- sparkR.init()
#' rdd <- parallelize(sc, 1:10)
#' sumRDD(rdd) # 55
#'}
#' @rdname sumRDD 
#' @aliases sumRDD,RDD
setMethod("sumRDD",
          signature(x = "RDD"),
          function(x) {
            reduce(x, "+")
          })

#' Applies a function to all elements in an RDD, and force evaluation.
#'
#' @param x The RDD to apply the function
#' @param func The function to be applied.
#' @return invisible NULL.
#' @examples
#'\dontrun{
#' sc <- sparkR.init()
#' rdd <- parallelize(sc, 1:10)
#' foreach(rdd, function(x) { save(x, file=...) })
#'}
#' @rdname foreach
#' @aliases foreach,RDD,function-method
setMethod("foreach",
          signature(x = "RDD", func = "function"),
          function(x, func) {
            partition.func <- function(x) {
              lapply(x, func)
              NULL
            }
            invisible(collect(mapPartitions(x, partition.func)))
          })

#' Applies a function to each partition in an RDD, and force evaluation.
#'
#' @examples
#'\dontrun{
#' sc <- sparkR.init()
#' rdd <- parallelize(sc, 1:10)
#' foreachPartition(rdd, function(part) { save(part, file=...); NULL })
#'}
#' @rdname foreach
#' @aliases foreachPartition,RDD,function-method
setMethod("foreachPartition",
          signature(x = "RDD", func = "function"),
          function(x, func) {
            invisible(collect(mapPartitions(x, func)))
          })

#' Take elements from an RDD.
#'
#' This function takes the first NUM elements in the RDD and
#' returns them in a list.
#'
#' @param x The RDD to take elements from
#' @param num Number of elements to take
#' @examples
#'\dontrun{
#' sc <- sparkR.init()
#' rdd <- parallelize(sc, 1:10)
#' take(rdd, 2L) # list(1, 2)
#'}
#' @rdname take
#' @aliases take,RDD,numeric-method
setMethod("take",
          signature(x = "RDD", num = "numeric"),
          function(x, num) {
            resList <- list()
            index <- -1
            jrdd <- getJRDD(x)
            numPartitions <- numPartitions(x)
            serializedModeRDD <- getSerializedMode(x)

            # TODO(shivaram): Collect more than one partition based on size
            # estimates similar to the scala version of `take`.
            while (TRUE) {
              index <- index + 1

              if (length(resList) >= num || index >= numPartitions)
                break

              # a JList of byte arrays
              partitionArr <- callJMethod(jrdd, "collectPartitions", as.list(as.integer(index)))
              partition <- partitionArr[[1]]

              size <- num - length(resList)
              # elems is capped to have at most `size` elements
              elems <- convertJListToRList(partition,
                                           flatten = TRUE,
                                           logicalUpperBound = size,
                                           serializedMode = serializedModeRDD)

              resList <- append(resList, elems)
            }
            resList
          })


#' First
#'
#' Return the first element of an RDD
#'
#' @rdname first
#' @export
#' @examples
#'\dontrun{
#' sc <- sparkR.init()
#' rdd <- parallelize(sc, 1:10)
#' first(rdd)
#' }
setMethod("first",
          signature(x = "RDD"),
          function(x) {
            take(x, 1)[[1]]
          })

#' Removes the duplicates from RDD.
#'
#' This function returns a new RDD containing the distinct elements in the
#' given RDD. The same as `distinct()' in Spark.
#'
#' @param x The RDD to remove duplicates from.
#' @param numPartitions Number of partitions to create.
#' @examples
#'\dontrun{
#' sc <- sparkR.init()
#' rdd <- parallelize(sc, c(1,2,2,3,3,3))
#' sort(unlist(collect(distinct(rdd)))) # c(1, 2, 3)
#'}
#' @rdname distinct
#' @aliases distinct,RDD-method
setMethod("distinct",
          signature(x = "RDD"),
          function(x, numPartitions = SparkR::numPartitions(x)) {
            identical.mapped <- lapply(x, function(x) { list(x, NULL) })
            reduced <- reduceByKey(identical.mapped,
                                   function(x, y) { x },
                                   numPartitions)
            resRDD <- lapply(reduced, function(x) { x[[1]] })
            resRDD
          })

#' Return an RDD that is a sampled subset of the given RDD.
#'
#' The same as `sample()' in Spark. (We rename it due to signature
#' inconsistencies with the `sample()' function in R's base package.)
#'
#' @param x The RDD to sample elements from
#' @param withReplacement Sampling with replacement or not
#' @param fraction The (rough) sample target fraction
#' @param seed Randomness seed value
#' @examples
#'\dontrun{
#' sc <- sparkR.init()
#' rdd <- parallelize(sc, 1:10)
#' collect(sampleRDD(rdd, FALSE, 0.5, 1618L)) # ~5 distinct elements
#' collect(sampleRDD(rdd, TRUE, 0.5, 9L)) # ~5 elements possibly with duplicates
#'}
#' @rdname sampleRDD
#' @aliases sampleRDD,RDD
setMethod("sampleRDD",
          signature(x = "RDD", withReplacement = "logical",
                    fraction = "numeric", seed = "integer"),
          function(x, withReplacement, fraction, seed) {

            # The sampler: takes a partition and returns its sampled version.
            samplingFunc <- function(partIndex, part) {
              set.seed(seed)
              res <- vector("list", length(part))
              len <- 0

              # Discards some random values to ensure each partition has a
              # different random seed.
              runif(partIndex)

              for (elem in part) {
                if (withReplacement) {
                  count <- rpois(1, fraction)
                  if (count > 0) {
                    res[(len + 1):(len + count)] <- rep(list(elem), count)
                    len <- len + count
                  }
                } else {
                  if (runif(1) < fraction) {
                    len <- len + 1
                    res[[len]] <- elem
                  }
                }
              }

              # TODO(zongheng): look into the performance of the current
              # implementation. Look into some iterator package? Note that
              # Scala avoids many calls to creating an empty list and PySpark
              # similarly achieves this using `yield'.
              if (len > 0)
                res[1:len]
              else
                list()
            }

            lapplyPartitionsWithIndex(x, samplingFunc)
          })

#' Return a list of the elements that are a sampled subset of the given RDD.
#'
#' @param x The RDD to sample elements from
#' @param withReplacement Sampling with replacement or not
#' @param num Number of elements to return
#' @param seed Randomness seed value
#' @examples
#'\dontrun{
#' sc <- sparkR.init()
#' rdd <- parallelize(sc, 1:100)
#' # exactly 5 elements sampled, which may not be distinct
#' takeSample(rdd, TRUE, 5L, 1618L)
#' # exactly 5 distinct elements sampled
#' takeSample(rdd, FALSE, 5L, 16181618L)
#'}
#' @rdname takeSample
#' @aliases takeSample,RDD
setMethod("takeSample", signature(x = "RDD", withReplacement = "logical",
                                  num = "integer", seed = "integer"),
          function(x, withReplacement, num, seed) {
            # This function is ported from RDD.scala.
            fraction <- 0.0
            total <- 0
            multiplier <- 3.0
            initialCount <- count(x)
            maxSelected <- 0
            MAXINT <- .Machine$integer.max

            if (num < 0)
              stop(paste("Negative number of elements requested"))

            if (initialCount > MAXINT - 1) {
              maxSelected <- MAXINT - 1
            } else {
              maxSelected <- initialCount
            }

            if (num > initialCount && !withReplacement) {
              total <- maxSelected
              fraction <- multiplier * (maxSelected + 1) / initialCount
            } else {
              total <- num
              fraction <- multiplier * (num + 1) / initialCount
            }

            set.seed(seed)
            samples <- collect(sampleRDD(x, withReplacement, fraction,
                                         as.integer(ceiling(runif(1,
                                                                  -MAXINT,
                                                                  MAXINT)))))
            # If the first sample didn't turn out large enough, keep trying to
            # take samples; this shouldn't happen often because we use a big
            # multiplier for thei initial size
            while (length(samples) < total)
              samples <- collect(sampleRDD(x, withReplacement, fraction,
                                           as.integer(ceiling(runif(1,
                                                                    -MAXINT,
                                                                    MAXINT)))))

            # TODO(zongheng): investigate if this call is an in-place shuffle?
            sample(samples)[1:total]
          })

#' Creates tuples of the elements in this RDD by applying a function.
#'
#' @param x The RDD.
#' @param func The function to be applied.
#' @examples
#'\dontrun{
#' sc <- sparkR.init()
#' rdd <- parallelize(sc, list(1, 2, 3))
#' collect(keyBy(rdd, function(x) { x*x })) # list(list(1, 1), list(4, 2), list(9, 3))
#'}
#' @rdname keyBy
#' @aliases keyBy,RDD
setMethod("keyBy",
          signature(x = "RDD", func = "function"),
          function(x, func) {
            apply.func <- function(x) {
              list(func(x), x)
            }
            lapply(x, apply.func)
          })

#' Return a new RDD that has exactly numPartitions partitions.
#' Can increase or decrease the level of parallelism in this RDD. Internally,
#' this uses a shuffle to redistribute data.
#' If you are decreasing the number of partitions in this RDD, consider using
#' coalesce, which can avoid performing a shuffle.
#'
#' @param x The RDD.
#' @param numPartitions Number of partitions to create.
#' @seealso coalesce
#' @examples
#'\dontrun{
#' sc <- sparkR.init()
#' rdd <- parallelize(sc, list(1, 2, 3, 4, 5, 6, 7), 4L)
#' numPartitions(rdd)                   # 4
#' numPartitions(repartition(rdd, 2L))  # 2
#'}
#' @rdname repartition
#' @aliases repartition,RDD
setMethod("repartition",
          signature(x = "RDD", numPartitions = "numeric"),
          function(x, numPartitions) {
            coalesce(x, numPartitions, TRUE)
          })

#' Return a new RDD that is reduced into numPartitions partitions.
#'
#' @param x The RDD.
#' @param numPartitions Number of partitions to create.
#' @seealso repartition
#' @examples
#'\dontrun{
#' sc <- sparkR.init()
#' rdd <- parallelize(sc, list(1, 2, 3, 4, 5), 3L)
#' numPartitions(rdd)               # 3
#' numPartitions(coalesce(rdd, 1L)) # 1
#'}
#' @rdname coalesce
#' @aliases coalesce,RDD
setMethod("coalesce",
           signature(x = "RDD", numPartitions = "numeric"),
           function(x, numPartitions, shuffle = FALSE) {
             numPartitions <- numToInt(numPartitions)
             if (shuffle || numPartitions > SparkR::numPartitions(x)) {
               func <- function(partIndex, part) {
                 set.seed(partIndex)  # partIndex as seed
                 start <- as.integer(sample(numPartitions, 1) - 1)
                 lapply(seq_along(part),
                        function(i) {
                          pos <- (start + i) %% numPartitions
                          list(pos, part[[i]])
                        })
               }
               shuffled <- lapplyPartitionsWithIndex(x, func)
               repartitioned <- partitionBy(shuffled, numPartitions)
               values(repartitioned)
             } else {
               jrdd <- callJMethod(getJRDD(x), "coalesce", numPartitions, shuffle)
               RDD(jrdd)
             }
           })

#' Save this RDD as a SequenceFile of serialized objects.
#'
#' @param x The RDD to save
#' @param path The directory where the file is saved
#' @seealso objectFile
#' @examples
#'\dontrun{
#' sc <- sparkR.init()
#' rdd <- parallelize(sc, 1:3)
#' saveAsObjectFile(rdd, "/tmp/sparkR-tmp")
#'}
#' @rdname saveAsObjectFile
#' @aliases saveAsObjectFile,RDD
setMethod("saveAsObjectFile",
          signature(x = "RDD", path = "character"),
          function(x, path) {
            # If serializedMode == "string" we need to serialize the data before saving it since
            # objectFile() assumes serializedMode == "byte".
            if (getSerializedMode(x) != "byte") {
              x <- serializeToBytes(x)
            }
            # Return nothing
            invisible(callJMethod(getJRDD(x), "saveAsObjectFile", path))
          })

#' Save this RDD as a text file, using string representations of elements.
#'
#' @param x The RDD to save
#' @param path The directory where the partitions of the text file are saved
#' @examples
#'\dontrun{
#' sc <- sparkR.init()
#' rdd <- parallelize(sc, 1:3)
#' saveAsTextFile(rdd, "/tmp/sparkR-tmp")
#'}
#' @rdname saveAsTextFile
#' @aliases saveAsTextFile,RDD
setMethod("saveAsTextFile",
          signature(x = "RDD", path = "character"),
          function(x, path) {
            func <- function(str) {
              toString(str)
            }
            stringRdd <- lapply(x, func)
            # Return nothing
            invisible(
              callJMethod(getJRDD(stringRdd, serializedMode = "string"), "saveAsTextFile", path))
          })

#' Sort an RDD by the given key function.
#'
#' @param x An RDD to be sorted.
#' @param func A function used to compute the sort key for each element.
#' @param ascending A flag to indicate whether the sorting is ascending or descending.
#' @param numPartitions Number of partitions to create.
#' @return An RDD where all elements are sorted.
#' @examples
#'\dontrun{
#' sc <- sparkR.init()
#' rdd <- parallelize(sc, list(3, 2, 1))
#' collect(sortBy(rdd, function(x) { x })) # list (1, 2, 3)
#'}
#' @rdname sortBy
#' @aliases sortBy,RDD,RDD-method
setMethod("sortBy",
          signature(x = "RDD", func = "function"),
          function(x, func, ascending = TRUE, numPartitions = SparkR::numPartitions(x)) {          
            values(sortByKey(keyBy(x, func), ascending, numPartitions))
          })

# Helper function to get first N elements from an RDD in the specified order.
# Param:
#   x An RDD.
#   num Number of elements to return.
#   ascending A flag to indicate whether the sorting is ascending or descending.
# Return:
#   A list of the first N elements from the RDD in the specified order.
#
takeOrderedElem <- function(x, num, ascending = TRUE) {          
  if (num <= 0L) {
    return(list())
  }
  
  partitionFunc <- function(part) {
    if (num < length(part)) {
      # R limitation: order works only on primitive types!
      ord <- order(unlist(part, recursive = FALSE), decreasing = !ascending)
      part[ord[1:num]]
    } else {
      part
    }
  }

  newRdd <- mapPartitions(x, partitionFunc)

  resList <- list()
  index <- -1
  jrdd <- getJRDD(newRdd)
  numPartitions <- numPartitions(newRdd)
  serializedModeRDD <- getSerializedMode(newRdd)

  while (TRUE) {
    index <- index + 1

    if (index >= numPartitions) {
      ord <- order(unlist(resList, recursive = FALSE), decreasing = !ascending)
      resList <- resList[ord[1:num]]
      break
    }

    # a JList of byte arrays
    partitionArr <- callJMethod(jrdd, "collectPartitions", as.list(as.integer(index)))
    partition <- partitionArr[[1]]

    # elems is capped to have at most `num` elements
    elems <- convertJListToRList(partition,
                                 flatten = TRUE,
                                 logicalUpperBound = num,
                                 serializedMode = serializedModeRDD)

    resList <- append(resList, elems)
  }
  resList
}

#' Returns the first N elements from an RDD in ascending order.
#'
#' @param x An RDD.
#' @param num Number of elements to return.
#' @return The first N elements from the RDD in ascending order.
#' @examples
#'\dontrun{
#' sc <- sparkR.init()
#' rdd <- parallelize(sc, list(10, 1, 2, 9, 3, 4, 5, 6, 7))
#' takeOrdered(rdd, 6L) # list(1, 2, 3, 4, 5, 6)
#'}
#' @rdname takeOrdered
#' @aliases takeOrdered,RDD,RDD-method
setMethod("takeOrdered",
          signature(x = "RDD", num = "integer"),
          function(x, num) {          
            takeOrderedElem(x, num)
          })

#' Returns the top N elements from an RDD.
#'
#' @param x An RDD.
#' @param num Number of elements to return.
#' @return The top N elements from the RDD.
#' @rdname top
#' @export
#' @examples
#'\dontrun{
#' sc <- sparkR.init()
#' rdd <- parallelize(sc, list(10, 1, 2, 9, 3, 4, 5, 6, 7))
#' top(rdd, 6L) # list(10, 9, 7, 6, 5, 4)
#'}
#' @rdname top
#' @aliases top,RDD,RDD-method
setMethod("top",
          signature(x = "RDD", num = "integer"),
          function(x, num) {          
            takeOrderedElem(x, num, FALSE)
          })

#' Fold an RDD using a given associative function and a neutral "zero value".
#'
#' Aggregate the elements of each partition, and then the results for all the
#' partitions, using a given associative function and a neutral "zero value".
#' 
#' @param x An RDD.
#' @param zeroValue A neutral "zero value".
#' @param op An associative function for the folding operation.
#' @return The folding result.
#' @rdname fold
#' @seealso reduce
#' @export
#' @examples
#'\dontrun{
#' sc <- sparkR.init()
#' rdd <- parallelize(sc, list(1, 2, 3, 4, 5))
#' fold(rdd, 0, "+") # 15
#'}
#' @rdname fold
#' @aliases fold,RDD,RDD-method
setMethod("fold",
          signature(x = "RDD", zeroValue = "ANY", op = "ANY"),
          function(x, zeroValue, op) {
            aggregateRDD(x, zeroValue, op, op)
          })

#' Aggregate an RDD using the given combine functions and a neutral "zero value".
#'
#' Aggregate the elements of each partition, and then the results for all the
#' partitions, using given combine functions and a neutral "zero value".
#' 
#' @param x An RDD.
#' @param zeroValue A neutral "zero value".
#' @param seqOp A function to aggregate the RDD elements. It may return a different
#'              result type from the type of the RDD elements.
#' @param combOp A function to aggregate results of seqOp.
#' @return The aggregation result.
#' @rdname aggregateRDD
#' @seealso reduce
#' @export
#' @examples
#'\dontrun{
#' sc <- sparkR.init()
#' rdd <- parallelize(sc, list(1, 2, 3, 4))
#' zeroValue <- list(0, 0)
#' seqOp <- function(x, y) { list(x[[1]] + y, x[[2]] + 1) }
#' combOp <- function(x, y) { list(x[[1]] + y[[1]], x[[2]] + y[[2]]) }
#' aggregateRDD(rdd, zeroValue, seqOp, combOp) # list(10, 4)
#'}
#' @rdname aggregateRDD
#' @aliases aggregateRDD,RDD,RDD-method
setMethod("aggregateRDD",
          signature(x = "RDD", zeroValue = "ANY", seqOp = "ANY", combOp = "ANY"),
          function(x, zeroValue, seqOp, combOp) {        
            partitionFunc <- function(part) {
              Reduce(seqOp, part, zeroValue)
            }
            
            partitionList <- collect(lapplyPartition(x, partitionFunc),
                                     flatten = FALSE)
            Reduce(combOp, partitionList, zeroValue)
          })

#' Pipes elements to a forked external process.
#'
#' The same as 'pipe()' in Spark.
#'
#' @param x The RDD whose elements are piped to the forked external process.
#' @param command The command to fork an external process.
#' @param env A named list to set environment variables of the external process.
#' @return A new RDD created by piping all elements to a forked external process.
#' @rdname pipeRDD
#' @export
#' @examples
#'\dontrun{
#' sc <- sparkR.init()
#' rdd <- parallelize(sc, 1:10)
#' collect(pipeRDD(rdd, "more")
#' Output: c("1", "2", ..., "10")
#'}
#' @rdname pipeRDD
#' @aliases pipeRDD,RDD,character-method
setMethod("pipeRDD",
          signature(x = "RDD", command = "character"),
          function(x, command, env = list()) {
            func <- function(part) {
              trim.trailing.func <- function(x) {
                sub("[\r\n]*$", "", toString(x))
              }
              input <- unlist(lapply(part, trim.trailing.func))
              res <- system2(command, stdout = TRUE, input = input, env = env)
              lapply(res, trim.trailing.func)
            }
            lapplyPartition(x, func)
          })

# TODO: Consider caching the name in the RDD's environment
#' Return an RDD's name.
#'
#' @param x The RDD whose name is returned.
#' @rdname name
#' @export
#' @examples
#'\dontrun{
#' sc <- sparkR.init()
#' rdd <- parallelize(sc, list(1,2,3))
#' name(rdd) # NULL (if not set before)
#'}
#' @rdname name
#' @aliases name,RDD
setMethod("name",
          signature(x = "RDD"),
          function(x) {
            callJMethod(getJRDD(x), "name")
          })

#' Set an RDD's name.
#'
#' @param x The RDD whose name is to be set.
#' @param name The RDD name to be set.
#' @return a new RDD renamed.
#' @rdname setName
#' @export
#' @examples
#'\dontrun{
#' sc <- sparkR.init()
#' rdd <- parallelize(sc, list(1,2,3))
#' setName(rdd, "myRDD")
#' name(rdd) # "myRDD"
#'}
#' @rdname setName
#' @aliases setName,RDD
setMethod("setName",
          signature(x = "RDD", name = "character"),
          function(x, name) {
            callJMethod(getJRDD(x), "setName", name)
            x
          })

#' Zip an RDD with generated unique Long IDs.
#'
#' Items in the kth partition will get ids k, n+k, 2*n+k, ..., where
#' n is the number of partitions. So there may exist gaps, but this
#' method won't trigger a spark job, which is different from
#' zipWithIndex.
#'
#' @param x An RDD to be zipped.
#' @return An RDD with zipped items.
#' @seealso zipWithIndex
#' @examples
#'\dontrun{
#' sc <- sparkR.init()
#' rdd <- parallelize(sc, list("a", "b", "c", "d", "e"), 3L)
#' collect(zipWithUniqueId(rdd)) 
#' # list(list("a", 0), list("b", 3), list("c", 1), list("d", 4), list("e", 2))
#'}
#' @rdname zipWithUniqueId
#' @aliases zipWithUniqueId,RDD
setMethod("zipWithUniqueId",
          signature(x = "RDD"),
          function(x) {
            n <- numPartitions(x)

            partitionFunc <- function(partIndex, part) {
              mapply(
                function(item, index) {
                  list(item, (index - 1) * n + partIndex)
                },
                part,
                seq_along(part),
                SIMPLIFY = FALSE)
            }

            lapplyPartitionsWithIndex(x, partitionFunc)
          })

#' Zip an RDD with its element indices.
#'
#' The ordering is first based on the partition index and then the
#' ordering of items within each partition. So the first item in
#' the first partition gets index 0, and the last item in the last
#' partition receives the largest index.
#'
#' This method needs to trigger a Spark job when this RDD contains
#' more than one partition.
#'
#' @param x An RDD to be zipped.
#' @return An RDD with zipped items.
#' @seealso zipWithUniqueId
#' @examples
#'\dontrun{
#' sc <- sparkR.init()
#' rdd <- parallelize(sc, list("a", "b", "c", "d", "e"), 3L)
#' collect(zipWithIndex(rdd))
#' # list(list("a", 0), list("b", 1), list("c", 2), list("d", 3), list("e", 4))
#'}
#' @rdname zipWithIndex
#' @aliases zipWithIndex,RDD
setMethod("zipWithIndex",
          signature(x = "RDD"),
          function(x) {
            n <- numPartitions(x)
            if (n > 1) {
              nums <- collect(lapplyPartition(x,
                                              function(part) {
                                                list(length(part))
                                              }))
              startIndices <- Reduce("+", nums, accumulate = TRUE)
            }

            partitionFunc <- function(partIndex, part) {
              if (partIndex == 0) {
                startIndex <- 0
              } else {
                startIndex <- startIndices[[partIndex]]
              }

              mapply(
                function(item, index) {
                  list(item, index - 1 + startIndex)
                },
                part,
                seq_along(part),
                SIMPLIFY = FALSE)
           }

           lapplyPartitionsWithIndex(x, partitionFunc)
         })

#' Coalesce all elements within each partition of an RDD into a list.
#'
#' @param x An RDD.
#' @return An RDD created by coalescing all elements within
#'         each partition into a list.
#' @examples
#'\dontrun{
#' sc <- sparkR.init()
#' rdd <- parallelize(sc, as.list(1:4), 2L)
#' collect(glom(rdd))
#' # list(list(1, 2), list(3, 4))
#'}
#' @rdname glom
#' @aliases glom,RDD
setMethod("glom",
          signature(x = "RDD"),
          function(x) {
            partitionFunc <- function(part) {
              list(part)
            }
            
            lapplyPartition(x, partitionFunc)
          })

############ Binary Functions #############

#' Return the union RDD of two RDDs.
#' The same as union() in Spark.
#'
#' @param x An RDD.
#' @param y An RDD.
#' @return a new RDD created by performing the simple union (witout removing
#' duplicates) of two input RDDs.
#' @examples
#'\dontrun{
#' sc <- sparkR.init()
#' rdd <- parallelize(sc, 1:3)
#' unionRDD(rdd, rdd) # 1, 2, 3, 1, 2, 3
#'}
#' @rdname unionRDD
#' @aliases unionRDD,RDD,RDD-method
setMethod("unionRDD",
          signature(x = "RDD", y = "RDD"),
          function(x, y) {
            if (getSerializedMode(x) == getSerializedMode(y)) {
              jrdd <- callJMethod(getJRDD(x), "union", getJRDD(y))
              union.rdd <- RDD(jrdd, getSerializedMode(x))
            } else {
              # One of the RDDs is not serialized, we need to serialize it first.
              if (getSerializedMode(x) != "byte") x <- serializeToBytes(x)
              if (getSerializedMode(y) != "byte") y <- serializeToBytes(y)
              jrdd <- callJMethod(getJRDD(x), "union", getJRDD(y))
              union.rdd <- RDD(jrdd, "byte")
            }
            union.rdd
          })

#' Zip an RDD with another RDD.
#'
#' Zips this RDD with another one, returning key-value pairs with the
#' first element in each RDD second element in each RDD, etc. Assumes
#' that the two RDDs have the same number of partitions and the same
#' number of elements in each partition (e.g. one was made through
#' a map on the other).
#'
#' @param x An RDD to be zipped.
#' @param other Another RDD to be zipped.
#' @return An RDD zipped from the two RDDs.
#' @examples
#'\dontrun{
#' sc <- sparkR.init()
#' rdd1 <- parallelize(sc, 0:4)
#' rdd2 <- parallelize(sc, 1000:1004)
#' collect(zipRDD(rdd1, rdd2))
#' # list(list(0, 1000), list(1, 1001), list(2, 1002), list(3, 1003), list(4, 1004))
#'}
#' @rdname zipRDD
#' @aliases zipRDD,RDD
setMethod("zipRDD",
          signature(x = "RDD", other = "RDD"),
          function(x, other) {
            n1 <- numPartitions(x)
            n2 <- numPartitions(other)
            if (n1 != n2) {
              stop("Can only zip RDDs which have the same number of partitions.")
            }

            rdds <- appendPartitionLengths(x, other)
            jrdd <- callJMethod(getJRDD(rdds[[1]]), "zip", getJRDD(rdds[[2]]))
            # The jrdd's elements are of scala Tuple2 type. The serialized
            # flag here is used for the elements inside the tuples.
            rdd <- RDD(jrdd, getSerializedMode(rdds[[1]]))
            
            mergePartitions(rdd, TRUE)
          })

#' Cartesian product of this RDD and another one.
#'
#' Return the Cartesian product of this RDD and another one, 
#' that is, the RDD of all pairs of elements (a, b) where a 
#' is in this and b is in other.
#' 
#' @param x An RDD.
#' @param other An RDD.
#' @return A new RDD which is the Cartesian product of these two RDDs.
#' @examples
#'\dontrun{
#' sc <- sparkR.init()
#' rdd <- parallelize(sc, 1:2)
#' sortByKey(cartesian(rdd, rdd)) 
#' # list(list(1, 1), list(1, 2), list(2, 1), list(2, 2))
#'}
#' @rdname cartesian
#' @aliases cartesian,RDD,RDD-method
setMethod("cartesian",
          signature(x = "RDD", other = "RDD"),
          function(x, other) {
            rdds <- appendPartitionLengths(x, other)
            jrdd <- callJMethod(getJRDD(rdds[[1]]), "cartesian", getJRDD(rdds[[2]]))
            # The jrdd's elements are of scala Tuple2 type. The serialized
            # flag here is used for the elements inside the tuples.
            rdd <- RDD(jrdd, getSerializedMode(rdds[[1]]))
            
            mergePartitions(rdd, FALSE)
          })

#' Subtract an RDD with another RDD.
#'
#' Return an RDD with the elements from this that are not in other.
#'
#' @param x An RDD.
#' @param other An RDD.
#' @param numPartitions Number of the partitions in the result RDD.
#' @return An RDD with the elements from this that are not in other.
#' @examples
#'\dontrun{
#' sc <- sparkR.init()
#' rdd1 <- parallelize(sc, list(1, 1, 2, 2, 3, 4))
#' rdd2 <- parallelize(sc, list(2, 4))
#' collect(subtract(rdd1, rdd2))
#' # list(1, 1, 3)
#'}
#' @rdname subtract
#' @aliases subtract,RDD
setMethod("subtract",
          signature(x = "RDD", other = "RDD"),
          function(x, other, numPartitions = SparkR::numPartitions(x)) {
            mapFunction <- function(e) { list(e, NA) }
            rdd1 <- map(x, mapFunction)
            rdd2 <- map(other, mapFunction)
            keys(subtractByKey(rdd1, rdd2, numPartitions))
          })

#' Intersection of this RDD and another one.
#'
#' Return the intersection of this RDD and another one.
#' The output will not contain any duplicate elements,
#' even if the input RDDs did. Performs a hash partition
#' across the cluster.
#' Note that this method performs a shuffle internally.
#'
#' @param x An RDD.
#' @param other An RDD.
#' @param numPartitions The number of partitions in the result RDD.
#' @return An RDD which is the intersection of these two RDDs.
#' @examples
#'\dontrun{
#' sc <- sparkR.init()
#' rdd1 <- parallelize(sc, list(1, 10, 2, 3, 4, 5))
#' rdd2 <- parallelize(sc, list(1, 6, 2, 3, 7, 8))
#' collect(sortBy(intersection(rdd1, rdd2), function(x) { x }))
#' # list(1, 2, 3)
#'}
#' @rdname intersection
#' @aliases intersection,RDD
setMethod("intersection",
          signature(x = "RDD", other = "RDD"),
          function(x, other, numPartitions = SparkR::numPartitions(x)) {
            rdd1 <- map(x, function(v) { list(v, NA) })
            rdd2 <- map(other, function(v) { list(v, NA) })

            filterFunction <- function(elem) {
              iters <- elem[[2]]
              all(as.vector(
                lapply(iters, function(iter) { length(iter) > 0 }), mode = "logical"))
            }
<<<<<<< HEAD
            
            PipelinedRDD(zippedRDD, partitionFunc)
          })

#' Zip an RDD's partitions with one (or more) RDD(s).
#'
#' Return a new RDD by applying a function to the zipped partitions. 
#' Assumes that all the RDDs have the same number of partitions*, but does *not* 
#' require them to have the same number of elements in each partition.
#' 
#' @param x An RDD to be zipped.
#' @param other Another RDD to be zipped.
#' @return An RDD zipped from the two RDDs.
#' @examples
#'\dontrun{
#' sc <- sparkR.init()
#' rdd1 <- parallelize(sc, 1:2, 2L)  # 1, 2
#' rdd2 <- parallelize(sc, 1:4, 2L)  # 1:2, 3:4
#' rdd3 <- parallelize(sc, 1:6, 2L)  # 1:3, 4:6
#' collect(zipPartitions(rdd1, rdd2, rdd3, 
#'                       func = function(x, y, z) { list(list(x, y, z))} ))
#' # list(list(1, c(1,2), c(1,2,3)), list(2, c(3,4), c(4,5,6)))
#'}
#' @rdname zipRDD
#' @aliases zipPartitions,RDD
setMethod("zipPartitions",
          "RDD",
          function(..., func) {
            rrdds <- list(...)
            if (length(rrdds) == 1) {
              return(rrdds[[1]])
            }
            nPart <- sapply(rrdds, numPartitions)
            if (length(unique(nPart)) != 1) {
              stop("Can only zipPartitions RDDs which have the same number of partitions.")
            }
            
            rrdds <- lapply(rrdds, function(rdd) {
              mapPartitionsWithIndex(rdd, function(split, part) {
                print(length(part))
                list(list(split, part))
              })
            })
            union.rdd <- Reduce(unionRDD, rrdds)
            zipped.rdd <- values(groupByKey(union.rdd, numPartitions = nPart[1]))
            res <- mapPartitions(zipped.rdd, function(plist) {
              do.call(func, plist[[1]])
            })
            res
=======

            keys(filterRDD(cogroup(rdd1, rdd2, numPartitions = numPartitions), filterFunction))
>>>>>>> a7160c4e
          })<|MERGE_RESOLUTION|>--- conflicted
+++ resolved
@@ -1587,9 +1587,8 @@
               all(as.vector(
                 lapply(iters, function(iter) { length(iter) > 0 }), mode = "logical"))
             }
-<<<<<<< HEAD
-            
-            PipelinedRDD(zippedRDD, partitionFunc)
+
+            keys(filterRDD(cogroup(rdd1, rdd2, numPartitions = numPartitions), filterFunction))
           })
 
 #' Zip an RDD's partitions with one (or more) RDD(s).
@@ -1637,8 +1636,4 @@
               do.call(func, plist[[1]])
             })
             res
-=======
-
-            keys(filterRDD(cogroup(rdd1, rdd2, numPartitions = numPartitions), filterFunction))
->>>>>>> a7160c4e
           })