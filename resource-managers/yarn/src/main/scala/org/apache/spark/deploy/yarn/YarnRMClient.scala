--- conflicted
+++ resolved
@@ -67,12 +67,7 @@
 
     logInfo("Registering the ApplicationMaster")
     synchronized {
-<<<<<<< HEAD
-      amClient.registerApplicationMaster(driverRef.address.host, driverRef.address.port,
-        trackingUrl)
-=======
       amClient.registerApplicationMaster(driverHost, driverPort, trackingUrl)
->>>>>>> d4006075
       registered = true
     }
   }
