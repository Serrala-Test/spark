--- conflicted
+++ resolved
@@ -198,20 +198,8 @@
     }.toSeq
 
     YarnSparkHadoopUtil.addOutOfMemoryErrorArgument(javaOpts)
-<<<<<<< HEAD
-
-    // Add support for extra executor launch prefix.
-    val executorLaunchPrefix = (if (sys.env.contains("SPARK_EXECUTOR_LAUNCH_PREFIX"))
-      sys.env("SPARK_EXECUTOR_LAUNCH_PREFIX") else "");
-
-    val commands = prefixEnv ++ Seq(
-      executorLaunchPrefix,
-      YarnSparkHadoopUtil.expandEnvironment(Environment.JAVA_HOME) + "/bin/java",
-      "-server") ++
-=======
     val commands = prefixEnv ++
       Seq(Environment.JAVA_HOME.$$() + "/bin/java", "-server") ++
->>>>>>> 21f333c6
       javaOpts ++
       Seq("org.apache.spark.executor.CoarseGrainedExecutorBackend",
         "--driver-url", masterAddress,
