/*
 * Licensed to the Apache Software Foundation (ASF) under one or more
 * contributor license agreements.  See the NOTICE file distributed with
 * this work for additional information regarding copyright ownership.
 * The ASF licenses this file to You under the Apache License, Version 2.0
 * (the "License"); you may not use this file except in compliance with
 * the License.  You may obtain a copy of the License at
 *
 *    http://www.apache.org/licenses/LICENSE-2.0
 *
 * Unless required by applicable law or agreed to in writing, software
 * distributed under the License is distributed on an "AS IS" BASIS,
 * WITHOUT WARRANTIES OR CONDITIONS OF ANY KIND, either express or implied.
 * See the License for the specific language governing permissions and
 * limitations under the License.
 */

package org.apache.spark.deploy.mesos

import java.util.concurrent.TimeUnit

import org.apache.spark.internal.config.ConfigBuilder

package object config {

  /* Common app configuration. */

  private[spark] val SHUFFLE_CLEANER_INTERVAL_S =
    ConfigBuilder("spark.shuffle.cleaner.interval")
      .timeConf(TimeUnit.SECONDS)
      .createWithDefaultString("30s")

  private[spark] val RECOVERY_MODE =
    ConfigBuilder("spark.deploy.recoveryMode")
      .stringConf
      .createWithDefault("NONE")

  private[spark] val DISPATCHER_WEBUI_URL =
    ConfigBuilder("spark.mesos.dispatcher.webui.url")
      .doc("Set the Spark Mesos dispatcher webui_url for interacting with the " +
        "framework. If unset it will point to Spark's internal web UI.")
      .stringConf
      .createOptional

  private[spark] val ZOOKEEPER_URL =
    ConfigBuilder("spark.deploy.zookeeper.url")
      .doc("When `spark.deploy.recoveryMode` is set to ZOOKEEPER, this " +
        "configuration is used to set the zookeeper URL to connect to.")
      .stringConf
      .createOptional

  private[spark] val HISTORY_SERVER_URL =
    ConfigBuilder("spark.mesos.dispatcher.historyServer.url")
      .doc("Set the URL of the history server. The dispatcher will then " +
        "link each driver to its entry in the history server.")
      .stringConf
      .createOptional

  private[spark] val DRIVER_LABELS =
    ConfigBuilder("spark.mesos.driver.labels")
      .doc("Mesos labels to add to the driver.  Labels are free-form key-value pairs. Key-value " +
        "pairs should be separated by a colon, and commas used to list more than one." +
        "Ex. key:value,key2:value2")
      .stringConf
      .createOptional

<<<<<<< HEAD
  private[spark] val SECRET_NAME =
    ConfigBuilder("spark.mesos.driver.secret.name")
      .doc("A comma-separated list of secret references. Consult the Mesos Secret protobuf for " +
        "more information.")
      .stringConf
      .createOptional

  private[spark] val SECRET_VALUE =
    ConfigBuilder("spark.mesos.driver.secret.value")
      .doc("A comma-separated list of secret values.")
      .stringConf
      .createOptional

  private[spark] val SECRET_ENVKEY =
    ConfigBuilder("spark.mesos.driver.secret.envkey")
      .doc("A comma-separated list of the environment variables to contain the secrets." +
        "The environment variable will be set on the driver.")
      .stringConf
      .createOptional

  private[spark] val SECRET_FILENAME =
    ConfigBuilder("spark.mesos.driver.secret.filename")
      .doc("A comma-seperated list of file paths secret will be written to.  Consult the Mesos " +
        "Secret protobuf for more information.")
      .stringConf
      .createOptional

  private [spark] val DRIVER_FAILOVER_TIMEOUT =
=======
  private[spark] val DRIVER_FAILOVER_TIMEOUT =
>>>>>>> d3abb369
    ConfigBuilder("spark.mesos.driver.failoverTimeout")
      .doc("Amount of time in seconds that the master will wait to hear from the driver, " +
          "during a temporary disconnection, before tearing down all the executors.")
      .doubleConf
      .createWithDefault(0.0)

  private[spark] val NETWORK_NAME =
    ConfigBuilder("spark.mesos.network.name")
      .doc("Attach containers to the given named network. If this job is launched " +
        "in cluster mode, also launch the driver in the given named network.")
      .stringConf
      .createOptional

  private[spark] val NETWORK_LABELS =
    ConfigBuilder("spark.mesos.network.labels")
      .doc("Network labels to pass to CNI plugins.  This is a comma-separated list " +
        "of key-value pairs, where each key-value pair has the format key:value. " +
        "Example: key1:val1,key2:val2")
      .stringConf
      .createOptional
}<|MERGE_RESOLUTION|>--- conflicted
+++ resolved
@@ -64,7 +64,6 @@
       .stringConf
       .createOptional
 
-<<<<<<< HEAD
   private[spark] val SECRET_NAME =
     ConfigBuilder("spark.mesos.driver.secret.name")
       .doc("A comma-separated list of secret references. Consult the Mesos Secret protobuf for " +
@@ -93,9 +92,6 @@
       .createOptional
 
   private [spark] val DRIVER_FAILOVER_TIMEOUT =
-=======
-  private[spark] val DRIVER_FAILOVER_TIMEOUT =
->>>>>>> d3abb369
     ConfigBuilder("spark.mesos.driver.failoverTimeout")
       .doc("Amount of time in seconds that the master will wait to hear from the driver, " +
           "during a temporary disconnection, before tearing down all the executors.")
