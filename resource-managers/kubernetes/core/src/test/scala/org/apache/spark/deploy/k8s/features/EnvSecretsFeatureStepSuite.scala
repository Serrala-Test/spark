/*
 * Licensed to the Apache Software Foundation (ASF) under one or more
 * contributor license agreements.  See the NOTICE file distributed with
 * this work for additional information regarding copyright ownership.
 * The ASF licenses this file to You under the Apache License, Version 2.0
 * (the "License"); you may not use this file except in compliance with
 * the License.  You may obtain a copy of the License at
 *
 *    http://www.apache.org/licenses/LICENSE-2.0
 *
 * Unless required by applicable law or agreed to in writing, software
 * distributed under the License is distributed on an "AS IS" BASIS,
 * WITHOUT WARRANTIES OR CONDITIONS OF ANY KIND, either express or implied.
 * See the License for the specific language governing permissions and
 * limitations under the License.
 */
package org.apache.spark.deploy.k8s.features

import io.fabric8.kubernetes.api.model.PodBuilder

import org.apache.spark.{SparkConf, SparkFunSuite}
import org.apache.spark.deploy.k8s._

class EnvSecretsFeatureStepSuite extends SparkFunSuite{
  private val KEY_REF_NAME_FOO = "foo"
  private val KEY_REF_NAME_BAR = "bar"
  private val KEY_REF_KEY_FOO = "key_foo"
  private val KEY_REF_KEY_BAR = "key_bar"
  private val ENV_NAME_FOO = "MY_FOO"
  private val ENV_NAME_BAR = "MY_bar"

  test("sets up all keyRefs") {
    val baseDriverPod = SparkPod.initialPod()
    val envVarsToKeys = Map(
      ENV_NAME_BAR -> s"${KEY_REF_NAME_BAR}:${KEY_REF_KEY_BAR}",
      ENV_NAME_FOO -> s"${KEY_REF_NAME_FOO}:${KEY_REF_KEY_FOO}")
    val sparkConf = new SparkConf(false)
    val kubernetesConf = KubernetesConf(
      sparkConf,
      KubernetesExecutorSpecificConf("1", Some(new PodBuilder().build())),
      "resource-name-prefix",
      "app-id",
      Map.empty,
      Map.empty,
      Map.empty,
      envVarsToKeys,
      Map.empty,
<<<<<<< HEAD
      Seq.empty[String],
      hadoopConfDir = None)
=======
      Nil,
      Seq.empty[String])
>>>>>>> d6b7545b

    val step = new EnvSecretsFeatureStep(kubernetesConf)
    val driverContainerWithEnvSecrets = step.configurePod(baseDriverPod).container

    val expectedVars =
      Seq(s"${ENV_NAME_BAR}", s"${ENV_NAME_FOO}")

    expectedVars.foreach { envName =>
      assert(KubernetesFeaturesTestUtils.containerHasEnvVar(driverContainerWithEnvSecrets, envName))
    }
  }
}<|MERGE_RESOLUTION|>--- conflicted
+++ resolved
@@ -45,13 +45,9 @@
       Map.empty,
       envVarsToKeys,
       Map.empty,
-<<<<<<< HEAD
+      Nil,
       Seq.empty[String],
       hadoopConfDir = None)
-=======
-      Nil,
-      Seq.empty[String])
->>>>>>> d6b7545b
 
     val step = new EnvSecretsFeatureStep(kubernetesConf)
     val driverContainerWithEnvSecrets = step.configurePod(baseDriverPod).container
