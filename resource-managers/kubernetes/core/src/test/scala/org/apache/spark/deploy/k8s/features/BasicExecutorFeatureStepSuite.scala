--- conflicted
+++ resolved
@@ -89,11 +89,8 @@
         Map.empty,
         Map.empty,
         Map.empty,
-<<<<<<< HEAD
-        Nil))
-=======
+        Nil,
         Seq.empty[String]))
->>>>>>> 3e5b4ae6
     val executor = step.configurePod(SparkPod.initialPod())
 
     // The executor pod name and default labels.
@@ -132,11 +129,8 @@
         Map.empty,
         Map.empty,
         Map.empty,
-<<<<<<< HEAD
-        Nil))
-=======
+        Nil,
         Seq.empty[String]))
->>>>>>> 3e5b4ae6
     assert(step.configurePod(SparkPod.initialPod()).pod.getSpec.getHostname.length === 63)
   }
 
@@ -156,11 +150,8 @@
         Map.empty,
         Map.empty,
         Map("qux" -> "quux"),
-<<<<<<< HEAD
-        Nil))
-=======
+        Nil,
         Seq.empty[String]))
->>>>>>> 3e5b4ae6
     val executor = step.configurePod(SparkPod.initialPod())
 
     checkEnv(executor,
