--- conflicted
+++ resolved
@@ -26,13 +26,9 @@
 
 import org.apache.spark.{SparkConf, SparkException, SparkFunSuite}
 import org.apache.spark.deploy.k8s._
-import org.apache.spark.deploy.k8s.Config.{CONTAINER_IMAGE, KUBERNETES_DRIVER_PODTEMPLATE_FILE, KUBERNETES_EXECUTOR_PODTEMPLATE_FILE}
+import org.apache.spark.deploy.k8s.Config.{CONTAINER_IMAGE, KUBERNETES_DRIVER_PODTEMPLATE_FILE}
 import org.apache.spark.deploy.k8s.features._
-<<<<<<< HEAD
-import org.apache.spark.deploy.k8s.features.bindings.{JavaDriverFeatureStep, PythonDriverFeatureStep, RDriverFeatureStep}
 import org.apache.spark.util.Utils
-=======
->>>>>>> 0025a839
 
 class KubernetesDriverBuilderSuite extends SparkFunSuite {
 
@@ -41,14 +37,8 @@
   private val SERVICE_STEP_TYPE = "service"
   private val LOCAL_DIRS_STEP_TYPE = "local-dirs"
   private val SECRETS_STEP_TYPE = "mount-secrets"
-<<<<<<< HEAD
-  private val MOUNT_LOCAL_FILES_STEP_TYPE = "mount-local-files"
-  private val JAVA_STEP_TYPE = "java-bindings"
-  private val R_STEP_TYPE = "r-bindings"
-  private val PYSPARK_STEP_TYPE = "pyspark-bindings"
-=======
   private val DRIVER_CMD_STEP_TYPE = "driver-command"
->>>>>>> 0025a839
+  private val LOCAL_FILES_STEP_TYPE = "local-files"
   private val ENV_SECRETS_STEP_TYPE = "env-secrets"
   private val HADOOP_GLOBAL_STEP_TYPE = "hadoop-global"
   private val MOUNT_VOLUMES_STEP_TYPE = "mount-volumes"
@@ -69,22 +59,11 @@
   private val secretsStep = KubernetesFeaturesTestUtils.getMockConfigStepForStepType(
     SECRETS_STEP_TYPE, classOf[MountSecretsFeatureStep])
 
-<<<<<<< HEAD
-  private val mountLocalFilesStep = KubernetesFeaturesTestUtils.getMockConfigStepForStepType(
-    MOUNT_LOCAL_FILES_STEP_TYPE, classOf[MountLocalFilesFeatureStep])
-
-  private val javaStep = KubernetesFeaturesTestUtils.getMockConfigStepForStepType(
-    JAVA_STEP_TYPE, classOf[JavaDriverFeatureStep])
-
-  private val pythonStep = KubernetesFeaturesTestUtils.getMockConfigStepForStepType(
-    PYSPARK_STEP_TYPE, classOf[PythonDriverFeatureStep])
-
-  private val rStep = KubernetesFeaturesTestUtils.getMockConfigStepForStepType(
-    R_STEP_TYPE, classOf[RDriverFeatureStep])
-=======
   private val driverCommandStep = KubernetesFeaturesTestUtils.getMockConfigStepForStepType(
     DRIVER_CMD_STEP_TYPE, classOf[DriverCommandFeatureStep])
->>>>>>> 0025a839
+
+  private val localFilesStep = KubernetesFeaturesTestUtils.getMockConfigStepForStepType(
+    LOCAL_FILES_STEP_TYPE, classOf[MountLocalDriverFilesFeatureStep])
 
   private val envSecretsStep = KubernetesFeaturesTestUtils.getMockConfigStepForStepType(
     ENV_SECRETS_STEP_TYPE, classOf[EnvSecretsFeatureStep])
@@ -107,7 +86,7 @@
       _ => secretsStep,
       _ => envSecretsStep,
       _ => localDirsStep,
-      _ => mountLocalFilesStep,
+      _ => localFilesStep,
       _ => mountVolumesStep,
       _ => driverCommandStep,
       _ => hadoopGlobalStep,
@@ -166,67 +145,7 @@
       LOCAL_DIRS_STEP_TYPE,
       SECRETS_STEP_TYPE,
       ENV_SECRETS_STEP_TYPE,
-<<<<<<< HEAD
-      JAVA_STEP_TYPE)
-  }
-
-  test("Apply Java step if main resource is none.") {
-    val conf = KubernetesConf(
-      new SparkConf(false),
-      KubernetesDriverSpecificConf(
-        None,
-        "test-app",
-        "main",
-        Seq.empty),
-      "prefix",
-      "appId",
-      None,
-      Map.empty,
-      Map.empty,
-      Map.empty,
-      Map.empty,
-      Map.empty,
-      Nil,
-      Seq.empty[String],
-      hadoopConfSpec = None)
-    validateStepTypesApplied(
-      builderUnderTest.buildFromFeatures(conf),
-      BASIC_STEP_TYPE,
-      CREDENTIALS_STEP_TYPE,
-      SERVICE_STEP_TYPE,
-      LOCAL_DIRS_STEP_TYPE,
-      JAVA_STEP_TYPE)
-  }
-
-  test("Apply Python step if main resource is python.") {
-    val conf = KubernetesConf(
-      new SparkConf(false),
-      KubernetesDriverSpecificConf(
-        Some(PythonMainAppResource("example.py")),
-        "test-app",
-        "main",
-        Seq.empty),
-      "prefix",
-      "appId",
-      None,
-      Map.empty,
-      Map.empty,
-      Map.empty,
-      Map.empty,
-      Map.empty,
-      Nil,
-      Seq.empty[String],
-      hadoopConfSpec = None)
-    validateStepTypesApplied(
-      builderUnderTest.buildFromFeatures(conf),
-      BASIC_STEP_TYPE,
-      CREDENTIALS_STEP_TYPE,
-      SERVICE_STEP_TYPE,
-      LOCAL_DIRS_STEP_TYPE,
-      PYSPARK_STEP_TYPE)
-=======
       DRIVER_CMD_STEP_TYPE)
->>>>>>> 0025a839
   }
 
   test("Apply mounting small local files when present..") {
@@ -239,10 +158,12 @@
       tempFile1.getAbsolutePath,
       s"file://${tempFile2.getAbsolutePath}",
       "https://localhost:9000/file3.txt")
-    val conf = KubernetesConf(
-      new SparkConf(false),
-      KubernetesDriverSpecificConf(
-        None,
+    val sparkConf = new SparkConf(false)
+      .set("spark.files", allFiles.mkString(","))
+    val conf = KubernetesConf(
+      sparkConf,
+      KubernetesDriverSpecificConf(
+        JavaMainAppResource(None),
         "test-app",
         "main",
         Seq.empty),
@@ -255,7 +176,6 @@
       Map.empty,
       Map.empty,
       Seq.empty,
-      allFiles,
       hadoopConfSpec = None)
     validateStepTypesApplied(
       builderUnderTest.buildFromFeatures(conf),
@@ -263,8 +183,8 @@
       CREDENTIALS_STEP_TYPE,
       SERVICE_STEP_TYPE,
       LOCAL_DIRS_STEP_TYPE,
-      MOUNT_LOCAL_FILES_STEP_TYPE,
-      JAVA_STEP_TYPE)
+      LOCAL_FILES_STEP_TYPE,
+      DRIVER_CMD_STEP_TYPE)
   }
 
   test("Apply volumes step if mounts are present.") {
@@ -297,84 +217,35 @@
       SERVICE_STEP_TYPE,
       LOCAL_DIRS_STEP_TYPE,
       MOUNT_VOLUMES_STEP_TYPE,
-<<<<<<< HEAD
-      JAVA_STEP_TYPE)
-  }
-
-  test("Apply template volume step if executor template is present.") {
-    val sparkConf = spy(new SparkConf(false))
-    doReturn(Option("filename")).when(sparkConf)
-      .get(KUBERNETES_EXECUTOR_PODTEMPLATE_FILE)
-    val conf = KubernetesConf(
-      sparkConf,
-      KubernetesDriverSpecificConf(
-        Some(JavaMainAppResource("example.jar")),
-        "test-app",
-        "main",
-        Seq.empty),
-      "prefix",
-      "appId",
-      None,
-      Map.empty,
-      Map.empty,
-      Map.empty,
-      Map.empty,
-      Map.empty,
-      Nil,
-      Seq.empty[String],
-      hadoopConfSpec = None)
-    validateStepTypesApplied(
-      builderUnderTest.buildFromFeatures(conf),
-      BASIC_STEP_TYPE,
-      CREDENTIALS_STEP_TYPE,
-      SERVICE_STEP_TYPE,
-      LOCAL_DIRS_STEP_TYPE,
-      JAVA_STEP_TYPE,
-      TEMPLATE_VOLUME_STEP_TYPE)
-=======
       DRIVER_CMD_STEP_TYPE)
->>>>>>> 0025a839
   }
 
   test("Apply R step if main resource is R.") {
     val conf = KubernetesConf(
       new SparkConf(false),
       KubernetesDriverSpecificConf(
-<<<<<<< HEAD
-        Some(RMainAppResource("example.R")),
-=======
         JavaMainAppResource(Some("example.jar")),
->>>>>>> 0025a839
-        "test-app",
-        "main",
-        Seq.empty),
-      "prefix",
-      "appId",
-      None,
-      Map.empty,
-      Map.empty,
-      Map.empty,
-      Map.empty,
-      Map.empty,
-      Nil,
-<<<<<<< HEAD
-      Seq.empty[String],
-      hadoopConfSpec = None)
-=======
+        "test-app",
+        "main",
+        Seq.empty),
+      "prefix",
+      "appId",
+      None,
+      Map.empty,
+      Map.empty,
+      Map.empty,
+      Map.empty,
+      Map.empty,
+      Nil,
       Option.empty)
->>>>>>> 0025a839
-    validateStepTypesApplied(
-      builderUnderTest.buildFromFeatures(conf),
-      BASIC_STEP_TYPE,
-      CREDENTIALS_STEP_TYPE,
-      SERVICE_STEP_TYPE,
-      LOCAL_DIRS_STEP_TYPE,
-<<<<<<< HEAD
-      R_STEP_TYPE)
-=======
+    validateStepTypesApplied(
+      builderUnderTest.buildFromFeatures(conf),
+      BASIC_STEP_TYPE,
+      CREDENTIALS_STEP_TYPE,
+      SERVICE_STEP_TYPE,
+      LOCAL_DIRS_STEP_TYPE,
       DRIVER_CMD_STEP_TYPE,
       TEMPLATE_VOLUME_STEP_TYPE)
->>>>>>> 0025a839
   }
 
   test("Apply HadoopSteps if HADOOP_CONF_DIR is defined.") {
