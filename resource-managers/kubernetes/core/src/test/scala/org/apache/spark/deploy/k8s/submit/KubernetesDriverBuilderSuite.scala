/*
 * Licensed to the Apache Software Foundation (ASF) under one or more
 * contributor license agreements.  See the NOTICE file distributed with
 * this work for additional information regarding copyright ownership.
 * The ASF licenses this file to You under the Apache License, Version 2.0
 * (the "License"); you may not use this file except in compliance with
 * the License.  You may obtain a copy of the License at
 *
 *    http://www.apache.org/licenses/LICENSE-2.0
 *
 * Unless required by applicable law or agreed to in writing, software
 * distributed under the License is distributed on an "AS IS" BASIS,
 * WITHOUT WARRANTIES OR CONDITIONS OF ANY KIND, either express or implied.
 * See the License for the specific language governing permissions and
 * limitations under the License.
 */
package org.apache.spark.deploy.k8s.submit

import io.fabric8.kubernetes.api.model.PodBuilder
import io.fabric8.kubernetes.client.KubernetesClient
import org.mockito.Mockito._

import org.apache.spark.{SparkConf, SparkException, SparkFunSuite}
import org.apache.spark.deploy.k8s._
import org.apache.spark.deploy.k8s.Config.{CONTAINER_IMAGE, KUBERNETES_DRIVER_PODTEMPLATE_FILE, KUBERNETES_EXECUTOR_PODTEMPLATE_FILE}
import org.apache.spark.deploy.k8s.features._
import org.apache.spark.deploy.k8s.features.bindings.{JavaDriverFeatureStep, PythonDriverFeatureStep, RDriverFeatureStep}
import org.apache.spark.deploy.k8s.features.hadooputils.{HadoopBootstrapUtil, HadoopKerberosLogin}
import org.apache.spark.deploy.k8s.security.KubernetesHadoopDelegationTokenManager

class KubernetesDriverBuilderSuite extends SparkFunSuite {

  private val BASIC_STEP_TYPE = "basic"
  private val CREDENTIALS_STEP_TYPE = "credentials"
  private val SERVICE_STEP_TYPE = "service"
  private val LOCAL_DIRS_STEP_TYPE = "local-dirs"
  private val SECRETS_STEP_TYPE = "mount-secrets"
  private val JAVA_STEP_TYPE = "java-bindings"
  private val R_STEP_TYPE = "r-bindings"
  private val PYSPARK_STEP_TYPE = "pyspark-bindings"
  private val ENV_SECRETS_STEP_TYPE = "env-secrets"
  private val HADOOP_GLOBAL_STEP_TYPE = "hadoop-global"
  private val MOUNT_VOLUMES_STEP_TYPE = "mount-volumes"
  private val TEMPLATE_VOLUME_STEP_TYPE = "template-volume"

  private val basicFeatureStep = KubernetesFeaturesTestUtils.getMockConfigStepForStepType(
    BASIC_STEP_TYPE, classOf[BasicDriverFeatureStep])

  private val credentialsStep = KubernetesFeaturesTestUtils.getMockConfigStepForStepType(
    CREDENTIALS_STEP_TYPE, classOf[DriverKubernetesCredentialsFeatureStep])

  private val serviceStep = KubernetesFeaturesTestUtils.getMockConfigStepForStepType(
    SERVICE_STEP_TYPE, classOf[DriverServiceFeatureStep])

  private val localDirsStep = KubernetesFeaturesTestUtils.getMockConfigStepForStepType(
    LOCAL_DIRS_STEP_TYPE, classOf[LocalDirsFeatureStep])

  private val secretsStep = KubernetesFeaturesTestUtils.getMockConfigStepForStepType(
    SECRETS_STEP_TYPE, classOf[MountSecretsFeatureStep])

  private val javaStep = KubernetesFeaturesTestUtils.getMockConfigStepForStepType(
    JAVA_STEP_TYPE, classOf[JavaDriverFeatureStep])

  private val pythonStep = KubernetesFeaturesTestUtils.getMockConfigStepForStepType(
    PYSPARK_STEP_TYPE, classOf[PythonDriverFeatureStep])

  private val rStep = KubernetesFeaturesTestUtils.getMockConfigStepForStepType(
    R_STEP_TYPE, classOf[RDriverFeatureStep])

  private val envSecretsStep = KubernetesFeaturesTestUtils.getMockConfigStepForStepType(
    ENV_SECRETS_STEP_TYPE, classOf[EnvSecretsFeatureStep])

  private val hadoopGlobalStep = KubernetesFeaturesTestUtils.getMockConfigStepForStepType(
    HADOOP_GLOBAL_STEP_TYPE, classOf[KerberosConfDriverFeatureStep])

  private val mountVolumesStep = KubernetesFeaturesTestUtils.getMockConfigStepForStepType(
    MOUNT_VOLUMES_STEP_TYPE, classOf[MountVolumesFeatureStep])

  private val templateVolumeStep = KubernetesFeaturesTestUtils.getMockConfigStepForStepType(
    TEMPLATE_VOLUME_STEP_TYPE, classOf[PodTemplateConfigMapStep]
  )

  private val builderUnderTest: KubernetesDriverBuilder =
    new KubernetesDriverBuilder(
      _ => basicFeatureStep,
      _ => credentialsStep,
      _ => serviceStep,
      _ => secretsStep,
      _ => envSecretsStep,
      _ => localDirsStep,
      _ => mountVolumesStep,
      _ => pythonStep,
      _ => rStep,
      _ => javaStep,
<<<<<<< HEAD
      (_: KubernetesConf[KubernetesDriverSpecificConf],
        _: HadoopBootstrapUtil,
        _: HadoopKerberosLogin,
        _: KubernetesHadoopDelegationTokenManager)
          => hadoopGlobalStep)
=======
      _ => hadoopGlobalStep,
      _ => templateVolumeStep)
>>>>>>> f6cc354d

  test("Apply fundamental steps all the time.") {
    val conf = KubernetesConf(
      new SparkConf(false),
      KubernetesDriverSpecificConf(
        Some(JavaMainAppResource("example.jar")),
        "test-app",
        "main",
        Seq.empty),
      "prefix",
      "appId",
      Map.empty,
      Map.empty,
      Map.empty,
      Map.empty,
      Map.empty,
      Nil,
      Seq.empty[String],
      hadoopConfSpec = None)
    validateStepTypesApplied(
      builderUnderTest.buildFromFeatures(conf),
      BASIC_STEP_TYPE,
      CREDENTIALS_STEP_TYPE,
      SERVICE_STEP_TYPE,
      LOCAL_DIRS_STEP_TYPE,
      JAVA_STEP_TYPE)
  }

  test("Apply secrets step if secrets are present.") {
    val conf = KubernetesConf(
      new SparkConf(false),
      KubernetesDriverSpecificConf(
        None,
        "test-app",
        "main",
        Seq.empty),
      "prefix",
      "appId",
      Map.empty,
      Map.empty,
      Map("secret" -> "secretMountPath"),
      Map("EnvName" -> "SecretName:secretKey"),
      Map.empty,
      Nil,
      Seq.empty[String],
      hadoopConfSpec = None)
    validateStepTypesApplied(
      builderUnderTest.buildFromFeatures(conf),
      BASIC_STEP_TYPE,
      CREDENTIALS_STEP_TYPE,
      SERVICE_STEP_TYPE,
      LOCAL_DIRS_STEP_TYPE,
      SECRETS_STEP_TYPE,
      ENV_SECRETS_STEP_TYPE,
      JAVA_STEP_TYPE)
  }

  test("Apply Java step if main resource is none.") {
    val conf = KubernetesConf(
      new SparkConf(false),
      KubernetesDriverSpecificConf(
        None,
        "test-app",
        "main",
        Seq.empty),
      "prefix",
      "appId",
      Map.empty,
      Map.empty,
      Map.empty,
      Map.empty,
      Map.empty,
      Nil,
      Seq.empty[String],
      hadoopConfSpec = None)
    validateStepTypesApplied(
      builderUnderTest.buildFromFeatures(conf),
      BASIC_STEP_TYPE,
      CREDENTIALS_STEP_TYPE,
      SERVICE_STEP_TYPE,
      LOCAL_DIRS_STEP_TYPE,
      JAVA_STEP_TYPE)
  }

  test("Apply Python step if main resource is python.") {
    val conf = KubernetesConf(
      new SparkConf(false),
      KubernetesDriverSpecificConf(
        Some(PythonMainAppResource("example.py")),
        "test-app",
        "main",
        Seq.empty),
      "prefix",
      "appId",
      Map.empty,
      Map.empty,
      Map.empty,
      Map.empty,
      Map.empty,
      Nil,
      Seq.empty[String],
      hadoopConfSpec = None)
    validateStepTypesApplied(
      builderUnderTest.buildFromFeatures(conf),
      BASIC_STEP_TYPE,
      CREDENTIALS_STEP_TYPE,
      SERVICE_STEP_TYPE,
      LOCAL_DIRS_STEP_TYPE,
      PYSPARK_STEP_TYPE)
  }

  test("Apply volumes step if mounts are present.") {
    val volumeSpec = KubernetesVolumeSpec(
      "volume",
      "/tmp",
      false,
      KubernetesHostPathVolumeConf("/path"))
    val conf = KubernetesConf(
      new SparkConf(false),
      KubernetesDriverSpecificConf(
        None,
        "test-app",
        "main",
        Seq.empty),
      "prefix",
      "appId",
      Map.empty,
      Map.empty,
      Map.empty,
      Map.empty,
      Map.empty,
      volumeSpec :: Nil,
      Seq.empty[String],
      hadoopConfSpec = None)
    validateStepTypesApplied(
      builderUnderTest.buildFromFeatures(conf),
      BASIC_STEP_TYPE,
      CREDENTIALS_STEP_TYPE,
      SERVICE_STEP_TYPE,
      LOCAL_DIRS_STEP_TYPE,
      MOUNT_VOLUMES_STEP_TYPE,
      JAVA_STEP_TYPE)
  }

  test("Apply R step if main resource is R.") {
    val conf = KubernetesConf(
      new SparkConf(false),
      KubernetesDriverSpecificConf(
        Some(RMainAppResource("example.R")),
        "test-app",
        "main",
        Seq.empty),
      "prefix",
      "appId",
      Map.empty,
      Map.empty,
      Map.empty,
      Map.empty,
      Map.empty,
      Nil,
      Seq.empty[String],
      hadoopConfSpec = None)
    validateStepTypesApplied(
      builderUnderTest.buildFromFeatures(conf),
      BASIC_STEP_TYPE,
      CREDENTIALS_STEP_TYPE,
      SERVICE_STEP_TYPE,
      LOCAL_DIRS_STEP_TYPE,
      R_STEP_TYPE)
  }

  test("Apply template volume step if executor template is present.") {
    val sparkConf = spy(new SparkConf(false))
    doReturn(Option("filename")).when(sparkConf)
      .get(KUBERNETES_EXECUTOR_PODTEMPLATE_FILE)
    val conf = KubernetesConf(
      sparkConf,
      KubernetesDriverSpecificConf(
        Some(JavaMainAppResource("example.jar")),
        "test-app",
        "main",
        Seq.empty),
      "prefix",
      "appId",
      Map.empty,
      Map.empty,
      Map.empty,
      Map.empty,
      Map.empty,
      Nil,
      Seq.empty[String],
      Option.empty)
    validateStepTypesApplied(
      builderUnderTest.buildFromFeatures(conf),
      BASIC_STEP_TYPE,
      CREDENTIALS_STEP_TYPE,
      SERVICE_STEP_TYPE,
      LOCAL_DIRS_STEP_TYPE,
      JAVA_STEP_TYPE,
      TEMPLATE_VOLUME_STEP_TYPE)
  }

  test("Apply HadoopSteps if HADOOP_CONF_DIR is defined.") {
    val conf = KubernetesConf(
      new SparkConf(false),
      KubernetesDriverSpecificConf(
        None,
        "test-app",
        "main",
        Seq.empty),
      "prefix",
      "appId",
      Map.empty,
      Map.empty,
      Map.empty,
      Map.empty,
      Map.empty,
      Nil,
      Seq.empty[String],
      hadoopConfSpec = Some(
        HadoopConfSpec(
          Some("/var/hadoop-conf"),
          None)))
    validateStepTypesApplied(
      builderUnderTest.buildFromFeatures(conf),
      BASIC_STEP_TYPE,
      CREDENTIALS_STEP_TYPE,
      SERVICE_STEP_TYPE,
      LOCAL_DIRS_STEP_TYPE,
      JAVA_STEP_TYPE,
      HADOOP_GLOBAL_STEP_TYPE)
  }

  test("Apply HadoopSteps if HADOOP_CONF ConfigMap is defined.") {
    val conf = KubernetesConf(
      new SparkConf(false),
      KubernetesDriverSpecificConf(
        None,
        "test-app",
        "main",
        Seq.empty),
      "prefix",
      "appId",
      Map.empty,
      Map.empty,
      Map.empty,
      Map.empty,
      Map.empty,
      Nil,
      Seq.empty[String],
      hadoopConfSpec = Some(
        HadoopConfSpec(
          None,
          Some("pre-defined-configMapName"))))
    validateStepTypesApplied(
      builderUnderTest.buildFromFeatures(conf),
      BASIC_STEP_TYPE,
      CREDENTIALS_STEP_TYPE,
      SERVICE_STEP_TYPE,
      LOCAL_DIRS_STEP_TYPE,
      JAVA_STEP_TYPE,
      HADOOP_GLOBAL_STEP_TYPE)
  }

  private def validateStepTypesApplied(resolvedSpec: KubernetesDriverSpec, stepTypes: String*)
  : Unit = {
    assert(resolvedSpec.systemProperties.size === stepTypes.size)
    stepTypes.foreach { stepType =>
      assert(resolvedSpec.pod.pod.getMetadata.getLabels.get(stepType) === stepType)
      assert(resolvedSpec.driverKubernetesResources.containsSlice(
        KubernetesFeaturesTestUtils.getSecretsForStepType(stepType)))
      assert(resolvedSpec.systemProperties(stepType) === stepType)
    }
  }

  test("Start with empty pod if template is not specified") {
    val kubernetesClient = mock(classOf[KubernetesClient])
    val driverBuilder = KubernetesDriverBuilder.apply(kubernetesClient, new SparkConf())
    verify(kubernetesClient, never()).pods()
  }

  test("Starts with template if specified") {
    val kubernetesClient = PodBuilderSuiteUtils.loadingMockKubernetesClient()
    val sparkConf = new SparkConf(false)
      .set(CONTAINER_IMAGE, "spark-driver:latest")
      .set(KUBERNETES_DRIVER_PODTEMPLATE_FILE, "template-file.yaml")
    val kubernetesConf = new KubernetesConf(
      sparkConf,
      KubernetesDriverSpecificConf(
        Some(JavaMainAppResource("example.jar")),
        "test-app",
        "main",
        Seq.empty),
      "prefix",
      "appId",
      Map.empty,
      Map.empty,
      Map.empty,
      Map.empty,
      Map.empty,
      Nil,
      Seq.empty[String],
      Option.empty)
    val driverSpec = KubernetesDriverBuilder
      .apply(kubernetesClient, sparkConf)
      .buildFromFeatures(kubernetesConf)
    PodBuilderSuiteUtils.verifyPodWithSupportedFeatures(driverSpec.pod)
  }

  test("Throws on misconfigured pod template") {
    val kubernetesClient = PodBuilderSuiteUtils.loadingMockKubernetesClient(
      new PodBuilder()
        .withNewMetadata()
        .addToLabels("test-label-key", "test-label-value")
        .endMetadata()
        .build())
    val sparkConf = new SparkConf(false)
      .set(CONTAINER_IMAGE, "spark-driver:latest")
      .set(KUBERNETES_DRIVER_PODTEMPLATE_FILE, "template-file.yaml")
    val kubernetesConf = new KubernetesConf(
      sparkConf,
      KubernetesDriverSpecificConf(
        Some(JavaMainAppResource("example.jar")),
        "test-app",
        "main",
        Seq.empty),
      "prefix",
      "appId",
      Map.empty,
      Map.empty,
      Map.empty,
      Map.empty,
      Map.empty,
      Nil,
      Seq.empty[String],
      Option.empty)
    val exception = intercept[SparkException] {
      KubernetesDriverBuilder
        .apply(kubernetesClient, sparkConf)
        .buildFromFeatures(kubernetesConf)
    }
    assert(exception.getMessage.contains("Could not load pod from template file."))
  }
}<|MERGE_RESOLUTION|>--- conflicted
+++ resolved
@@ -92,16 +92,12 @@
       _ => pythonStep,
       _ => rStep,
       _ => javaStep,
-<<<<<<< HEAD
       (_: KubernetesConf[KubernetesDriverSpecificConf],
         _: HadoopBootstrapUtil,
         _: HadoopKerberosLogin,
         _: KubernetesHadoopDelegationTokenManager)
-          => hadoopGlobalStep)
-=======
-      _ => hadoopGlobalStep,
+          => hadoopGlobalStep,
       _ => templateVolumeStep)
->>>>>>> f6cc354d
 
   test("Apply fundamental steps all the time.") {
     val conf = KubernetesConf(
