/*
 * Licensed to the Apache Software Foundation (ASF) under one or more
 * contributor license agreements.  See the NOTICE file distributed with
 * this work for additional information regarding copyright ownership.
 * The ASF licenses this file to You under the Apache License, Version 2.0
 * (the "License"); you may not use this file except in compliance with
 * the License.  You may obtain a copy of the License at
 *
 *    http://www.apache.org/licenses/LICENSE-2.0
 *
 * Unless required by applicable law or agreed to in writing, software
 * distributed under the License is distributed on an "AS IS" BASIS,
 * WITHOUT WARRANTIES OR CONDITIONS OF ANY KIND, either express or implied.
 * See the License for the specific language governing permissions and
 * limitations under the License.
 */
package org.apache.spark.deploy.k8s.submit

import io.fabric8.kubernetes.api.model.PodBuilder
import io.fabric8.kubernetes.client.KubernetesClient
import org.mockito.Mockito._

import org.apache.spark.{SparkConf, SparkException, SparkFunSuite}
import org.apache.spark.deploy.k8s._
import org.apache.spark.deploy.k8s.Config.{CONTAINER_IMAGE, KUBERNETES_DRIVER_PODTEMPLATE_FILE, KUBERNETES_EXECUTOR_PODTEMPLATE_FILE}
import org.apache.spark.deploy.k8s.features._

class KubernetesDriverBuilderSuite extends SparkFunSuite {

  private val BASIC_STEP_TYPE = "basic"
  private val CREDENTIALS_STEP_TYPE = "credentials"
  private val SERVICE_STEP_TYPE = "service"
  private val LOCAL_DIRS_STEP_TYPE = "local-dirs"
  private val SECRETS_STEP_TYPE = "mount-secrets"
  private val DRIVER_CMD_STEP_TYPE = "driver-command"
  private val ENV_SECRETS_STEP_TYPE = "env-secrets"
  private val HADOOP_CONF_STEP_TYPE = "hadoop-conf"
  private val KERBEROS_CONF_STEP_TYPE = "kerberos-conf"
  private val DELEGATION_TOKEN_CONF_STEP_TYPE = "delegation-tokens"
  private val MOUNT_VOLUMES_STEP_TYPE = "mount-volumes"
  private val TEMPLATE_VOLUME_STEP_TYPE = "template-volume"

  private val basicFeatureStep = KubernetesFeaturesTestUtils.getMockConfigStepForStepType(
    BASIC_STEP_TYPE, classOf[BasicDriverFeatureStep])

  private val credentialsStep = KubernetesFeaturesTestUtils.getMockConfigStepForStepType(
    CREDENTIALS_STEP_TYPE, classOf[DriverKubernetesCredentialsFeatureStep])

  private val serviceStep = KubernetesFeaturesTestUtils.getMockConfigStepForStepType(
    SERVICE_STEP_TYPE, classOf[DriverServiceFeatureStep])

  private val localDirsStep = KubernetesFeaturesTestUtils.getMockConfigStepForStepType(
    LOCAL_DIRS_STEP_TYPE, classOf[LocalDirsFeatureStep])

  private val secretsStep = KubernetesFeaturesTestUtils.getMockConfigStepForStepType(
    SECRETS_STEP_TYPE, classOf[MountSecretsFeatureStep])

  private val driverCommandStep = KubernetesFeaturesTestUtils.getMockConfigStepForStepType(
    DRIVER_CMD_STEP_TYPE, classOf[DriverCommandFeatureStep])

  private val envSecretsStep = KubernetesFeaturesTestUtils.getMockConfigStepForStepType(
    ENV_SECRETS_STEP_TYPE, classOf[EnvSecretsFeatureStep])

  private val hadoopConfStep = KubernetesFeaturesTestUtils.getMockConfigStepForStepType(
    HADOOP_CONF_STEP_TYPE, classOf[HadoopConfDriverFeatureStep])

  private val kerberosStep = KubernetesFeaturesTestUtils.getMockConfigStepForStepType(
    KERBEROS_CONF_STEP_TYPE, classOf[KerberosConfDriverFeatureStep])

  private val mountVolumesStep = KubernetesFeaturesTestUtils.getMockConfigStepForStepType(
    MOUNT_VOLUMES_STEP_TYPE, classOf[MountVolumesFeatureStep])

  private val templateVolumeStep = KubernetesFeaturesTestUtils.getMockConfigStepForStepType(
    TEMPLATE_VOLUME_STEP_TYPE, classOf[PodTemplateConfigMapStep]
  )

  private val ALWAYS_ON_STEPS = Seq(BASIC_STEP_TYPE,
    CREDENTIALS_STEP_TYPE,
    SERVICE_STEP_TYPE,
    LOCAL_DIRS_STEP_TYPE,
    DRIVER_CMD_STEP_TYPE,
    HADOOP_CONF_STEP_TYPE,
    KERBEROS_CONF_STEP_TYPE)

  private val builderUnderTest: KubernetesDriverBuilder =
    new KubernetesDriverBuilder(
      _ => basicFeatureStep,
      _ => credentialsStep,
      _ => serviceStep,
      _ => secretsStep,
      _ => envSecretsStep,
      _ => localDirsStep,
      _ => mountVolumesStep,
      _ => driverCommandStep,
      _ => hadoopConfStep,
      _ => kerberosStep,
      _ => templateVolumeStep)

  test("Apply fundamental steps all the time.") {
<<<<<<< HEAD
    val conf = KubernetesConf(
      new SparkConf(false),
      KubernetesDriverSpecificConf(
        JavaMainAppResource(Some("example.jar")),
        "test-app",
        "main",
        Seq.empty),
      "prefix",
      "appId",
      Map.empty,
      Map.empty,
      Map.empty,
      Map.empty,
      Map.empty,
      Nil,
      hadoopConfSpec = None)
    validateStepTypesApplied(builderUnderTest.buildFromFeatures(conf))
=======
    val conf = KubernetesTestConf.createDriverConf()
    validateStepTypesApplied(
      builderUnderTest.buildFromFeatures(conf),
      BASIC_STEP_TYPE,
      CREDENTIALS_STEP_TYPE,
      SERVICE_STEP_TYPE,
      LOCAL_DIRS_STEP_TYPE,
      DRIVER_CMD_STEP_TYPE,
      HADOOP_GLOBAL_STEP_TYPE)
>>>>>>> 0c2935b0
  }

  test("Apply secrets step if secrets are present.") {
    val conf = KubernetesTestConf.createDriverConf(
      secretEnvNamesToKeyRefs = Map("EnvName" -> "SecretName:secretKey"),
      secretNamesToMountPaths = Map("secret" -> "secretMountPath"))
    validateStepTypesApplied(
      builderUnderTest.buildFromFeatures(conf),
      SECRETS_STEP_TYPE,
<<<<<<< HEAD
      ENV_SECRETS_STEP_TYPE)
=======
      ENV_SECRETS_STEP_TYPE,
      DRIVER_CMD_STEP_TYPE,
      HADOOP_GLOBAL_STEP_TYPE)
>>>>>>> 0c2935b0
  }

  test("Apply volumes step if mounts are present.") {
    val volumeSpec = KubernetesVolumeSpec(
      "volume",
      "/tmp",
      "",
      false,
      KubernetesHostPathVolumeConf("/path"))
    val conf = KubernetesTestConf.createDriverConf(volumes = Seq(volumeSpec))
    validateStepTypesApplied(
      builderUnderTest.buildFromFeatures(conf),
      BASIC_STEP_TYPE,
      CREDENTIALS_STEP_TYPE,
      SERVICE_STEP_TYPE,
      LOCAL_DIRS_STEP_TYPE,
      MOUNT_VOLUMES_STEP_TYPE,
      DRIVER_CMD_STEP_TYPE,
      HADOOP_GLOBAL_STEP_TYPE)
  }

  test("Apply volumes step if a mount subpath is present.") {
    val volumeSpec = KubernetesVolumeSpec(
      "volume",
      "/tmp",
      "foo",
      false,
      KubernetesHostPathVolumeConf("/path"))
    val conf = KubernetesTestConf.createDriverConf(volumes = Seq(volumeSpec))
    validateStepTypesApplied(
      builderUnderTest.buildFromFeatures(conf),
<<<<<<< HEAD
      MOUNT_VOLUMES_STEP_TYPE)
  }

  test("Apply template volume step if executor template is present.") {
    val sparkConf = spy(new SparkConf(false))
    doReturn(Option("filename")).when(sparkConf)
      .get(KUBERNETES_EXECUTOR_PODTEMPLATE_FILE)
    val conf = KubernetesConf(
      sparkConf,
      KubernetesDriverSpecificConf(
        JavaMainAppResource(Some("example.jar")),
        "test-app",
        "main",
        Seq.empty),
      "prefix",
      "appId",
      Map.empty,
      Map.empty,
      Map.empty,
      Map.empty,
      Map.empty,
      Nil,
      Option.empty)
    validateStepTypesApplied(
      builderUnderTest.buildFromFeatures(conf),
=======
      BASIC_STEP_TYPE,
      CREDENTIALS_STEP_TYPE,
      SERVICE_STEP_TYPE,
      LOCAL_DIRS_STEP_TYPE,
      MOUNT_VOLUMES_STEP_TYPE,
      DRIVER_CMD_STEP_TYPE,
      HADOOP_GLOBAL_STEP_TYPE)
  }

  test("Apply template volume step if executor template is present.") {
    val sparkConf = new SparkConf(false)
      .set(KUBERNETES_EXECUTOR_PODTEMPLATE_FILE, "filename")
    val conf = KubernetesTestConf.createDriverConf(sparkConf = sparkConf)
    validateStepTypesApplied(
      builderUnderTest.buildFromFeatures(conf),
      BASIC_STEP_TYPE,
      CREDENTIALS_STEP_TYPE,
      SERVICE_STEP_TYPE,
      LOCAL_DIRS_STEP_TYPE,
      DRIVER_CMD_STEP_TYPE,
      HADOOP_GLOBAL_STEP_TYPE,
>>>>>>> 0c2935b0
      TEMPLATE_VOLUME_STEP_TYPE)
  }

  private def validateStepTypesApplied(resolvedSpec: KubernetesDriverSpec, stepTypes: String*)
  : Unit = {
<<<<<<< HEAD
    val validSteps = (stepTypes ++ ALWAYS_ON_STEPS).toSet
    assert(resolvedSpec.systemProperties.keys === validSteps)
    validSteps.foreach { stepType =>
=======
    val addedProperties = resolvedSpec.systemProperties
      .filter { case (k, _) => !k.startsWith("spark.") }
      .toMap
    assert(addedProperties.keys.toSet === stepTypes.toSet)
    stepTypes.foreach { stepType =>
>>>>>>> 0c2935b0
      assert(resolvedSpec.pod.pod.getMetadata.getLabels.get(stepType) === stepType)
      assert(resolvedSpec.driverKubernetesResources.containsSlice(
        KubernetesFeaturesTestUtils.getSecretsForStepType(stepType)))
      assert(resolvedSpec.systemProperties(stepType) === stepType)
    }
  }

  test("Start with empty pod if template is not specified") {
    val kubernetesClient = mock(classOf[KubernetesClient])
    val driverBuilder = KubernetesDriverBuilder.apply(kubernetesClient, new SparkConf())
    verify(kubernetesClient, never()).pods()
  }

  test("Starts with template if specified") {
    val kubernetesClient = PodBuilderSuiteUtils.loadingMockKubernetesClient()
    val sparkConf = new SparkConf(false)
      .set(CONTAINER_IMAGE, "spark-driver:latest")
      .set(KUBERNETES_DRIVER_PODTEMPLATE_FILE, "template-file.yaml")
    val kubernetesConf = KubernetesTestConf.createDriverConf(sparkConf = sparkConf)
    val driverSpec = KubernetesDriverBuilder
      .apply(kubernetesClient, sparkConf)
      .buildFromFeatures(kubernetesConf)
    PodBuilderSuiteUtils.verifyPodWithSupportedFeatures(driverSpec.pod)
  }

  test("Throws on misconfigured pod template") {
    val kubernetesClient = PodBuilderSuiteUtils.loadingMockKubernetesClient(
      new PodBuilder()
        .withNewMetadata()
        .addToLabels("test-label-key", "test-label-value")
        .endMetadata()
        .build())
    val sparkConf = new SparkConf(false)
      .set(CONTAINER_IMAGE, "spark-driver:latest")
      .set(KUBERNETES_DRIVER_PODTEMPLATE_FILE, "template-file.yaml")
    val kubernetesConf = KubernetesTestConf.createDriverConf(sparkConf = sparkConf)
    val exception = intercept[SparkException] {
      KubernetesDriverBuilder
        .apply(kubernetesClient, sparkConf)
        .buildFromFeatures(kubernetesConf)
    }
    assert(exception.getMessage.contains("Could not load pod from template file."))
  }
}<|MERGE_RESOLUTION|>--- conflicted
+++ resolved
@@ -97,35 +97,8 @@
       _ => templateVolumeStep)
 
   test("Apply fundamental steps all the time.") {
-<<<<<<< HEAD
-    val conf = KubernetesConf(
-      new SparkConf(false),
-      KubernetesDriverSpecificConf(
-        JavaMainAppResource(Some("example.jar")),
-        "test-app",
-        "main",
-        Seq.empty),
-      "prefix",
-      "appId",
-      Map.empty,
-      Map.empty,
-      Map.empty,
-      Map.empty,
-      Map.empty,
-      Nil,
-      hadoopConfSpec = None)
+    val conf = KubernetesTestConf.createDriverConf()
     validateStepTypesApplied(builderUnderTest.buildFromFeatures(conf))
-=======
-    val conf = KubernetesTestConf.createDriverConf()
-    validateStepTypesApplied(
-      builderUnderTest.buildFromFeatures(conf),
-      BASIC_STEP_TYPE,
-      CREDENTIALS_STEP_TYPE,
-      SERVICE_STEP_TYPE,
-      LOCAL_DIRS_STEP_TYPE,
-      DRIVER_CMD_STEP_TYPE,
-      HADOOP_GLOBAL_STEP_TYPE)
->>>>>>> 0c2935b0
   }
 
   test("Apply secrets step if secrets are present.") {
@@ -135,13 +108,7 @@
     validateStepTypesApplied(
       builderUnderTest.buildFromFeatures(conf),
       SECRETS_STEP_TYPE,
-<<<<<<< HEAD
       ENV_SECRETS_STEP_TYPE)
-=======
-      ENV_SECRETS_STEP_TYPE,
-      DRIVER_CMD_STEP_TYPE,
-      HADOOP_GLOBAL_STEP_TYPE)
->>>>>>> 0c2935b0
   }
 
   test("Apply volumes step if mounts are present.") {
@@ -173,71 +140,17 @@
     val conf = KubernetesTestConf.createDriverConf(volumes = Seq(volumeSpec))
     validateStepTypesApplied(
       builderUnderTest.buildFromFeatures(conf),
-<<<<<<< HEAD
-      MOUNT_VOLUMES_STEP_TYPE)
-  }
-
-  test("Apply template volume step if executor template is present.") {
-    val sparkConf = spy(new SparkConf(false))
-    doReturn(Option("filename")).when(sparkConf)
-      .get(KUBERNETES_EXECUTOR_PODTEMPLATE_FILE)
-    val conf = KubernetesConf(
-      sparkConf,
-      KubernetesDriverSpecificConf(
-        JavaMainAppResource(Some("example.jar")),
-        "test-app",
-        "main",
-        Seq.empty),
-      "prefix",
-      "appId",
-      Map.empty,
-      Map.empty,
-      Map.empty,
-      Map.empty,
-      Map.empty,
-      Nil,
-      Option.empty)
-    validateStepTypesApplied(
-      builderUnderTest.buildFromFeatures(conf),
-=======
-      BASIC_STEP_TYPE,
-      CREDENTIALS_STEP_TYPE,
-      SERVICE_STEP_TYPE,
-      LOCAL_DIRS_STEP_TYPE,
-      MOUNT_VOLUMES_STEP_TYPE,
-      DRIVER_CMD_STEP_TYPE,
-      HADOOP_GLOBAL_STEP_TYPE)
-  }
-
-  test("Apply template volume step if executor template is present.") {
-    val sparkConf = new SparkConf(false)
-      .set(KUBERNETES_EXECUTOR_PODTEMPLATE_FILE, "filename")
-    val conf = KubernetesTestConf.createDriverConf(sparkConf = sparkConf)
-    validateStepTypesApplied(
-      builderUnderTest.buildFromFeatures(conf),
-      BASIC_STEP_TYPE,
-      CREDENTIALS_STEP_TYPE,
-      SERVICE_STEP_TYPE,
-      LOCAL_DIRS_STEP_TYPE,
-      DRIVER_CMD_STEP_TYPE,
-      HADOOP_GLOBAL_STEP_TYPE,
->>>>>>> 0c2935b0
       TEMPLATE_VOLUME_STEP_TYPE)
   }
 
   private def validateStepTypesApplied(resolvedSpec: KubernetesDriverSpec, stepTypes: String*)
   : Unit = {
-<<<<<<< HEAD
     val validSteps = (stepTypes ++ ALWAYS_ON_STEPS).toSet
-    assert(resolvedSpec.systemProperties.keys === validSteps)
-    validSteps.foreach { stepType =>
-=======
     val addedProperties = resolvedSpec.systemProperties
       .filter { case (k, _) => !k.startsWith("spark.") }
       .toMap
-    assert(addedProperties.keys.toSet === stepTypes.toSet)
-    stepTypes.foreach { stepType =>
->>>>>>> 0c2935b0
+    assert(resolvedSpec.systemProperties.keys === validSteps)
+    validSteps.foreach { stepType =>
       assert(resolvedSpec.pod.pod.getMetadata.getLabels.get(stepType) === stepType)
       assert(resolvedSpec.driverKubernetesResources.containsSlice(
         KubernetesFeaturesTestUtils.getSecretsForStepType(stepType)))
