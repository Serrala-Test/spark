/*
 * Licensed to the Apache Software Foundation (ASF) under one or more
 * contributor license agreements.  See the NOTICE file distributed with
 * this work for additional information regarding copyright ownership.
 * The ASF licenses this file to You under the Apache License, Version 2.0
 * (the "License"); you may not use this file except in compliance with
 * the License.  You may obtain a copy of the License at
 *
 *    http://www.apache.org/licenses/LICENSE-2.0
 *
 * Unless required by applicable law or agreed to in writing, software
 * distributed under the License is distributed on an "AS IS" BASIS,
 * WITHOUT WARRANTIES OR CONDITIONS OF ANY KIND, either express or implied.
 * See the License for the specific language governing permissions and
 * limitations under the License.
 */
package org.apache.spark.scheduler.cluster.k8s

import io.fabric8.kubernetes.client.KubernetesClient

<<<<<<< HEAD
import org.apache.spark.SparkConf
import org.apache.spark.deploy.k8s._
import org.apache.spark.internal.config.ConfigEntry

class KubernetesExecutorBuilderSuite extends PodBuilderSuite {

  override protected def templateFileConf: ConfigEntry[_] = {
    Config.KUBERNETES_EXECUTOR_PODTEMPLATE_FILE
=======
import org.apache.spark.{SecurityManager, SparkConf, SparkFunSuite}
import org.apache.spark.deploy.k8s._
import org.apache.spark.deploy.k8s.Constants._
import org.apache.spark.deploy.k8s.features._
import org.apache.spark.deploy.k8s.submit.PodBuilderSuiteUtils
import org.apache.spark.util.SparkConfWithEnv

class KubernetesExecutorBuilderSuite extends SparkFunSuite {
  private val BASIC_STEP_TYPE = "basic"
  private val SECRETS_STEP_TYPE = "mount-secrets"
  private val ENV_SECRETS_STEP_TYPE = "env-secrets"
  private val LOCAL_DIRS_STEP_TYPE = "local-dirs"
  private val HADOOP_CONF_STEP_TYPE = "hadoop-conf-step"
  private val HADOOP_SPARK_USER_STEP_TYPE = "hadoop-spark-user"
  private val KERBEROS_CONF_STEP_TYPE = "kerberos-step"
  private val MOUNT_VOLUMES_STEP_TYPE = "mount-volumes"

  private val secMgr = new SecurityManager(new SparkConf(false))

  private val basicFeatureStep = KubernetesFeaturesTestUtils.getMockConfigStepForStepType(
    BASIC_STEP_TYPE, classOf[BasicExecutorFeatureStep])
  private val mountSecretsStep = KubernetesFeaturesTestUtils.getMockConfigStepForStepType(
    SECRETS_STEP_TYPE, classOf[MountSecretsFeatureStep])
  private val envSecretsStep = KubernetesFeaturesTestUtils.getMockConfigStepForStepType(
    ENV_SECRETS_STEP_TYPE, classOf[EnvSecretsFeatureStep])
  private val localDirsStep = KubernetesFeaturesTestUtils.getMockConfigStepForStepType(
    LOCAL_DIRS_STEP_TYPE, classOf[LocalDirsFeatureStep])
  private val hadoopConfStep = KubernetesFeaturesTestUtils.getMockConfigStepForStepType(
    HADOOP_CONF_STEP_TYPE, classOf[HadoopConfExecutorFeatureStep])
  private val hadoopSparkUser = KubernetesFeaturesTestUtils.getMockConfigStepForStepType(
    HADOOP_SPARK_USER_STEP_TYPE, classOf[HadoopSparkUserExecutorFeatureStep])
  private val kerberosConf = KubernetesFeaturesTestUtils.getMockConfigStepForStepType(
    KERBEROS_CONF_STEP_TYPE, classOf[KerberosConfExecutorFeatureStep])
  private val mountVolumesStep = KubernetesFeaturesTestUtils.getMockConfigStepForStepType(
    MOUNT_VOLUMES_STEP_TYPE, classOf[MountVolumesFeatureStep])

  private val builderUnderTest = new KubernetesExecutorBuilder(
    (_, _) => basicFeatureStep,
    _ => mountSecretsStep,
    _ => envSecretsStep,
    _ => localDirsStep,
    _ => mountVolumesStep,
    _ => hadoopConfStep,
    _ => kerberosConf,
    _ => hadoopSparkUser)

  test("Basic steps are consistently applied.") {
    val conf = KubernetesTestConf.createExecutorConf()
    validateStepTypesApplied(
      builderUnderTest.buildFromFeatures(conf, secMgr), BASIC_STEP_TYPE, LOCAL_DIRS_STEP_TYPE)
  }

  test("Apply secrets step if secrets are present.") {
    val conf = KubernetesTestConf.createExecutorConf(
      secretEnvNamesToKeyRefs = Map("secret-name" -> "secret-key"),
      secretNamesToMountPaths = Map("secret" -> "secretMountPath"))
    validateStepTypesApplied(
      builderUnderTest.buildFromFeatures(conf, secMgr),
      BASIC_STEP_TYPE,
      LOCAL_DIRS_STEP_TYPE,
      SECRETS_STEP_TYPE,
      ENV_SECRETS_STEP_TYPE)
  }

  test("Apply volumes step if mounts are present.") {
    val volumeSpec = KubernetesVolumeSpec(
      "volume",
      "/tmp",
      "",
      false,
      KubernetesHostPathVolumeConf("/checkpoint"))
    val conf = KubernetesTestConf.createExecutorConf(
      volumes = Seq(volumeSpec))
    validateStepTypesApplied(
      builderUnderTest.buildFromFeatures(conf, secMgr),
      BASIC_STEP_TYPE,
      LOCAL_DIRS_STEP_TYPE,
      MOUNT_VOLUMES_STEP_TYPE)
  }

  test("Apply basicHadoop step if HADOOP_CONF_DIR is defined") {
    // HADOOP_DELEGATION_TOKEN
    val conf = KubernetesTestConf.createExecutorConf(
      sparkConf = new SparkConfWithEnv(Map("HADOOP_CONF_DIR" -> "/var/hadoop-conf"))
        .set(HADOOP_CONFIG_MAP_NAME, "hadoop-conf-map-name")
        .set(KRB5_CONFIG_MAP_NAME, "krb5-conf-map-name"))
    validateStepTypesApplied(
      builderUnderTest.buildFromFeatures(conf, secMgr),
      BASIC_STEP_TYPE,
      LOCAL_DIRS_STEP_TYPE,
      HADOOP_CONF_STEP_TYPE,
      HADOOP_SPARK_USER_STEP_TYPE)
  }

  test("Apply kerberos step if DT secrets created") {
    val conf = KubernetesTestConf.createExecutorConf(
      sparkConf = new SparkConf(false)
        .set(HADOOP_CONFIG_MAP_NAME, "hadoop-conf-map-name")
        .set(KRB5_CONFIG_MAP_NAME, "krb5-conf-map-name")
        .set(KERBEROS_SPARK_USER_NAME, "spark-user")
        .set(KERBEROS_DT_SECRET_NAME, "dt-secret")
        .set(KERBEROS_DT_SECRET_KEY, "dt-key" ))
    validateStepTypesApplied(
      builderUnderTest.buildFromFeatures(conf, secMgr),
      BASIC_STEP_TYPE,
      LOCAL_DIRS_STEP_TYPE,
      HADOOP_CONF_STEP_TYPE,
      KERBEROS_CONF_STEP_TYPE)
>>>>>>> dbd90e54
  }

  override protected def buildPod(sparkConf: SparkConf, client: KubernetesClient): SparkPod = {
    sparkConf.set("spark.driver.host", "https://driver.host.com")
    val conf = KubernetesTestConf.createExecutorConf(sparkConf = sparkConf)
    new KubernetesExecutorBuilder().buildFromFeatures(conf, client)
  }

<<<<<<< HEAD
=======
  test("Starts with empty executor pod if template is not specified") {
    val kubernetesClient = mock(classOf[KubernetesClient])
    val executorBuilder = KubernetesExecutorBuilder.apply(kubernetesClient, new SparkConf())
    verify(kubernetesClient, never()).pods()
  }

  test("Starts with executor template if specified") {
    val kubernetesClient = PodBuilderSuiteUtils.loadingMockKubernetesClient()
    val sparkConf = new SparkConf(false)
      .set("spark.driver.host", "https://driver.host.com")
      .set(Config.CONTAINER_IMAGE, "spark-executor:latest")
      .set(Config.KUBERNETES_EXECUTOR_PODTEMPLATE_FILE, "template-file.yaml")
    val kubernetesConf = KubernetesTestConf.createExecutorConf(
      sparkConf = sparkConf,
      driverPod = Some(new PodBuilder()
        .withNewMetadata()
          .withName("driver")
          .endMetadata()
        .build()))
    val sparkPod = KubernetesExecutorBuilder(kubernetesClient, sparkConf)
      .buildFromFeatures(kubernetesConf, secMgr)
    PodBuilderSuiteUtils.verifyPodWithSupportedFeatures(sparkPod)
  }
>>>>>>> dbd90e54
}<|MERGE_RESOLUTION|>--- conflicted
+++ resolved
@@ -18,8 +18,7 @@
 
 import io.fabric8.kubernetes.client.KubernetesClient
 
-<<<<<<< HEAD
-import org.apache.spark.SparkConf
+import org.apache.spark.{SecurityManager, SparkConf}
 import org.apache.spark.deploy.k8s._
 import org.apache.spark.internal.config.ConfigEntry
 
@@ -27,148 +26,13 @@
 
   override protected def templateFileConf: ConfigEntry[_] = {
     Config.KUBERNETES_EXECUTOR_PODTEMPLATE_FILE
-=======
-import org.apache.spark.{SecurityManager, SparkConf, SparkFunSuite}
-import org.apache.spark.deploy.k8s._
-import org.apache.spark.deploy.k8s.Constants._
-import org.apache.spark.deploy.k8s.features._
-import org.apache.spark.deploy.k8s.submit.PodBuilderSuiteUtils
-import org.apache.spark.util.SparkConfWithEnv
-
-class KubernetesExecutorBuilderSuite extends SparkFunSuite {
-  private val BASIC_STEP_TYPE = "basic"
-  private val SECRETS_STEP_TYPE = "mount-secrets"
-  private val ENV_SECRETS_STEP_TYPE = "env-secrets"
-  private val LOCAL_DIRS_STEP_TYPE = "local-dirs"
-  private val HADOOP_CONF_STEP_TYPE = "hadoop-conf-step"
-  private val HADOOP_SPARK_USER_STEP_TYPE = "hadoop-spark-user"
-  private val KERBEROS_CONF_STEP_TYPE = "kerberos-step"
-  private val MOUNT_VOLUMES_STEP_TYPE = "mount-volumes"
-
-  private val secMgr = new SecurityManager(new SparkConf(false))
-
-  private val basicFeatureStep = KubernetesFeaturesTestUtils.getMockConfigStepForStepType(
-    BASIC_STEP_TYPE, classOf[BasicExecutorFeatureStep])
-  private val mountSecretsStep = KubernetesFeaturesTestUtils.getMockConfigStepForStepType(
-    SECRETS_STEP_TYPE, classOf[MountSecretsFeatureStep])
-  private val envSecretsStep = KubernetesFeaturesTestUtils.getMockConfigStepForStepType(
-    ENV_SECRETS_STEP_TYPE, classOf[EnvSecretsFeatureStep])
-  private val localDirsStep = KubernetesFeaturesTestUtils.getMockConfigStepForStepType(
-    LOCAL_DIRS_STEP_TYPE, classOf[LocalDirsFeatureStep])
-  private val hadoopConfStep = KubernetesFeaturesTestUtils.getMockConfigStepForStepType(
-    HADOOP_CONF_STEP_TYPE, classOf[HadoopConfExecutorFeatureStep])
-  private val hadoopSparkUser = KubernetesFeaturesTestUtils.getMockConfigStepForStepType(
-    HADOOP_SPARK_USER_STEP_TYPE, classOf[HadoopSparkUserExecutorFeatureStep])
-  private val kerberosConf = KubernetesFeaturesTestUtils.getMockConfigStepForStepType(
-    KERBEROS_CONF_STEP_TYPE, classOf[KerberosConfExecutorFeatureStep])
-  private val mountVolumesStep = KubernetesFeaturesTestUtils.getMockConfigStepForStepType(
-    MOUNT_VOLUMES_STEP_TYPE, classOf[MountVolumesFeatureStep])
-
-  private val builderUnderTest = new KubernetesExecutorBuilder(
-    (_, _) => basicFeatureStep,
-    _ => mountSecretsStep,
-    _ => envSecretsStep,
-    _ => localDirsStep,
-    _ => mountVolumesStep,
-    _ => hadoopConfStep,
-    _ => kerberosConf,
-    _ => hadoopSparkUser)
-
-  test("Basic steps are consistently applied.") {
-    val conf = KubernetesTestConf.createExecutorConf()
-    validateStepTypesApplied(
-      builderUnderTest.buildFromFeatures(conf, secMgr), BASIC_STEP_TYPE, LOCAL_DIRS_STEP_TYPE)
-  }
-
-  test("Apply secrets step if secrets are present.") {
-    val conf = KubernetesTestConf.createExecutorConf(
-      secretEnvNamesToKeyRefs = Map("secret-name" -> "secret-key"),
-      secretNamesToMountPaths = Map("secret" -> "secretMountPath"))
-    validateStepTypesApplied(
-      builderUnderTest.buildFromFeatures(conf, secMgr),
-      BASIC_STEP_TYPE,
-      LOCAL_DIRS_STEP_TYPE,
-      SECRETS_STEP_TYPE,
-      ENV_SECRETS_STEP_TYPE)
-  }
-
-  test("Apply volumes step if mounts are present.") {
-    val volumeSpec = KubernetesVolumeSpec(
-      "volume",
-      "/tmp",
-      "",
-      false,
-      KubernetesHostPathVolumeConf("/checkpoint"))
-    val conf = KubernetesTestConf.createExecutorConf(
-      volumes = Seq(volumeSpec))
-    validateStepTypesApplied(
-      builderUnderTest.buildFromFeatures(conf, secMgr),
-      BASIC_STEP_TYPE,
-      LOCAL_DIRS_STEP_TYPE,
-      MOUNT_VOLUMES_STEP_TYPE)
-  }
-
-  test("Apply basicHadoop step if HADOOP_CONF_DIR is defined") {
-    // HADOOP_DELEGATION_TOKEN
-    val conf = KubernetesTestConf.createExecutorConf(
-      sparkConf = new SparkConfWithEnv(Map("HADOOP_CONF_DIR" -> "/var/hadoop-conf"))
-        .set(HADOOP_CONFIG_MAP_NAME, "hadoop-conf-map-name")
-        .set(KRB5_CONFIG_MAP_NAME, "krb5-conf-map-name"))
-    validateStepTypesApplied(
-      builderUnderTest.buildFromFeatures(conf, secMgr),
-      BASIC_STEP_TYPE,
-      LOCAL_DIRS_STEP_TYPE,
-      HADOOP_CONF_STEP_TYPE,
-      HADOOP_SPARK_USER_STEP_TYPE)
-  }
-
-  test("Apply kerberos step if DT secrets created") {
-    val conf = KubernetesTestConf.createExecutorConf(
-      sparkConf = new SparkConf(false)
-        .set(HADOOP_CONFIG_MAP_NAME, "hadoop-conf-map-name")
-        .set(KRB5_CONFIG_MAP_NAME, "krb5-conf-map-name")
-        .set(KERBEROS_SPARK_USER_NAME, "spark-user")
-        .set(KERBEROS_DT_SECRET_NAME, "dt-secret")
-        .set(KERBEROS_DT_SECRET_KEY, "dt-key" ))
-    validateStepTypesApplied(
-      builderUnderTest.buildFromFeatures(conf, secMgr),
-      BASIC_STEP_TYPE,
-      LOCAL_DIRS_STEP_TYPE,
-      HADOOP_CONF_STEP_TYPE,
-      KERBEROS_CONF_STEP_TYPE)
->>>>>>> dbd90e54
   }
 
   override protected def buildPod(sparkConf: SparkConf, client: KubernetesClient): SparkPod = {
     sparkConf.set("spark.driver.host", "https://driver.host.com")
     val conf = KubernetesTestConf.createExecutorConf(sparkConf = sparkConf)
-    new KubernetesExecutorBuilder().buildFromFeatures(conf, client)
+    val secMgr = new SecurityManager(sparkConf)
+    new KubernetesExecutorBuilder().buildFromFeatures(conf, secMgr, client)
   }
 
-<<<<<<< HEAD
-=======
-  test("Starts with empty executor pod if template is not specified") {
-    val kubernetesClient = mock(classOf[KubernetesClient])
-    val executorBuilder = KubernetesExecutorBuilder.apply(kubernetesClient, new SparkConf())
-    verify(kubernetesClient, never()).pods()
-  }
-
-  test("Starts with executor template if specified") {
-    val kubernetesClient = PodBuilderSuiteUtils.loadingMockKubernetesClient()
-    val sparkConf = new SparkConf(false)
-      .set("spark.driver.host", "https://driver.host.com")
-      .set(Config.CONTAINER_IMAGE, "spark-executor:latest")
-      .set(Config.KUBERNETES_EXECUTOR_PODTEMPLATE_FILE, "template-file.yaml")
-    val kubernetesConf = KubernetesTestConf.createExecutorConf(
-      sparkConf = sparkConf,
-      driverPod = Some(new PodBuilder()
-        .withNewMetadata()
-          .withName("driver")
-          .endMetadata()
-        .build()))
-    val sparkPod = KubernetesExecutorBuilder(kubernetesClient, sparkConf)
-      .buildFromFeatures(kubernetesConf, secMgr)
-    PodBuilderSuiteUtils.verifyPodWithSupportedFeatures(sparkPod)
-  }
->>>>>>> dbd90e54
 }