--- conflicted
+++ resolved
@@ -61,13 +61,9 @@
       Map.empty,
       Map.empty,
       Map.empty,
-<<<<<<< HEAD
+      Nil,
       Seq.empty[String],
       hadoopConfDir = None)
-=======
-      Nil,
-      Seq.empty[String])
->>>>>>> d6b7545b
     val kubernetesCredentialsStep = new DriverKubernetesCredentialsFeatureStep(kubernetesConf)
     assert(kubernetesCredentialsStep.configurePod(BASE_DRIVER_POD) === BASE_DRIVER_POD)
     assert(kubernetesCredentialsStep.getAdditionalPodSystemProperties().isEmpty)
@@ -98,13 +94,9 @@
       Map.empty,
       Map.empty,
       Map.empty,
-<<<<<<< HEAD
+      Nil,
       Seq.empty[String],
       hadoopConfDir = None)
-=======
-      Nil,
-      Seq.empty[String])
->>>>>>> d6b7545b
 
     val kubernetesCredentialsStep = new DriverKubernetesCredentialsFeatureStep(kubernetesConf)
     assert(kubernetesCredentialsStep.configurePod(BASE_DRIVER_POD) === BASE_DRIVER_POD)
@@ -142,13 +134,9 @@
       Map.empty,
       Map.empty,
       Map.empty,
-<<<<<<< HEAD
+      Nil,
       Seq.empty[String],
       hadoopConfDir = None)
-=======
-      Nil,
-      Seq.empty[String])
->>>>>>> d6b7545b
     val kubernetesCredentialsStep = new DriverKubernetesCredentialsFeatureStep(kubernetesConf)
     val resolvedProperties = kubernetesCredentialsStep.getAdditionalPodSystemProperties()
     val expectedSparkConf = Map(
