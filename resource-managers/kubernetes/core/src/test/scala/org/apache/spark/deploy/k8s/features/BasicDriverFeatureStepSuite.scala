--- conflicted
+++ resolved
@@ -72,13 +72,9 @@
       DRIVER_LABELS,
       DRIVER_ANNOTATIONS,
       Map.empty,
-<<<<<<< HEAD
+      Map.empty,
       DRIVER_ENVS,
       Seq.empty[String])
-=======
-      Map.empty,
-      DRIVER_ENVS)
->>>>>>> 21e1fc7d
 
     val featureStep = new BasicDriverFeatureStep(kubernetesConf)
     val basePod = SparkPod.initialPod()
@@ -145,6 +141,7 @@
       DRIVER_LABELS,
       DRIVER_ANNOTATIONS,
       Map.empty,
+      Map.empty,
       DRIVER_ENVS,
       Seq.empty[String])
     val pythonKubernetesConf = KubernetesConf(
@@ -158,6 +155,7 @@
       APP_ID,
       DRIVER_LABELS,
       DRIVER_ANNOTATIONS,
+      Map.empty,
       Map.empty,
       DRIVER_ENVS,
       Seq.empty[String])
@@ -189,11 +187,8 @@
       DRIVER_ANNOTATIONS,
       Map.empty,
       Map.empty,
-<<<<<<< HEAD
+      DRIVER_ENVS,
       allFiles)
-=======
-      Map.empty)
->>>>>>> 21e1fc7d
     val step = new BasicDriverFeatureStep(kubernetesConf)
     val additionalProperties = step.getAdditionalPodSystemProperties()
     val expectedSparkConf = Map(
