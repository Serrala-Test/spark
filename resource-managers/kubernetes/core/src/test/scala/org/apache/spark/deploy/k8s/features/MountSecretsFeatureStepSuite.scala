/*
 * Licensed to the Apache Software Foundation (ASF) under one or more
 * contributor license agreements.  See the NOTICE file distributed with
 * this work for additional information regarding copyright ownership.
 * The ASF licenses this file to You under the Apache License, Version 2.0
 * (the "License"); you may not use this file except in compliance with
 * the License.  You may obtain a copy of the License at
 *
 *    http://www.apache.org/licenses/LICENSE-2.0
 *
 * Unless required by applicable law or agreed to in writing, software
 * distributed under the License is distributed on an "AS IS" BASIS,
 * WITHOUT WARRANTIES OR CONDITIONS OF ANY KIND, either express or implied.
 * See the License for the specific language governing permissions and
 * limitations under the License.
 */
package org.apache.spark.deploy.k8s.features

import io.fabric8.kubernetes.api.model.PodBuilder

import org.apache.spark.{SparkConf, SparkFunSuite}
import org.apache.spark.deploy.k8s.{KubernetesConf, KubernetesExecutorSpecificConf, SecretVolumeUtils, SparkPod}

class MountSecretsFeatureStepSuite extends SparkFunSuite {

  private val SECRET_FOO = "foo"
  private val SECRET_BAR = "bar"
  private val SECRET_MOUNT_PATH = "/etc/secrets/driver"

  test("mounts all given secrets") {
    val baseDriverPod = SparkPod.initialPod()
    val secretNamesToMountPaths = Map(
      SECRET_FOO -> SECRET_MOUNT_PATH,
      SECRET_BAR -> SECRET_MOUNT_PATH)
    val sparkConf = new SparkConf(false)
    val kubernetesConf = KubernetesConf(
      sparkConf,
      KubernetesExecutorSpecificConf("1", new PodBuilder().build()),
      "resource-name-prefix",
      "app-id",
      Map.empty,
      Map.empty,
      secretNamesToMountPaths,
      Map.empty,
<<<<<<< HEAD
      Seq.empty[String])
=======
      Map.empty)
>>>>>>> 21e1fc7d

    val step = new MountSecretsFeatureStep(kubernetesConf)
    val driverPodWithSecretsMounted = step.configurePod(baseDriverPod).pod
    val driverContainerWithSecretsMounted = step.configurePod(baseDriverPod).container

    Seq(s"$SECRET_FOO-volume", s"$SECRET_BAR-volume").foreach { volumeName =>
      assert(SecretVolumeUtils.podHasVolume(driverPodWithSecretsMounted, volumeName))
    }
    Seq(s"$SECRET_FOO-volume", s"$SECRET_BAR-volume").foreach { volumeName =>
      assert(SecretVolumeUtils.containerHasVolume(
        driverContainerWithSecretsMounted, volumeName, SECRET_MOUNT_PATH))
    }
  }
}<|MERGE_RESOLUTION|>--- conflicted
+++ resolved
@@ -42,11 +42,8 @@
       Map.empty,
       secretNamesToMountPaths,
       Map.empty,
-<<<<<<< HEAD
+      Map.empty,
       Seq.empty[String])
-=======
-      Map.empty)
->>>>>>> 21e1fc7d
 
     val step = new MountSecretsFeatureStep(kubernetesConf)
     val driverPodWithSecretsMounted = step.configurePod(baseDriverPod).pod
