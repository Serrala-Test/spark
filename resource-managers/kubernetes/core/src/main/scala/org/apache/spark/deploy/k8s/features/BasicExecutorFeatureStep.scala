--- conflicted
+++ resolved
@@ -152,7 +152,6 @@
         .build()
     }.getOrElse(executorContainer)
     val driverPod = kubernetesConf.roleSpecificConf.driverPod
-<<<<<<< HEAD
     val executorPod = (driverPod == null) match {
       case true => new PodBuilder(pod.pod)
         .editOrNewMetadata()
@@ -189,30 +188,6 @@
           .endSpec()
         .build()
     }
-=======
-    val executorPod = new PodBuilder(pod.pod)
-      .editOrNewMetadata()
-        .withName(name)
-        .withLabels(kubernetesConf.roleLabels.asJava)
-        .withAnnotations(kubernetesConf.roleAnnotations.asJava)
-        .withOwnerReferences()
-        .addNewOwnerReference()
-          .withController(true)
-          .withApiVersion(driverPod.getApiVersion)
-          .withKind(driverPod.getKind)
-          .withName(driverPod.getMetadata.getName)
-          .withUid(driverPod.getMetadata.getUid)
-          .endOwnerReference()
-        .endMetadata()
-      .editOrNewSpec()
-        .withHostname(hostname)
-        .withRestartPolicy("Never")
-        .withNodeSelector(kubernetesConf.nodeSelector().asJava)
-        .addToImagePullSecrets(kubernetesConf.imagePullSecrets(): _*)
-        .endSpec()
-      .build()
-
->>>>>>> ebf4bfb9
     SparkPod(executorPod, containerWithLimitCores)
   }
 
