--- conflicted
+++ resolved
@@ -224,8 +224,7 @@
       .checkValue(pv => List("2", "3").contains(pv),
         "Ensure that major Python version is either Python2 or Python3")
       .createWithDefault("2")
-
-<<<<<<< HEAD
+  
   val KUBERNETES_KERBEROS_PROXY_USER =
     ConfigBuilder("spark.kubernetes.kerberos.proxyUser")
       .doc("Specify the proxy user " +
@@ -278,8 +277,6 @@
       .stringConf
       .createOptional
 
-
-=======
   val KUBERNETES_LOCAL_DIRS_TMPFS =
     ConfigBuilder("spark.kubernetes.local.dirs.tmpfs")
       .doc("If set to true then emptyDir volumes created to back SPARK_LOCAL_DIRS will have " +
@@ -288,7 +285,6 @@
         "your pods memory limit so you may wish to request more memory.")
       .booleanConf
       .createWithDefault(false)
->>>>>>> 9241e1e7
 
   val KUBERNETES_AUTH_SUBMISSION_CONF_PREFIX =
     "spark.kubernetes.authenticate.submission"
