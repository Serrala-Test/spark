/*
 * Licensed to the Apache Software Foundation (ASF) under one or more
 * contributor license agreements.  See the NOTICE file distributed with
 * this work for additional information regarding copyright ownership.
 * The ASF licenses this file to You under the Apache License, Version 2.0
 * (the "License"); you may not use this file except in compliance with
 * the License.  You may obtain a copy of the License at
 *
 *    http://www.apache.org/licenses/LICENSE-2.0
 *
 * Unless required by applicable law or agreed to in writing, software
 * distributed under the License is distributed on an "AS IS" BASIS,
 * WITHOUT WARRANTIES OR CONDITIONS OF ANY KIND, either express or implied.
 * See the License for the specific language governing permissions and
 * limitations under the License.
 */
package org.apache.spark.scheduler.cluster.k8s

import java.util.concurrent.ExecutorService

<<<<<<< HEAD
import io.fabric8.kubernetes.api.model._
import io.fabric8.kubernetes.client.{Config => Fabric8Config, KubernetesClient, KubernetesClientException, Watcher}
import io.fabric8.kubernetes.client.Watcher.Action
import scala.collection.JavaConverters._
import scala.collection.mutable
import scala.concurrent.{ExecutionContext, Future}

import org.apache.spark.{SparkConf, SparkException}
import org.apache.spark.deploy.k8s.Config._
=======
import io.fabric8.kubernetes.client.KubernetesClient
import scala.concurrent.{ExecutionContext, Future}

>>>>>>> 1bd3d61f
import org.apache.spark.deploy.k8s.Constants._
import org.apache.spark.rpc.{RpcAddress, RpcEnv}
import org.apache.spark.scheduler.{ExecutorLossReason, TaskSchedulerImpl}
import org.apache.spark.scheduler.cluster.{CoarseGrainedSchedulerBackend, SchedulerBackendUtils}
import org.apache.spark.util.{ThreadUtils, Utils}

trait SchedulerBackendSpecificHandlers {
  def getDriverPod(): Pod
  def getKubernetesDriverPodName(conf: SparkConf): String
}

private[spark] class KubernetesClusterSchedulerBackend(
    scheduler: TaskSchedulerImpl,
    rpcEnv: RpcEnv,
    kubernetesClient: KubernetesClient,
<<<<<<< HEAD
    allocatorExecutor: ScheduledExecutorService,
    requestExecutorsService: ExecutorService)
  extends CoarseGrainedSchedulerBackend(scheduler, rpcEnv) with SchedulerBackendSpecificHandlers {

  class OutClusterClientModeHandlers extends SchedulerBackendSpecificHandlers {
   override def getDriverPod(): Pod = null
   override def getKubernetesDriverPodName(conf: SparkConf): String = null
 }

 class NonOutClusterClientModeHandlers extends SchedulerBackendSpecificHandlers {
   override def getDriverPod(): Pod = {
     try {
         kubernetesClient.pods().inNamespace(kubernetesNamespace).
             withName(kubernetesDriverPodName).get()
       } catch {
         case throwable: Throwable =>
             logError(s"Executor cannot find driver pod.", throwable)
           throw new SparkException(s"Executor cannot find driver pod", throwable)
       }
     }
   override def getKubernetesDriverPodName(conf: SparkConf): String = {
     conf
       .get(KUBERNETES_DRIVER_POD_NAME)
       .getOrElse(
         throw new SparkException("Must specify the driver pod name"))
     }
 }

  import KubernetesClusterSchedulerBackend._

  val modeHandler: SchedulerBackendSpecificHandlers = {
    val deployMode = conf
      .get("spark.submit.deployMode")
    deployMode match {
      case "client" =>
        new java.io.File(Fabric8Config.KUBERNETES_SERVICE_ACCOUNT_TOKEN_PATH).exists() match {
          case true => new NonOutClusterClientModeHandlers()
          case false => new OutClusterClientModeHandlers()
        }
      case _ =>
        new NonOutClusterClientModeHandlers()
    }
  }

  private val EXECUTOR_ID_COUNTER = new AtomicLong(0L)
  private val RUNNING_EXECUTOR_PODS_LOCK = new Object
  @GuardedBy("RUNNING_EXECUTOR_PODS_LOCK")
  private val runningExecutorsToPods = new mutable.HashMap[String, Pod]
  private val executorPodsByIPs = new ConcurrentHashMap[String, Pod]()
  private val podsWithKnownExitReasons = new ConcurrentHashMap[String, ExecutorExited]()
  private val disconnectedPodsByExecutorIdPendingRemoval = new ConcurrentHashMap[String, Pod]()

  private val kubernetesNamespace = conf.get(KUBERNETES_NAMESPACE)

  private val kubernetesDriverPodName = modeHandler.getKubernetesDriverPodName(conf)
  private implicit val requestExecutorContext = ExecutionContext.fromExecutorService(
    requestExecutorsService)

  override def getDriverPod(): Pod = modeHandler.getDriverPod()
  override def getKubernetesDriverPodName(conf: SparkConf): String =
    getKubernetesDriverPodName(conf)

=======
    requestExecutorsService: ExecutorService,
    snapshotsStore: ExecutorPodsSnapshotsStore,
    podAllocator: ExecutorPodsAllocator,
    lifecycleEventHandler: ExecutorPodsLifecycleManager,
    watchEvents: ExecutorPodsWatchSnapshotSource,
    pollEvents: ExecutorPodsPollingSnapshotSource)
  extends CoarseGrainedSchedulerBackend(scheduler, rpcEnv) {

  private implicit val requestExecutorContext = ExecutionContext.fromExecutorService(
    requestExecutorsService)

>>>>>>> 1bd3d61f
  protected override val minRegisteredRatio =
    if (conf.getOption("spark.scheduler.minRegisteredResourcesRatio").isEmpty) {
      0.8
    } else {
      super.minRegisteredRatio
    }

  private val initialExecutors = SchedulerBackendUtils.getInitialTargetExecutorNumber(conf)

<<<<<<< HEAD
  private val podAllocationInterval = conf.get(KUBERNETES_ALLOCATION_BATCH_DELAY)

  private val podAllocationSize = conf.get(KUBERNETES_ALLOCATION_BATCH_SIZE)

  private val executorLostReasonCheckMaxAttempts = conf.get(
    KUBERNETES_EXECUTOR_LOST_REASON_CHECK_MAX_ATTEMPTS)

  private val allocatorRunnable = new Runnable {

    // Maintains a map of executor id to count of checks performed to learn the loss reason
    // for an executor.
    private val executorReasonCheckAttemptCounts = new mutable.HashMap[String, Int]

    override def run(): Unit = {
      handleDisconnectedExecutors()

      val executorsToAllocate = mutable.Map[String, Pod]()
      val currentTotalRegisteredExecutors = totalRegisteredExecutors.get
      val currentTotalExpectedExecutors = totalExpectedExecutors.get
      val currentNodeToLocalTaskCount = getNodesWithLocalTaskCounts()
      RUNNING_EXECUTOR_PODS_LOCK.synchronized {
        if (currentTotalRegisteredExecutors < runningExecutorsToPods.size) {
          logDebug("Waiting for pending executors before scaling")
        } else if (currentTotalExpectedExecutors <= runningExecutorsToPods.size) {
          logDebug("Maximum allowed executor limit reached. Not scaling up further.")
        } else {
          for (_ <- 0 until math.min(
            currentTotalExpectedExecutors - runningExecutorsToPods.size, podAllocationSize)) {
            val executorId = EXECUTOR_ID_COUNTER.incrementAndGet().toString
            val executorConf = KubernetesConf.createExecutorConf(
              conf,
              executorId,
              applicationId(),
              getDriverPod())
            val executorPod = executorBuilder.buildFromFeatures(executorConf)
            val podWithAttachedContainer = new PodBuilder(executorPod.pod)
              .editOrNewSpec()
              .addToContainers(executorPod.container)
              .endSpec()
              .build()

            executorsToAllocate(executorId) = podWithAttachedContainer
            logInfo(
              s"Requesting a new executor, total executors is now ${runningExecutorsToPods.size}")
          }
        }
      }

      val allocatedExecutors = executorsToAllocate.mapValues { pod =>
        Utils.tryLog {
          kubernetesClient.pods().create(pod)
        }
      }

      RUNNING_EXECUTOR_PODS_LOCK.synchronized {
        allocatedExecutors.map {
          case (executorId, attemptedAllocatedExecutor) =>
            attemptedAllocatedExecutor.map { successfullyAllocatedExecutor =>
              runningExecutorsToPods.put(executorId, successfullyAllocatedExecutor)
            }
        }
      }
    }

    def handleDisconnectedExecutors(): Unit = {
      // For each disconnected executor, synchronize with the loss reasons that may have been found
      // by the executor pod watcher. If the loss reason was discovered by the watcher,
      // inform the parent class with removeExecutor.
      disconnectedPodsByExecutorIdPendingRemoval.asScala.foreach {
        case (executorId, executorPod) =>
          val knownExitReason = Option(podsWithKnownExitReasons.remove(
            executorPod.getMetadata.getName))
          knownExitReason.fold {
            removeExecutorOrIncrementLossReasonCheckCount(executorId)
          } { executorExited =>
            logWarning(s"Removing executor $executorId with loss reason " + executorExited.message)
            removeExecutor(executorId, executorExited)
            // We don't delete the pod running the executor that has an exit condition caused by
            // the application from the Kubernetes API server. This allows users to debug later on
            // through commands such as "kubectl logs <pod name>" and
            // "kubectl describe pod <pod name>". Note that exited containers have terminated and
            // therefore won't take CPU and memory resources.
            // Otherwise, the executor pod is marked to be deleted from the API server.
            if (executorExited.exitCausedByApp) {
              logInfo(s"Executor $executorId exited because of the application.")
              deleteExecutorFromDataStructures(executorId)
            } else {
              logInfo(s"Executor $executorId failed because of a framework error.")
              deleteExecutorFromClusterAndDataStructures(executorId)
            }
          }
      }
    }

    def removeExecutorOrIncrementLossReasonCheckCount(executorId: String): Unit = {
      val reasonCheckCount = executorReasonCheckAttemptCounts.getOrElse(executorId, 0)
      if (reasonCheckCount >= executorLostReasonCheckMaxAttempts) {
        removeExecutor(executorId, SlaveLost("Executor lost for unknown reasons."))
        deleteExecutorFromClusterAndDataStructures(executorId)
      } else {
        executorReasonCheckAttemptCounts.put(executorId, reasonCheckCount + 1)
      }
    }

    def deleteExecutorFromClusterAndDataStructures(executorId: String): Unit = {
      deleteExecutorFromDataStructures(executorId).foreach { pod =>
        kubernetesClient.pods().delete(pod)
      }
    }

    def deleteExecutorFromDataStructures(executorId: String): Option[Pod] = {
      disconnectedPodsByExecutorIdPendingRemoval.remove(executorId)
      executorReasonCheckAttemptCounts -= executorId
      podsWithKnownExitReasons.remove(executorId)
      RUNNING_EXECUTOR_PODS_LOCK.synchronized {
        runningExecutorsToPods.remove(executorId).orElse {
          logWarning(s"Unable to remove pod for unknown executor $executorId")
          None
        }
      }
    }
  }

  override def sufficientResourcesRegistered(): Boolean = {
    totalRegisteredExecutors.get() >= initialExecutors * minRegisteredRatio
=======
  // Allow removeExecutor to be accessible by ExecutorPodsLifecycleEventHandler
  private[k8s] def doRemoveExecutor(executorId: String, reason: ExecutorLossReason): Unit = {
    removeExecutor(executorId, reason)
>>>>>>> 1bd3d61f
  }

  override def start(): Unit = {
    super.start()
    if (!Utils.isDynamicAllocationEnabled(conf)) {
      podAllocator.setTotalExpectedExecutors(initialExecutors)
    }
    lifecycleEventHandler.start(this)
    podAllocator.start(applicationId())
    watchEvents.start(applicationId())
    pollEvents.start(applicationId())
  }

  override def stop(): Unit = {
    super.stop()

    Utils.tryLogNonFatalError {
      snapshotsStore.stop()
    }

    Utils.tryLogNonFatalError {
      watchEvents.stop()
    }

    Utils.tryLogNonFatalError {
      pollEvents.stop()
    }

    Utils.tryLogNonFatalError {
      kubernetesClient.pods()
        .withLabel(SPARK_APP_ID_LABEL, applicationId())
        .withLabel(SPARK_ROLE_LABEL, SPARK_POD_EXECUTOR_ROLE)
        .delete()
    }

    Utils.tryLogNonFatalError {
      ThreadUtils.shutdown(requestExecutorsService)
    }

    Utils.tryLogNonFatalError {
      kubernetesClient.close()
    }
  }

  override def doRequestTotalExecutors(requestedTotal: Int): Future[Boolean] = Future[Boolean] {
    // TODO when we support dynamic allocation, the pod allocator should be told to process the
    // current snapshot in order to decrease/increase the number of executors accordingly.
    podAllocator.setTotalExpectedExecutors(requestedTotal)
    true
  }

  override def sufficientResourcesRegistered(): Boolean = {
    totalRegisteredExecutors.get() >= initialExecutors * minRegisteredRatio
  }

  override def getExecutorIds(): Seq[String] = synchronized {
    super.getExecutorIds()
  }

  override def doKillExecutors(executorIds: Seq[String]): Future[Boolean] = Future[Boolean] {
    kubernetesClient.pods()
      .withLabel(SPARK_APP_ID_LABEL, applicationId())
      .withLabel(SPARK_ROLE_LABEL, SPARK_POD_EXECUTOR_ROLE)
      .withLabelIn(SPARK_EXECUTOR_ID_LABEL, executorIds: _*)
      .delete()
    // Don't do anything else - let event handling from the Kubernetes API do the Spark changes
  }

  override def createDriverEndpoint(properties: Seq[(String, String)]): DriverEndpoint = {
    new KubernetesDriverEndpoint(rpcEnv, properties)
  }

  private class KubernetesDriverEndpoint(rpcEnv: RpcEnv, sparkProperties: Seq[(String, String)])
    extends DriverEndpoint(rpcEnv, sparkProperties) {

    override def onDisconnected(rpcAddress: RpcAddress): Unit = {
      // Don't do anything besides disabling the executor - allow the Kubernetes API events to
      // drive the rest of the lifecycle decisions
      // TODO what if we disconnect from a networking issue? Probably want to mark the executor
      // to be deleted eventually.
      addressToExecutorId.get(rpcAddress).foreach(disableExecutor)
    }
  }

}<|MERGE_RESOLUTION|>--- conflicted
+++ resolved
@@ -18,100 +18,19 @@
 
 import java.util.concurrent.ExecutorService
 
-<<<<<<< HEAD
-import io.fabric8.kubernetes.api.model._
-import io.fabric8.kubernetes.client.{Config => Fabric8Config, KubernetesClient, KubernetesClientException, Watcher}
-import io.fabric8.kubernetes.client.Watcher.Action
-import scala.collection.JavaConverters._
-import scala.collection.mutable
-import scala.concurrent.{ExecutionContext, Future}
-
-import org.apache.spark.{SparkConf, SparkException}
-import org.apache.spark.deploy.k8s.Config._
-=======
 import io.fabric8.kubernetes.client.KubernetesClient
 import scala.concurrent.{ExecutionContext, Future}
 
->>>>>>> 1bd3d61f
 import org.apache.spark.deploy.k8s.Constants._
 import org.apache.spark.rpc.{RpcAddress, RpcEnv}
 import org.apache.spark.scheduler.{ExecutorLossReason, TaskSchedulerImpl}
 import org.apache.spark.scheduler.cluster.{CoarseGrainedSchedulerBackend, SchedulerBackendUtils}
 import org.apache.spark.util.{ThreadUtils, Utils}
 
-trait SchedulerBackendSpecificHandlers {
-  def getDriverPod(): Pod
-  def getKubernetesDriverPodName(conf: SparkConf): String
-}
-
 private[spark] class KubernetesClusterSchedulerBackend(
     scheduler: TaskSchedulerImpl,
     rpcEnv: RpcEnv,
     kubernetesClient: KubernetesClient,
-<<<<<<< HEAD
-    allocatorExecutor: ScheduledExecutorService,
-    requestExecutorsService: ExecutorService)
-  extends CoarseGrainedSchedulerBackend(scheduler, rpcEnv) with SchedulerBackendSpecificHandlers {
-
-  class OutClusterClientModeHandlers extends SchedulerBackendSpecificHandlers {
-   override def getDriverPod(): Pod = null
-   override def getKubernetesDriverPodName(conf: SparkConf): String = null
- }
-
- class NonOutClusterClientModeHandlers extends SchedulerBackendSpecificHandlers {
-   override def getDriverPod(): Pod = {
-     try {
-         kubernetesClient.pods().inNamespace(kubernetesNamespace).
-             withName(kubernetesDriverPodName).get()
-       } catch {
-         case throwable: Throwable =>
-             logError(s"Executor cannot find driver pod.", throwable)
-           throw new SparkException(s"Executor cannot find driver pod", throwable)
-       }
-     }
-   override def getKubernetesDriverPodName(conf: SparkConf): String = {
-     conf
-       .get(KUBERNETES_DRIVER_POD_NAME)
-       .getOrElse(
-         throw new SparkException("Must specify the driver pod name"))
-     }
- }
-
-  import KubernetesClusterSchedulerBackend._
-
-  val modeHandler: SchedulerBackendSpecificHandlers = {
-    val deployMode = conf
-      .get("spark.submit.deployMode")
-    deployMode match {
-      case "client" =>
-        new java.io.File(Fabric8Config.KUBERNETES_SERVICE_ACCOUNT_TOKEN_PATH).exists() match {
-          case true => new NonOutClusterClientModeHandlers()
-          case false => new OutClusterClientModeHandlers()
-        }
-      case _ =>
-        new NonOutClusterClientModeHandlers()
-    }
-  }
-
-  private val EXECUTOR_ID_COUNTER = new AtomicLong(0L)
-  private val RUNNING_EXECUTOR_PODS_LOCK = new Object
-  @GuardedBy("RUNNING_EXECUTOR_PODS_LOCK")
-  private val runningExecutorsToPods = new mutable.HashMap[String, Pod]
-  private val executorPodsByIPs = new ConcurrentHashMap[String, Pod]()
-  private val podsWithKnownExitReasons = new ConcurrentHashMap[String, ExecutorExited]()
-  private val disconnectedPodsByExecutorIdPendingRemoval = new ConcurrentHashMap[String, Pod]()
-
-  private val kubernetesNamespace = conf.get(KUBERNETES_NAMESPACE)
-
-  private val kubernetesDriverPodName = modeHandler.getKubernetesDriverPodName(conf)
-  private implicit val requestExecutorContext = ExecutionContext.fromExecutorService(
-    requestExecutorsService)
-
-  override def getDriverPod(): Pod = modeHandler.getDriverPod()
-  override def getKubernetesDriverPodName(conf: SparkConf): String =
-    getKubernetesDriverPodName(conf)
-
-=======
     requestExecutorsService: ExecutorService,
     snapshotsStore: ExecutorPodsSnapshotsStore,
     podAllocator: ExecutorPodsAllocator,
@@ -123,7 +42,6 @@
   private implicit val requestExecutorContext = ExecutionContext.fromExecutorService(
     requestExecutorsService)
 
->>>>>>> 1bd3d61f
   protected override val minRegisteredRatio =
     if (conf.getOption("spark.scheduler.minRegisteredResourcesRatio").isEmpty) {
       0.8
@@ -133,137 +51,9 @@
 
   private val initialExecutors = SchedulerBackendUtils.getInitialTargetExecutorNumber(conf)
 
-<<<<<<< HEAD
-  private val podAllocationInterval = conf.get(KUBERNETES_ALLOCATION_BATCH_DELAY)
-
-  private val podAllocationSize = conf.get(KUBERNETES_ALLOCATION_BATCH_SIZE)
-
-  private val executorLostReasonCheckMaxAttempts = conf.get(
-    KUBERNETES_EXECUTOR_LOST_REASON_CHECK_MAX_ATTEMPTS)
-
-  private val allocatorRunnable = new Runnable {
-
-    // Maintains a map of executor id to count of checks performed to learn the loss reason
-    // for an executor.
-    private val executorReasonCheckAttemptCounts = new mutable.HashMap[String, Int]
-
-    override def run(): Unit = {
-      handleDisconnectedExecutors()
-
-      val executorsToAllocate = mutable.Map[String, Pod]()
-      val currentTotalRegisteredExecutors = totalRegisteredExecutors.get
-      val currentTotalExpectedExecutors = totalExpectedExecutors.get
-      val currentNodeToLocalTaskCount = getNodesWithLocalTaskCounts()
-      RUNNING_EXECUTOR_PODS_LOCK.synchronized {
-        if (currentTotalRegisteredExecutors < runningExecutorsToPods.size) {
-          logDebug("Waiting for pending executors before scaling")
-        } else if (currentTotalExpectedExecutors <= runningExecutorsToPods.size) {
-          logDebug("Maximum allowed executor limit reached. Not scaling up further.")
-        } else {
-          for (_ <- 0 until math.min(
-            currentTotalExpectedExecutors - runningExecutorsToPods.size, podAllocationSize)) {
-            val executorId = EXECUTOR_ID_COUNTER.incrementAndGet().toString
-            val executorConf = KubernetesConf.createExecutorConf(
-              conf,
-              executorId,
-              applicationId(),
-              getDriverPod())
-            val executorPod = executorBuilder.buildFromFeatures(executorConf)
-            val podWithAttachedContainer = new PodBuilder(executorPod.pod)
-              .editOrNewSpec()
-              .addToContainers(executorPod.container)
-              .endSpec()
-              .build()
-
-            executorsToAllocate(executorId) = podWithAttachedContainer
-            logInfo(
-              s"Requesting a new executor, total executors is now ${runningExecutorsToPods.size}")
-          }
-        }
-      }
-
-      val allocatedExecutors = executorsToAllocate.mapValues { pod =>
-        Utils.tryLog {
-          kubernetesClient.pods().create(pod)
-        }
-      }
-
-      RUNNING_EXECUTOR_PODS_LOCK.synchronized {
-        allocatedExecutors.map {
-          case (executorId, attemptedAllocatedExecutor) =>
-            attemptedAllocatedExecutor.map { successfullyAllocatedExecutor =>
-              runningExecutorsToPods.put(executorId, successfullyAllocatedExecutor)
-            }
-        }
-      }
-    }
-
-    def handleDisconnectedExecutors(): Unit = {
-      // For each disconnected executor, synchronize with the loss reasons that may have been found
-      // by the executor pod watcher. If the loss reason was discovered by the watcher,
-      // inform the parent class with removeExecutor.
-      disconnectedPodsByExecutorIdPendingRemoval.asScala.foreach {
-        case (executorId, executorPod) =>
-          val knownExitReason = Option(podsWithKnownExitReasons.remove(
-            executorPod.getMetadata.getName))
-          knownExitReason.fold {
-            removeExecutorOrIncrementLossReasonCheckCount(executorId)
-          } { executorExited =>
-            logWarning(s"Removing executor $executorId with loss reason " + executorExited.message)
-            removeExecutor(executorId, executorExited)
-            // We don't delete the pod running the executor that has an exit condition caused by
-            // the application from the Kubernetes API server. This allows users to debug later on
-            // through commands such as "kubectl logs <pod name>" and
-            // "kubectl describe pod <pod name>". Note that exited containers have terminated and
-            // therefore won't take CPU and memory resources.
-            // Otherwise, the executor pod is marked to be deleted from the API server.
-            if (executorExited.exitCausedByApp) {
-              logInfo(s"Executor $executorId exited because of the application.")
-              deleteExecutorFromDataStructures(executorId)
-            } else {
-              logInfo(s"Executor $executorId failed because of a framework error.")
-              deleteExecutorFromClusterAndDataStructures(executorId)
-            }
-          }
-      }
-    }
-
-    def removeExecutorOrIncrementLossReasonCheckCount(executorId: String): Unit = {
-      val reasonCheckCount = executorReasonCheckAttemptCounts.getOrElse(executorId, 0)
-      if (reasonCheckCount >= executorLostReasonCheckMaxAttempts) {
-        removeExecutor(executorId, SlaveLost("Executor lost for unknown reasons."))
-        deleteExecutorFromClusterAndDataStructures(executorId)
-      } else {
-        executorReasonCheckAttemptCounts.put(executorId, reasonCheckCount + 1)
-      }
-    }
-
-    def deleteExecutorFromClusterAndDataStructures(executorId: String): Unit = {
-      deleteExecutorFromDataStructures(executorId).foreach { pod =>
-        kubernetesClient.pods().delete(pod)
-      }
-    }
-
-    def deleteExecutorFromDataStructures(executorId: String): Option[Pod] = {
-      disconnectedPodsByExecutorIdPendingRemoval.remove(executorId)
-      executorReasonCheckAttemptCounts -= executorId
-      podsWithKnownExitReasons.remove(executorId)
-      RUNNING_EXECUTOR_PODS_LOCK.synchronized {
-        runningExecutorsToPods.remove(executorId).orElse {
-          logWarning(s"Unable to remove pod for unknown executor $executorId")
-          None
-        }
-      }
-    }
-  }
-
-  override def sufficientResourcesRegistered(): Boolean = {
-    totalRegisteredExecutors.get() >= initialExecutors * minRegisteredRatio
-=======
   // Allow removeExecutor to be accessible by ExecutorPodsLifecycleEventHandler
   private[k8s] def doRemoveExecutor(executorId: String, reason: ExecutorLossReason): Unit = {
     removeExecutor(executorId, reason)
->>>>>>> 1bd3d61f
   }
 
   override def start(): Unit = {
