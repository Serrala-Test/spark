/*
 * Licensed to the Apache Software Foundation (ASF) under one or more
 * contributor license agreements.  See the NOTICE file distributed with
 * this work for additional information regarding copyright ownership.
 * The ASF licenses this file to You under the Apache License, Version 2.0
 * (the "License"); you may not use this file except in compliance with
 * the License.  You may obtain a copy of the License at
 *
 *    http://www.apache.org/licenses/LICENSE-2.0
 *
 * Unless required by applicable law or agreed to in writing, software
 * distributed under the License is distributed on an "AS IS" BASIS,
 * WITHOUT WARRANTIES OR CONDITIONS OF ANY KIND, either express or implied.
 * See the License for the specific language governing permissions and
 * limitations under the License.
 */
package org.apache.spark.deploy.k8s.submit

import java.io.File

import io.fabric8.kubernetes.client.KubernetesClient

import org.apache.spark.SparkConf
import org.apache.spark.deploy.k8s._
import org.apache.spark.deploy.k8s.features._

private[spark] class KubernetesDriverBuilder(
    provideBasicStep: (KubernetesDriverConf => BasicDriverFeatureStep) =
      new BasicDriverFeatureStep(_),
    provideCredentialsStep: (KubernetesDriverConf => DriverKubernetesCredentialsFeatureStep) =
      new DriverKubernetesCredentialsFeatureStep(_),
    provideServiceStep: (KubernetesDriverConf => DriverServiceFeatureStep) =
      new DriverServiceFeatureStep(_),
    provideSecretsStep: (KubernetesConf => MountSecretsFeatureStep) =
      new MountSecretsFeatureStep(_),
    provideEnvSecretsStep: (KubernetesConf => EnvSecretsFeatureStep) =
      new EnvSecretsFeatureStep(_),
    provideLocalDirsStep: (KubernetesConf => LocalDirsFeatureStep) =
      new LocalDirsFeatureStep(_),
    provideVolumesStep: (KubernetesConf => MountVolumesFeatureStep) =
      new MountVolumesFeatureStep(_),
    provideDriverCommandStep: (KubernetesDriverConf => DriverCommandFeatureStep) =
      new DriverCommandFeatureStep(_),
<<<<<<< HEAD
    provideHadoopGlobalStep: (KubernetesDriverConf => KerberosConfDriverFeatureStep) =
      new KerberosConfDriverFeatureStep(_),
    providePodTemplateConfigMapStep: (KubernetesConf => PodTemplateConfigMapStep) =
      new PodTemplateConfigMapStep(_),
    provideInitialPod: () => SparkPod = SparkPod.initialPod) {
=======
    provideHadoopGlobalStep: (
      KubernetesConf[KubernetesDriverSpecificConf]
        => KerberosConfDriverFeatureStep) =
    new KerberosConfDriverFeatureStep(_),
    providePodTemplateConfigMapStep: (KubernetesConf[_ <: KubernetesRoleSpecificConf]
      => PodTemplateConfigMapStep) =
    new PodTemplateConfigMapStep(_),
    provideInitialPod: () => SparkPod = () => SparkPod.initialPod()) {
>>>>>>> 6f1a1c12

  def buildFromFeatures(kubernetesConf: KubernetesDriverConf): KubernetesDriverSpec = {
    val baseFeatures = Seq(
      provideBasicStep(kubernetesConf),
      provideCredentialsStep(kubernetesConf),
      provideServiceStep(kubernetesConf),
      provideLocalDirsStep(kubernetesConf))

    val secretFeature = if (kubernetesConf.secretNamesToMountPaths.nonEmpty) {
      Seq(provideSecretsStep(kubernetesConf))
    } else Nil
    val envSecretFeature = if (kubernetesConf.secretEnvNamesToKeyRefs.nonEmpty) {
      Seq(provideEnvSecretsStep(kubernetesConf))
    } else Nil
    val volumesFeature = if (kubernetesConf.volumes.nonEmpty) {
      Seq(provideVolumesStep(kubernetesConf))
    } else Nil
    val podTemplateFeature = if (
      kubernetesConf.get(Config.KUBERNETES_EXECUTOR_PODTEMPLATE_FILE).isDefined) {
      Seq(providePodTemplateConfigMapStep(kubernetesConf))
    } else Nil

    val driverCommandStep = provideDriverCommandStep(kubernetesConf)

    val hadoopConfigStep = Some(provideHadoopGlobalStep(kubernetesConf))

    val allFeatures: Seq[KubernetesFeatureConfigStep] =
      baseFeatures ++ Seq(driverCommandStep) ++
        secretFeature ++ envSecretFeature ++ volumesFeature ++
        hadoopConfigStep ++ podTemplateFeature

    var spec = KubernetesDriverSpec(
      provideInitialPod(),
      driverKubernetesResources = Seq.empty,
      kubernetesConf.sparkConf.getAll.toMap)
    for (feature <- allFeatures) {
      val configuredPod = feature.configurePod(spec.pod)
      val addedSystemProperties = feature.getAdditionalPodSystemProperties()
      val addedResources = feature.getAdditionalKubernetesResources()
      spec = KubernetesDriverSpec(
        configuredPod,
        spec.driverKubernetesResources ++ addedResources,
        spec.systemProperties ++ addedSystemProperties)
    }
    spec
  }
}

private[spark] object KubernetesDriverBuilder {
  def apply(kubernetesClient: KubernetesClient, conf: SparkConf): KubernetesDriverBuilder = {
    conf.get(Config.KUBERNETES_DRIVER_PODTEMPLATE_FILE)
      .map(new File(_))
      .map(file => new KubernetesDriverBuilder(provideInitialPod = () =>
        KubernetesUtils.loadPodFromTemplate(
          kubernetesClient,
          file,
          conf.get(Config.KUBERNETES_DRIVER_PODTEMPLATE_CONTAINER_NAME))
      ))
      .getOrElse(new KubernetesDriverBuilder())
  }
}<|MERGE_RESOLUTION|>--- conflicted
+++ resolved
@@ -41,22 +41,11 @@
       new MountVolumesFeatureStep(_),
     provideDriverCommandStep: (KubernetesDriverConf => DriverCommandFeatureStep) =
       new DriverCommandFeatureStep(_),
-<<<<<<< HEAD
     provideHadoopGlobalStep: (KubernetesDriverConf => KerberosConfDriverFeatureStep) =
       new KerberosConfDriverFeatureStep(_),
     providePodTemplateConfigMapStep: (KubernetesConf => PodTemplateConfigMapStep) =
       new PodTemplateConfigMapStep(_),
-    provideInitialPod: () => SparkPod = SparkPod.initialPod) {
-=======
-    provideHadoopGlobalStep: (
-      KubernetesConf[KubernetesDriverSpecificConf]
-        => KerberosConfDriverFeatureStep) =
-    new KerberosConfDriverFeatureStep(_),
-    providePodTemplateConfigMapStep: (KubernetesConf[_ <: KubernetesRoleSpecificConf]
-      => PodTemplateConfigMapStep) =
-    new PodTemplateConfigMapStep(_),
-    provideInitialPod: () => SparkPod = () => SparkPod.initialPod()) {
->>>>>>> 6f1a1c12
+    provideInitialPod: () => SparkPod = () => SparkPod.initialPod) {
 
   def buildFromFeatures(kubernetesConf: KubernetesDriverConf): KubernetesDriverSpec = {
     val baseFeatures = Seq(
