/*
 * Licensed to the Apache Software Foundation (ASF) under one or more
 * contributor license agreements.  See the NOTICE file distributed with
 * this work for additional information regarding copyright ownership.
 * The ASF licenses this file to You under the Apache License, Version 2.0
 * (the "License"); you may not use this file except in compliance with
 * the License.  You may obtain a copy of the License at
 *
 *    http://www.apache.org/licenses/LICENSE-2.0
 *
 * Unless required by applicable law or agreed to in writing, software
 * distributed under the License is distributed on an "AS IS" BASIS,
 * WITHOUT WARRANTIES OR CONDITIONS OF ANY KIND, either express or implied.
 * See the License for the specific language governing permissions and
 * limitations under the License.
 */
package org.apache.spark.scheduler.cluster.k8s

<<<<<<< HEAD
import java.io.File

import io.fabric8.kubernetes.client.KubernetesClient

import org.apache.spark.SparkConf
import org.apache.spark.deploy.k8s._
=======
import org.apache.spark.deploy.k8s.{KubernetesConf, KubernetesExecutorSpecificConf, KubernetesRoleSpecificConf, SparkPod}
import org.apache.spark.deploy.k8s.Constants._
>>>>>>> fbaf1505
import org.apache.spark.deploy.k8s.features._

private[spark] class KubernetesExecutorBuilder(
    provideBasicStep: (KubernetesConf [KubernetesExecutorSpecificConf])
      => BasicExecutorFeatureStep =
      new BasicExecutorFeatureStep(_),
    provideSecretsStep: (KubernetesConf[_ <: KubernetesRoleSpecificConf])
      => MountSecretsFeatureStep =
      new MountSecretsFeatureStep(_),
    provideEnvSecretsStep:
      (KubernetesConf[_ <: KubernetesRoleSpecificConf] => EnvSecretsFeatureStep) =
      new EnvSecretsFeatureStep(_),
    provideLocalDirsStep: (KubernetesConf[_ <: KubernetesRoleSpecificConf])
      => LocalDirsFeatureStep =
      new LocalDirsFeatureStep(_),
    provideVolumesStep: (KubernetesConf[_ <: KubernetesRoleSpecificConf]
      => MountVolumesFeatureStep) =
<<<<<<< HEAD
      new MountVolumesFeatureStep(_),
    provideInitialPod: () => SparkPod = SparkPod.initialPod) {
=======
    new MountVolumesFeatureStep(_),
    provideHadoopConfStep: (
      KubernetesConf[KubernetesExecutorSpecificConf]
        => HadoopConfExecutorFeatureStep) =
    new HadoopConfExecutorFeatureStep(_),
    provideKerberosConfStep: (
      KubernetesConf[KubernetesExecutorSpecificConf]
        => KerberosConfExecutorFeatureStep) =
    new KerberosConfExecutorFeatureStep(_),
    provideHadoopSparkUserStep: (
      KubernetesConf[KubernetesExecutorSpecificConf]
        => HadoopSparkUserExecutorFeatureStep) =
    new HadoopSparkUserExecutorFeatureStep(_)) {
>>>>>>> fbaf1505

  def buildFromFeatures(
    kubernetesConf: KubernetesConf[KubernetesExecutorSpecificConf]): SparkPod = {
    val sparkConf = kubernetesConf.sparkConf
    val maybeHadoopConfigMap = sparkConf.getOption(HADOOP_CONFIG_MAP_NAME)
    val maybeDTSecretName = sparkConf.getOption(KERBEROS_DT_SECRET_NAME)
    val maybeDTDataItem = sparkConf.getOption(KERBEROS_DT_SECRET_KEY)

    val baseFeatures = Seq(provideBasicStep(kubernetesConf), provideLocalDirsStep(kubernetesConf))
    val secretFeature = if (kubernetesConf.roleSecretNamesToMountPaths.nonEmpty) {
      Seq(provideSecretsStep(kubernetesConf))
    } else Nil
    val secretEnvFeature = if (kubernetesConf.roleSecretEnvNamesToKeyRefs.nonEmpty) {
      Seq(provideEnvSecretsStep(kubernetesConf))
    } else Nil
    val volumesFeature = if (kubernetesConf.roleVolumes.nonEmpty) {
      Seq(provideVolumesStep(kubernetesConf))
    } else Nil

<<<<<<< HEAD
    val allFeatures =
      baseFeatures ++ secretFeature ++ secretEnvFeature ++ volumesFeature
=======
    val maybeHadoopConfFeatureSteps = maybeHadoopConfigMap.map { _ =>
      val maybeKerberosStep =
        if (maybeDTSecretName.isDefined && maybeDTDataItem.isDefined) {
          provideKerberosConfStep(kubernetesConf)
        } else {
          provideHadoopSparkUserStep(kubernetesConf)
        }
      Seq(provideHadoopConfStep(kubernetesConf)) :+
        maybeKerberosStep
    }.getOrElse(Seq.empty[KubernetesFeatureConfigStep])

    val allFeatures: Seq[KubernetesFeatureConfigStep] =
      baseFeatures ++
      secretFeature ++
      secretEnvFeature ++
      volumesFeature ++
      maybeHadoopConfFeatureSteps
>>>>>>> fbaf1505

    var executorPod = provideInitialPod()
    for (feature <- allFeatures) {
      executorPod = feature.configurePod(executorPod)
    }
    executorPod
  }
}

private[spark] object KubernetesExecutorBuilder {
  def apply(kubernetesClient: KubernetesClient, conf: SparkConf): KubernetesExecutorBuilder = {
    conf.get(Config.KUBERNETES_EXECUTOR_PODTEMPLATE_FILE)
      .map(new File(_))
      .map(file => new KubernetesExecutorBuilder(provideInitialPod = () =>
          KubernetesUtils.loadPodFromTemplate(kubernetesClient, file)
      ))
      .getOrElse(new KubernetesExecutorBuilder())
  }
}<|MERGE_RESOLUTION|>--- conflicted
+++ resolved
@@ -16,17 +16,13 @@
  */
 package org.apache.spark.scheduler.cluster.k8s
 
-<<<<<<< HEAD
 import java.io.File
 
 import io.fabric8.kubernetes.client.KubernetesClient
 
 import org.apache.spark.SparkConf
 import org.apache.spark.deploy.k8s._
-=======
-import org.apache.spark.deploy.k8s.{KubernetesConf, KubernetesExecutorSpecificConf, KubernetesRoleSpecificConf, SparkPod}
 import org.apache.spark.deploy.k8s.Constants._
->>>>>>> fbaf1505
 import org.apache.spark.deploy.k8s.features._
 
 private[spark] class KubernetesExecutorBuilder(
@@ -44,24 +40,20 @@
       new LocalDirsFeatureStep(_),
     provideVolumesStep: (KubernetesConf[_ <: KubernetesRoleSpecificConf]
       => MountVolumesFeatureStep) =
-<<<<<<< HEAD
       new MountVolumesFeatureStep(_),
-    provideInitialPod: () => SparkPod = SparkPod.initialPod) {
-=======
-    new MountVolumesFeatureStep(_),
     provideHadoopConfStep: (
       KubernetesConf[KubernetesExecutorSpecificConf]
-        => HadoopConfExecutorFeatureStep) =
-    new HadoopConfExecutorFeatureStep(_),
+      => HadoopConfExecutorFeatureStep) =
+      new HadoopConfExecutorFeatureStep(_),
     provideKerberosConfStep: (
       KubernetesConf[KubernetesExecutorSpecificConf]
-        => KerberosConfExecutorFeatureStep) =
-    new KerberosConfExecutorFeatureStep(_),
+      => KerberosConfExecutorFeatureStep) =
+      new KerberosConfExecutorFeatureStep(_),
     provideHadoopSparkUserStep: (
       KubernetesConf[KubernetesExecutorSpecificConf]
-        => HadoopSparkUserExecutorFeatureStep) =
-    new HadoopSparkUserExecutorFeatureStep(_)) {
->>>>>>> fbaf1505
+      => HadoopSparkUserExecutorFeatureStep) =
+      new HadoopSparkUserExecutorFeatureStep(_),
+    provideInitialPod: () => SparkPod = SparkPod.initialPod) {
 
   def buildFromFeatures(
     kubernetesConf: KubernetesConf[KubernetesExecutorSpecificConf]): SparkPod = {
@@ -81,10 +73,6 @@
       Seq(provideVolumesStep(kubernetesConf))
     } else Nil
 
-<<<<<<< HEAD
-    val allFeatures =
-      baseFeatures ++ secretFeature ++ secretEnvFeature ++ volumesFeature
-=======
     val maybeHadoopConfFeatureSteps = maybeHadoopConfigMap.map { _ =>
       val maybeKerberosStep =
         if (maybeDTSecretName.isDefined && maybeDTDataItem.isDefined) {
@@ -102,7 +90,6 @@
       secretEnvFeature ++
       volumesFeature ++
       maybeHadoopConfFeatureSteps
->>>>>>> fbaf1505
 
     var executorPod = provideInitialPod()
     for (feature <- allFeatures) {
