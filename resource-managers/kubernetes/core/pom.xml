--- conflicted
+++ resolved
@@ -66,11 +66,7 @@
           <groupId>com.fasterxml.jackson.dataformat</groupId>
           <artifactId>jackson-dataformat-yaml</artifactId>
         </exclusion>
-<<<<<<< HEAD
-        <!-- SPARK-28765 kubernetes-client doesn't have the following dependency -->
-=======
         <!-- SPARK-28765 Unused JDK11-specific dependency -->
->>>>>>> 5756a47a
         <exclusion>
           <groupId>javax.annotation</groupId>
           <artifactId>javax.annotation-api</artifactId>
