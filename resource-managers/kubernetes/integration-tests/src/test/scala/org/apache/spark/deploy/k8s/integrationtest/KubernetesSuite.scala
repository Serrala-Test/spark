--- conflicted
+++ resolved
@@ -38,13 +38,9 @@
 import org.apache.spark.internal.Logging
 
 private[spark] class KubernetesSuite extends SparkFunSuite
-<<<<<<< HEAD
-  with BeforeAndAfterAll with BeforeAndAfter
-  with KerberosTestSuite
-=======
   with BeforeAndAfterAll with BeforeAndAfter with BasicTestsSuite with SecretsTestsSuite
   with PythonTestsSuite with ClientModeTestsSuite with PodTemplateSuite
->>>>>>> f6cc354d
+  with KerberosTestSuite
   with Logging with Eventually with Matchers {
 
   import KubernetesSuite._
