--- conflicted
+++ resolved
@@ -305,7 +305,6 @@
     assert(math.abs(similarity(5) - similarityLarger(5) / similarity(5)) > 1E-5)
   }
 
-<<<<<<< HEAD
   test("window size - CBOW") {
 
     val spark = this.spark
@@ -434,7 +433,8 @@
     }.collect().unzip
     // The similarity score should be very different with the higher negative sampling
     assert(math.abs(similarity(5) - similarityLarger(5) / similarity(5)) > 1E-5)
-=======
+  }
+
   test("Word2Vec read/write numPartitions calculation") {
     val smallModelNumPartitions = Word2VecModel.Word2VecModelWriter.calculateNumberOfPartitions(
       Utils.byteStringAsBytes("64m"), numWords = 10, vectorSize = 5)
@@ -442,7 +442,6 @@
     val largeModelNumPartitions = Word2VecModel.Word2VecModelWriter.calculateNumberOfPartitions(
       Utils.byteStringAsBytes("64m"), numWords = 1000000, vectorSize = 5000)
     assert(largeModelNumPartitions > 1)
->>>>>>> 7ba8bf28
   }
 
   test("Word2Vec read/write") {
