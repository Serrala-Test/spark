--- conflicted
+++ resolved
@@ -178,9 +178,6 @@
     // The similarity score should be very different with the larger window
     assert(math.abs(similarity(5) - similarityLarger(5) / similarity(5)) > 1E-5)
   }
-<<<<<<< HEAD
-}
-=======
 
   test("Word2Vec read/write") {
     val t = new Word2Vec()
@@ -207,5 +204,4 @@
     val newInstance = testDefaultReadWrite(instance)
     assert(newInstance.getVectors.collect() === instance.getVectors.collect())
   }
-}
->>>>>>> 5cb46950
+}