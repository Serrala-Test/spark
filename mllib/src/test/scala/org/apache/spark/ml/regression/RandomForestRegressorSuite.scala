/*
 * Licensed to the Apache Software Foundation (ASF) under one or more
 * contributor license agreements.  See the NOTICE file distributed with
 * this work for additional information regarding copyright ownership.
 * The ASF licenses this file to You under the Apache License, Version 2.0
 * (the "License"); you may not use this file except in compliance with
 * the License.  You may obtain a copy of the License at
 *
 *    http://www.apache.org/licenses/LICENSE-2.0
 *
 * Unless required by applicable law or agreed to in writing, software
 * distributed under the License is distributed on an "AS IS" BASIS,
 * WITHOUT WARRANTIES OR CONDITIONS OF ANY KIND, either express or implied.
 * See the License for the specific language governing permissions and
 * limitations under the License.
 */

package org.apache.spark.ml.regression

import org.apache.spark.SparkFunSuite
import org.apache.spark.ml.impl.TreeTests
<<<<<<< HEAD
import org.apache.spark.ml.param.ParamMap
=======
import org.apache.spark.mllib.linalg.Vectors
>>>>>>> ba1c4e13
import org.apache.spark.mllib.regression.LabeledPoint
import org.apache.spark.mllib.tree.{EnsembleTestHelper, RandomForest => OldRandomForest}
import org.apache.spark.mllib.tree.configuration.{Algo => OldAlgo}
import org.apache.spark.mllib.util.MLlibTestSparkContext
import org.apache.spark.rdd.RDD
import org.apache.spark.sql.DataFrame

/**
 * Test suite for [[RandomForestRegressor]].
 */
class RandomForestRegressorSuite extends SparkFunSuite with MLlibTestSparkContext {

  import RandomForestRegressorSuite.compareAPIs

  private var orderedLabeledPoints50_1000: RDD[LabeledPoint] = _

  override def beforeAll() {
    super.beforeAll()
    orderedLabeledPoints50_1000 =
      sc.parallelize(EnsembleTestHelper.generateOrderedLabeledPoints(numFeatures = 50, 1000))
  }

  /////////////////////////////////////////////////////////////////////////////
  // Tests calling train()
  /////////////////////////////////////////////////////////////////////////////

  def regressionTestWithContinuousFeatures(rf: RandomForestRegressor) {
    val categoricalFeaturesInfo = Map.empty[Int, Int]
    val newRF = rf
      .setImpurity("variance")
      .setMaxDepth(2)
      .setMaxBins(10)
      .setNumTrees(1)
      .setFeatureSubsetStrategy("auto")
      .setSeed(123)
    compareAPIs(orderedLabeledPoints50_1000, newRF, categoricalFeaturesInfo)
  }

  test("Regression with continuous features:" +
    " comparing DecisionTree vs. RandomForest(numTrees = 1)") {
    val rf = new RandomForestRegressor()
    regressionTestWithContinuousFeatures(rf)
  }

  test("Regression with continuous features and node Id cache :" +
    " comparing DecisionTree vs. RandomForest(numTrees = 1)") {
    val rf = new RandomForestRegressor()
      .setCacheNodeIds(true)
    regressionTestWithContinuousFeatures(rf)
  }

<<<<<<< HEAD
  test("copied model must have the same parent") {
    val rf = new RandomForestRegressor()
    val df = TreeTests.setMetadata(orderedLabeledPoints50_1000,
      Map.empty[Int, Int], numClasses = 0)
    val model = rf.fit(df)
    val copied = model.copy(ParamMap.empty)
    assert(model.parent == copied.parent)
=======
  test("Feature importance with toy data") {
    val rf = new RandomForestRegressor()
      .setImpurity("variance")
      .setMaxDepth(3)
      .setNumTrees(3)
      .setFeatureSubsetStrategy("all")
      .setSubsamplingRate(1.0)
      .setSeed(123)

    // In this data, feature 1 is very important.
    val data: RDD[LabeledPoint] = sc.parallelize(Seq(
      new LabeledPoint(0, Vectors.dense(1, 0, 0, 0, 1)),
      new LabeledPoint(1, Vectors.dense(1, 1, 0, 1, 0)),
      new LabeledPoint(1, Vectors.dense(1, 1, 0, 0, 0)),
      new LabeledPoint(0, Vectors.dense(1, 0, 0, 0, 0)),
      new LabeledPoint(1, Vectors.dense(1, 1, 0, 0, 0))
    ))
    val categoricalFeatures = Map.empty[Int, Int]
    val df: DataFrame = TreeTests.setMetadata(data, categoricalFeatures, 0)

    val importances = rf.fit(df).featureImportances
    val mostImportantFeature = importances.argmax
    assert(mostImportantFeature === 1)
>>>>>>> ba1c4e13
  }

  /////////////////////////////////////////////////////////////////////////////
  // Tests of model save/load
  /////////////////////////////////////////////////////////////////////////////

  // TODO: Reinstate test once save/load are implemented  SPARK-6725
  /*
  test("model save/load") {
    val tempDir = Utils.createTempDir()
    val path = tempDir.toURI.toString

    val trees = Range(0, 3).map(_ => OldDecisionTreeSuite.createModel(OldAlgo.Regression)).toArray
    val oldModel = new OldRandomForestModel(OldAlgo.Regression, trees)
    val newModel = RandomForestRegressionModel.fromOld(oldModel)

    // Save model, load it back, and compare.
    try {
      newModel.save(sc, path)
      val sameNewModel = RandomForestRegressionModel.load(sc, path)
      TreeTests.checkEqual(newModel, sameNewModel)
    } finally {
      Utils.deleteRecursively(tempDir)
    }
  }
  */
}

private object RandomForestRegressorSuite extends SparkFunSuite {

  /**
   * Train 2 models on the given dataset, one using the old API and one using the new API.
   * Convert the old model to the new format, compare them, and fail if they are not exactly equal.
   */
  def compareAPIs(
      data: RDD[LabeledPoint],
      rf: RandomForestRegressor,
      categoricalFeatures: Map[Int, Int]): Unit = {
    val oldStrategy =
      rf.getOldStrategy(categoricalFeatures, numClasses = 0, OldAlgo.Regression, rf.getOldImpurity)
    val oldModel = OldRandomForest.trainRegressor(
      data, oldStrategy, rf.getNumTrees, rf.getFeatureSubsetStrategy, rf.getSeed.toInt)
    val newData: DataFrame = TreeTests.setMetadata(data, categoricalFeatures, numClasses = 0)
    val newModel = rf.fit(newData)
    // Use parent from newTree since this is not checked anyways.
    val oldModelAsNew = RandomForestRegressionModel.fromOld(
      oldModel, newModel.parent.asInstanceOf[RandomForestRegressor], categoricalFeatures)
    TreeTests.checkEqual(oldModelAsNew, newModel)
  }
}<|MERGE_RESOLUTION|>--- conflicted
+++ resolved
@@ -19,11 +19,8 @@
 
 import org.apache.spark.SparkFunSuite
 import org.apache.spark.ml.impl.TreeTests
-<<<<<<< HEAD
 import org.apache.spark.ml.param.ParamMap
-=======
 import org.apache.spark.mllib.linalg.Vectors
->>>>>>> ba1c4e13
 import org.apache.spark.mllib.regression.LabeledPoint
 import org.apache.spark.mllib.tree.{EnsembleTestHelper, RandomForest => OldRandomForest}
 import org.apache.spark.mllib.tree.configuration.{Algo => OldAlgo}
@@ -75,7 +72,6 @@
     regressionTestWithContinuousFeatures(rf)
   }
 
-<<<<<<< HEAD
   test("copied model must have the same parent") {
     val rf = new RandomForestRegressor()
     val df = TreeTests.setMetadata(orderedLabeledPoints50_1000,
@@ -83,7 +79,8 @@
     val model = rf.fit(df)
     val copied = model.copy(ParamMap.empty)
     assert(model.parent == copied.parent)
-=======
+  }
+
   test("Feature importance with toy data") {
     val rf = new RandomForestRegressor()
       .setImpurity("variance")
@@ -107,7 +104,6 @@
     val importances = rf.fit(df).featureImportances
     val mostImportantFeature = importances.argmax
     assert(mostImportantFeature === 1)
->>>>>>> ba1c4e13
   }
 
   /////////////////////////////////////////////////////////////////////////////
