/*
 * Licensed to the Apache Software Foundation (ASF) under one or more
 * contributor license agreements.  See the NOTICE file distributed with
 * this work for additional information regarding copyright ownership.
 * The ASF licenses this file to You under the Apache License, Version 2.0
 * (the "License"); you may not use this file except in compliance with
 * the License.  You may obtain a copy of the License at
 *
 *    http://www.apache.org/licenses/LICENSE-2.0
 *
 * Unless required by applicable law or agreed to in writing, software
 * distributed under the License is distributed on an "AS IS" BASIS,
 * WITHOUT WARRANTIES OR CONDITIONS OF ANY KIND, either express or implied.
 * See the License for the specific language governing permissions and
 * limitations under the License.
 */

package org.apache.spark.ml.regression

import org.apache.spark.SparkFunSuite
import org.apache.spark.ml.impl.TreeTests
import org.apache.spark.ml.util.MLTestingUtils
import org.apache.spark.mllib.linalg.Vectors
import org.apache.spark.mllib.regression.LabeledPoint
import org.apache.spark.mllib.tree.{EnsembleTestHelper, GradientBoostedTrees => OldGBT}
import org.apache.spark.mllib.tree.configuration.{Algo => OldAlgo}
import org.apache.spark.mllib.util.MLlibTestSparkContext
import org.apache.spark.rdd.RDD
import org.apache.spark.sql.DataFrame
import org.apache.spark.util.Utils


/**
 * Test suite for [[GBTRegressor]].
 */
class GBTRegressorSuite extends SparkFunSuite with MLlibTestSparkContext {

  import GBTRegressorSuite.compareAPIs

  // Combinations for estimators, learning rates and subsamplingRate
  private val testCombinations =
    Array((10, 1.0, 1.0), (10, 0.1, 1.0), (10, 0.5, 0.75), (10, 0.1, 0.75))

  private var data: RDD[LabeledPoint] = _
  private var trainData: RDD[LabeledPoint] = _
  private var validationData: RDD[LabeledPoint] = _

  override def beforeAll() {
    super.beforeAll()
    data = sc.parallelize(EnsembleTestHelper.generateOrderedLabeledPoints(numFeatures = 10, 100), 2)
    trainData =
      sc.parallelize(EnsembleTestHelper.generateOrderedLabeledPoints(numFeatures = 20, 120), 2)
    validationData =
      sc.parallelize(EnsembleTestHelper.generateOrderedLabeledPoints(numFeatures = 20, 80), 2)
  }

  test("Regression with continuous features: SquaredError") {
    val categoricalFeatures = Map.empty[Int, Int]
    GBTRegressor.supportedLossTypes.foreach { loss =>
      testCombinations.foreach {
        case (maxIter, learningRate, subsamplingRate) =>
          val gbt = new GBTRegressor()
            .setMaxDepth(2)
            .setSubsamplingRate(subsamplingRate)
            .setLossType(loss)
            .setMaxIter(maxIter)
            .setStepSize(learningRate)
          compareAPIs(data, None, gbt, categoricalFeatures)
      }
    }
  }

  test("GBTRegressor behaves reasonably on toy data") {
    val df = sqlContext.createDataFrame(Seq(
      LabeledPoint(10, Vectors.dense(1, 2, 3, 4)),
      LabeledPoint(-5, Vectors.dense(6, 3, 2, 1)),
      LabeledPoint(11, Vectors.dense(2, 2, 3, 4)),
      LabeledPoint(-6, Vectors.dense(6, 4, 2, 1)),
      LabeledPoint(9, Vectors.dense(1, 2, 6, 4)),
      LabeledPoint(-4, Vectors.dense(6, 3, 2, 2))
    ))
    val gbt = new GBTRegressor()
      .setMaxDepth(2)
      .setMaxIter(2)
<<<<<<< HEAD
    val regularModel = gbt.fit(df)
    val modelCodeGen = regularModel.toCodeGen()
    val models = List(regularModel, modelCodeGen)
    models.foreach{model =>
      // copied model must have the same parent.
      MLTestingUtils.checkCopy(model)
      val preds = model.transform(df)
      val predictions = preds.select("prediction").map(_.getDouble(0))
      // Checks based on SPARK-8736 (to ensure it is not doing classification)
      assert(predictions.max() > 2)
      assert(predictions.min() < -1)
    }
=======
    val model = gbt.fit(df)

    // copied model must have the same parent.
    MLTestingUtils.checkCopy(model)
    val preds = model.transform(df)
    val predictions = preds.select("prediction").rdd.map(_.getDouble(0))
    // Checks based on SPARK-8736 (to ensure it is not doing classification)
    assert(predictions.max() > 2)
    assert(predictions.min() < -1)
>>>>>>> 48964111
  }

  test("Checkpointing") {
    val tempDir = Utils.createTempDir()
    val path = tempDir.toURI.toString
    sc.setCheckpointDir(path)

    val df = sqlContext.createDataFrame(data)
    val gbt = new GBTRegressor()
      .setMaxDepth(2)
      .setMaxIter(5)
      .setStepSize(0.1)
      .setCheckpointInterval(2)
    val model = gbt.fit(df)

    sc.checkpointDir = None
    Utils.deleteRecursively(tempDir)

  }

  // TODO: Reinstate test once runWithValidation is implemented  SPARK-7132
  /*
  test("runWithValidation stops early and performs better on a validation dataset") {
    val categoricalFeatures = Map.empty[Int, Int]
    // Set maxIter large enough so that it stops early.
    val maxIter = 20
    GBTRegressor.supportedLossTypes.foreach { loss =>
      val gbt = new GBTRegressor()
        .setMaxIter(maxIter)
        .setMaxDepth(2)
        .setLossType(loss)
        .setValidationTol(0.0)
      compareAPIs(trainData, None, gbt, categoricalFeatures)
      compareAPIs(trainData, Some(validationData), gbt, categoricalFeatures)
    }
  }
  */

  /////////////////////////////////////////////////////////////////////////////
  // Tests of model save/load
  /////////////////////////////////////////////////////////////////////////////

  // TODO: Reinstate test once save/load are implemented  SPARK-6725
  /*
  test("model save/load") {
    val tempDir = Utils.createTempDir()
    val path = tempDir.toURI.toString

    val trees = Range(0, 3).map(_ => OldDecisionTreeSuite.createModel(OldAlgo.Regression)).toArray
    val treeWeights = Array(0.1, 0.3, 1.1)
    val oldModel = new OldGBTModel(OldAlgo.Regression, trees, treeWeights)
    val newModel = GBTRegressionModel.fromOld(oldModel)

    // Save model, load it back, and compare.
    try {
      newModel.save(sc, path)
      val sameNewModel = GBTRegressionModel.load(sc, path)
      TreeTests.checkEqual(newModel, sameNewModel)
    } finally {
      Utils.deleteRecursively(tempDir)
    }
  }
  */
}

private object GBTRegressorSuite extends SparkFunSuite {

  /**
   * Train 2 models on the given dataset, one using the old API and one using the new API.
   * Convert the old model to the new format, compare them, and fail if they are not exactly equal.
   */
  def compareAPIs(
      data: RDD[LabeledPoint],
      validationData: Option[RDD[LabeledPoint]],
      gbt: GBTRegressor,
      categoricalFeatures: Map[Int, Int]): Unit = {
    val numFeatures = data.first().features.size
    val oldBoostingStrategy = gbt.getOldBoostingStrategy(categoricalFeatures, OldAlgo.Regression)
    val oldGBT = new OldGBT(oldBoostingStrategy)
    val oldModel = oldGBT.run(data)
    val newData: DataFrame = TreeTests.setMetadata(data, categoricalFeatures, numClasses = 0)
    val newModel = gbt.fit(newData)
    // Use parent from newTree since this is not checked anyways.
    val oldModelAsNew = GBTRegressionModel.fromOld(
      oldModel, newModel.parent.asInstanceOf[GBTRegressor], categoricalFeatures, numFeatures)
    TreeTests.checkEqual(oldModelAsNew, newModel)
    assert(newModel.numFeatures === numFeatures)
    assert(oldModelAsNew.numFeatures === numFeatures)
  }
}<|MERGE_RESOLUTION|>--- conflicted
+++ resolved
@@ -82,7 +82,6 @@
     val gbt = new GBTRegressor()
       .setMaxDepth(2)
       .setMaxIter(2)
-<<<<<<< HEAD
     val regularModel = gbt.fit(df)
     val modelCodeGen = regularModel.toCodeGen()
     val models = List(regularModel, modelCodeGen)
@@ -90,22 +89,11 @@
       // copied model must have the same parent.
       MLTestingUtils.checkCopy(model)
       val preds = model.transform(df)
-      val predictions = preds.select("prediction").map(_.getDouble(0))
+      val predictions = preds.select("prediction").rdd.map(_.getDouble(0))
       // Checks based on SPARK-8736 (to ensure it is not doing classification)
       assert(predictions.max() > 2)
       assert(predictions.min() < -1)
     }
-=======
-    val model = gbt.fit(df)
-
-    // copied model must have the same parent.
-    MLTestingUtils.checkCopy(model)
-    val preds = model.transform(df)
-    val predictions = preds.select("prediction").rdd.map(_.getDouble(0))
-    // Checks based on SPARK-8736 (to ensure it is not doing classification)
-    assert(predictions.max() > 2)
-    assert(predictions.min() < -1)
->>>>>>> 48964111
   }
 
   test("Checkpointing") {
