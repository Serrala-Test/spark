--- conflicted
+++ resolved
@@ -541,7 +541,13 @@
     }
   }
 
-<<<<<<< HEAD
+  test("SPARK-18268: ALS with empty RDD should fail with better message") {
+    val ratings = sc.parallelize(Array.empty[Rating[Int]])
+    intercept[IllegalArgumentException] {
+      ALS.train(ratings)
+    }
+  }
+
   /**
    * Validate expected vs actual ids.
    *
@@ -700,12 +706,6 @@
     }
     intercept[IllegalArgumentException] {
       val als = new ALS().setRecommendFor("foo")
-=======
-  test("SPARK-18268: ALS with empty RDD should fail with better message") {
-    val ratings = sc.parallelize(Array.empty[Rating[Int]])
-    intercept[IllegalArgumentException] {
-      ALS.train(ratings)
->>>>>>> c71b2548
     }
   }
 }
