/*
 * Licensed to the Apache Software Foundation (ASF) under one or more
 * contributor license agreements.  See the NOTICE file distributed with
 * this work for additional information regarding copyright ownership.
 * The ASF licenses this file to You under the Apache License, Version 2.0
 * (the "License"); you may not use this file except in compliance with
 * the License.  You may obtain a copy of the License at
 *
 *    http://www.apache.org/licenses/LICENSE-2.0
 *
 * Unless required by applicable law or agreed to in writing, software
 * distributed under the License is distributed on an "AS IS" BASIS,
 * WITHOUT WARRANTIES OR CONDITIONS OF ANY KIND, either express or implied.
 * See the License for the specific language governing permissions and
 * limitations under the License.
 */

package org.apache.spark.ml.recommendation

import java.io.File
import java.util.Random

import scala.collection.mutable
import scala.collection.mutable.ArrayBuffer
import scala.collection.JavaConverters._
import scala.language.existentials

import com.github.fommil.netlib.BLAS.{getInstance => blas}
import org.apache.commons.io.FileUtils
import org.apache.commons.io.filefilter.TrueFileFilter

import org.apache.spark._
import org.apache.spark.internal.Logging
import org.apache.spark.ml.recommendation.ALS._
import org.apache.spark.ml.util.{DefaultReadWriteTest, MLTestingUtils}
import org.apache.spark.mllib.linalg.Vectors
import org.apache.spark.mllib.util.MLlibTestSparkContext
import org.apache.spark.mllib.util.TestingUtils._
import org.apache.spark.rdd.RDD
<<<<<<< HEAD
import org.apache.spark.sql.{DataFrame, Row, SQLContext}
import org.apache.spark.storage._
import org.apache.spark.util.Utils
=======
import org.apache.spark.scheduler.{SparkListener, SparkListenerStageCompleted}
import org.apache.spark.sql.{DataFrame, Row}
import org.apache.spark.storage.StorageLevel
>>>>>>> 19a6d192

class ALSSuite
  extends SparkFunSuite with MLlibTestSparkContext with DefaultReadWriteTest with Logging {

  override def beforeAll(): Unit = {
    super.beforeAll()
    sc.setCheckpointDir(tempDir.getAbsolutePath)
  }

  override def afterAll(): Unit = {
    super.afterAll()
  }

  test("LocalIndexEncoder") {
    val random = new Random
    for (numBlocks <- Seq(1, 2, 5, 10, 20, 50, 100)) {
      val encoder = new LocalIndexEncoder(numBlocks)
      val maxLocalIndex = Int.MaxValue / numBlocks
      val tests = Seq.fill(5)((random.nextInt(numBlocks), random.nextInt(maxLocalIndex))) ++
        Seq((0, 0), (numBlocks - 1, maxLocalIndex))
      tests.foreach { case (blockId, localIndex) =>
        val err = s"Failed with numBlocks=$numBlocks, blockId=$blockId, and localIndex=$localIndex."
        val encoded = encoder.encode(blockId, localIndex)
        assert(encoder.blockId(encoded) === blockId, err)
        assert(encoder.localIndex(encoded) === localIndex, err)
      }
    }
  }

  test("normal equation construction") {
    val k = 2
    val ne0 = new NormalEquation(k)
      .add(Array(1.0f, 2.0f), 3.0)
      .add(Array(4.0f, 5.0f), 6.0, 2.0) // weighted
    assert(ne0.k === k)
    assert(ne0.triK === k * (k + 1) / 2)
    // NumPy code that computes the expected values:
    // A = np.matrix("1 2; 4 5")
    // b = np.matrix("3; 6")
    // C = np.matrix(np.diag([1, 2]))
    // ata = A.transpose() * C * A
    // atb = A.transpose() * C * b
    assert(Vectors.dense(ne0.ata) ~== Vectors.dense(33.0, 42.0, 54.0) relTol 1e-8)
    assert(Vectors.dense(ne0.atb) ~== Vectors.dense(51.0, 66.0) relTol 1e-8)

    val ne1 = new NormalEquation(2)
      .add(Array(7.0f, 8.0f), 9.0)
    ne0.merge(ne1)
    // NumPy code that computes the expected values:
    // A = np.matrix("1 2; 4 5; 7 8")
    // b = np.matrix("3; 6; 9")
    // C = np.matrix(np.diag([1, 2, 1]))
    // ata = A.transpose() * C * A
    // atb = A.transpose() * C * b
    assert(Vectors.dense(ne0.ata) ~== Vectors.dense(82.0, 98.0, 118.0) relTol 1e-8)
    assert(Vectors.dense(ne0.atb) ~== Vectors.dense(114.0, 138.0) relTol 1e-8)

    intercept[IllegalArgumentException] {
      ne0.add(Array(1.0f), 2.0)
    }
    intercept[IllegalArgumentException] {
      ne0.add(Array(1.0f, 2.0f, 3.0f), 4.0)
    }
    intercept[IllegalArgumentException] {
      ne0.add(Array(1.0f, 2.0f), 0.0, -1.0)
    }
    intercept[IllegalArgumentException] {
      val ne2 = new NormalEquation(3)
      ne0.merge(ne2)
    }

    ne0.reset()
    assert(ne0.ata.forall(_ == 0.0))
    assert(ne0.atb.forall(_ == 0.0))
  }

  test("CholeskySolver") {
    val k = 2
    val ne0 = new NormalEquation(k)
      .add(Array(1.0f, 2.0f), 4.0)
      .add(Array(1.0f, 3.0f), 9.0)
      .add(Array(1.0f, 4.0f), 16.0)
    val ne1 = new NormalEquation(k)
      .merge(ne0)

    val chol = new CholeskySolver
    val x0 = chol.solve(ne0, 0.0).map(_.toDouble)
    // NumPy code that computes the expected solution:
    // A = np.matrix("1 2; 1 3; 1 4")
    // b = b = np.matrix("3; 6")
    // x0 = np.linalg.lstsq(A, b)[0]
    assert(Vectors.dense(x0) ~== Vectors.dense(-8.333333, 6.0) relTol 1e-6)

    assert(ne0.ata.forall(_ == 0.0))
    assert(ne0.atb.forall(_ == 0.0))

    val x1 = chol.solve(ne1, 1.5).map(_.toDouble)
    // NumPy code that computes the expected solution, where lambda is scaled by n:
    // x0 = np.linalg.solve(A.transpose() * A + 1.5 * np.eye(2), A.transpose() * b)
    assert(Vectors.dense(x1) ~== Vectors.dense(-0.1155556, 3.28) relTol 1e-6)
  }

  test("RatingBlockBuilder") {
    val emptyBuilder = new RatingBlockBuilder[Int]()
    assert(emptyBuilder.size === 0)
    val emptyBlock = emptyBuilder.build()
    assert(emptyBlock.srcIds.isEmpty)
    assert(emptyBlock.dstIds.isEmpty)
    assert(emptyBlock.ratings.isEmpty)

    val builder0 = new RatingBlockBuilder()
      .add(Rating(0, 1, 2.0f))
      .add(Rating(3, 4, 5.0f))
    assert(builder0.size === 2)
    val builder1 = new RatingBlockBuilder()
      .add(Rating(6, 7, 8.0f))
      .merge(builder0.build())
    assert(builder1.size === 3)
    val block = builder1.build()
    val ratings = Seq.tabulate(block.size) { i =>
      (block.srcIds(i), block.dstIds(i), block.ratings(i))
    }.toSet
    assert(ratings === Set((0, 1, 2.0f), (3, 4, 5.0f), (6, 7, 8.0f)))
  }

  test("UncompressedInBlock") {
    val encoder = new LocalIndexEncoder(10)
    val uncompressed = new UncompressedInBlockBuilder[Int](encoder)
      .add(0, Array(1, 0, 2), Array(0, 1, 4), Array(1.0f, 2.0f, 3.0f))
      .add(1, Array(3, 0), Array(2, 5), Array(4.0f, 5.0f))
      .build()
    assert(uncompressed.length === 5)
    val records = Seq.tabulate(uncompressed.length) { i =>
      val dstEncodedIndex = uncompressed.dstEncodedIndices(i)
      val dstBlockId = encoder.blockId(dstEncodedIndex)
      val dstLocalIndex = encoder.localIndex(dstEncodedIndex)
      (uncompressed.srcIds(i), dstBlockId, dstLocalIndex, uncompressed.ratings(i))
    }.toSet
    val expected =
      Set((1, 0, 0, 1.0f), (0, 0, 1, 2.0f), (2, 0, 4, 3.0f), (3, 1, 2, 4.0f), (0, 1, 5, 5.0f))
    assert(records === expected)

    val compressed = uncompressed.compress()
    assert(compressed.size === 5)
    assert(compressed.srcIds.toSeq === Seq(0, 1, 2, 3))
    assert(compressed.dstPtrs.toSeq === Seq(0, 2, 3, 4, 5))
    var decompressed = ArrayBuffer.empty[(Int, Int, Int, Float)]
    var i = 0
    while (i < compressed.srcIds.length) {
      var j = compressed.dstPtrs(i)
      while (j < compressed.dstPtrs(i + 1)) {
        val dstEncodedIndex = compressed.dstEncodedIndices(j)
        val dstBlockId = encoder.blockId(dstEncodedIndex)
        val dstLocalIndex = encoder.localIndex(dstEncodedIndex)
        decompressed += ((compressed.srcIds(i), dstBlockId, dstLocalIndex, compressed.ratings(j)))
        j += 1
      }
      i += 1
    }
    assert(decompressed.toSet === expected)
  }

  /**
   * Generates an explicit feedback dataset for testing ALS.
   *
   * @param numUsers number of users
   * @param numItems number of items
   * @param rank rank
   * @param noiseStd the standard deviation of additive Gaussian noise on training data
   * @param seed random seed
   * @return (training, test)
   */
  def genExplicitTestData(
      numUsers: Int,
      numItems: Int,
      rank: Int,
      noiseStd: Double = 0.0,
      seed: Long = 11L): (RDD[Rating[Int]], RDD[Rating[Int]]) = {
    val trainingFraction = 0.6
    val testFraction = 0.3
    val totalFraction = trainingFraction + testFraction
    val random = new Random(seed)
    val userFactors = genFactors(numUsers, rank, random)
    val itemFactors = genFactors(numItems, rank, random)
    val training = ArrayBuffer.empty[Rating[Int]]
    val test = ArrayBuffer.empty[Rating[Int]]
    for ((userId, userFactor) <- userFactors; (itemId, itemFactor) <- itemFactors) {
      val x = random.nextDouble()
      if (x < totalFraction) {
        val rating = blas.sdot(rank, userFactor, 1, itemFactor, 1)
        if (x < trainingFraction) {
          val noise = noiseStd * random.nextGaussian()
          training += Rating(userId, itemId, rating + noise.toFloat)
        } else {
          test += Rating(userId, itemId, rating)
        }
      }
    }
    logInfo(s"Generated an explicit feedback dataset with ${training.size} ratings for training " +
      s"and ${test.size} for test.")
    (sc.parallelize(training, 2), sc.parallelize(test, 2))
  }

  /**
   * Generates an implicit feedback dataset for testing ALS.
   *
   * @param numUsers number of users
   * @param numItems number of items
   * @param rank rank
   * @param noiseStd the standard deviation of additive Gaussian noise on training data
   * @param seed random seed
   * @return (training, test)
   */
  def genImplicitTestData(
      numUsers: Int,
      numItems: Int,
      rank: Int,
      noiseStd: Double = 0.0,
      seed: Long = 11L): (RDD[Rating[Int]], RDD[Rating[Int]]) = {
    ALSSuite.genImplicitTestData(sc, numUsers, numItems, rank, noiseStd, seed)
  }

  /**
   * Generates random user/item factors, with i.i.d. values drawn from U(a, b).
   *
   * @param size number of users/items
   * @param rank number of features
   * @param random random number generator
   * @param a min value of the support (default: -1)
   * @param b max value of the support (default: 1)
   * @return a sequence of (ID, factors) pairs
   */
  private def genFactors(
      size: Int,
      rank: Int,
      random: Random,
      a: Float = -1.0f,
      b: Float = 1.0f): Seq[(Int, Array[Float])] = {
    ALSSuite.genFactors(size, rank, random, a, b)
  }

  /**
   * Test ALS using the given training/test splits and parameters.
   *
   * @param training training dataset
   * @param test test dataset
   * @param rank rank of the matrix factorization
   * @param maxIter max number of iterations
   * @param regParam regularization constant
   * @param implicitPrefs whether to use implicit preference
   * @param numUserBlocks number of user blocks
   * @param numItemBlocks number of item blocks
   * @param targetRMSE target test RMSE
   */
  def testALS(
      training: RDD[Rating[Int]],
      test: RDD[Rating[Int]],
      rank: Int,
      maxIter: Int,
      regParam: Double,
      implicitPrefs: Boolean = false,
      numUserBlocks: Int = 2,
      numItemBlocks: Int = 3,
      targetRMSE: Double = 0.05): Unit = {
    val sqlContext = this.sqlContext
    import sqlContext.implicits._
    val als = new ALS()
      .setRank(rank)
      .setRegParam(regParam)
      .setImplicitPrefs(implicitPrefs)
      .setNumUserBlocks(numUserBlocks)
      .setNumItemBlocks(numItemBlocks)
      .setSeed(0)
    val alpha = als.getAlpha
    val model = als.fit(training.toDF())
    val predictions = model.transform(test.toDF()).select("rating", "prediction").rdd.map {
      case Row(rating: Float, prediction: Float) =>
        (rating.toDouble, prediction.toDouble)
    }
    val rmse =
      if (implicitPrefs) {
        // TODO: Use a better (rank-based?) evaluation metric for implicit feedback.
        // We limit the ratings and the predictions to interval [0, 1] and compute the weighted RMSE
        // with the confidence scores as weights.
        val (totalWeight, weightedSumSq) = predictions.map { case (rating, prediction) =>
          val confidence = 1.0 + alpha * math.abs(rating)
          val rating01 = math.max(math.min(rating, 1.0), 0.0)
          val prediction01 = math.max(math.min(prediction, 1.0), 0.0)
          val err = prediction01 - rating01
          (confidence, confidence * err * err)
        }.reduce { case ((c0, e0), (c1, e1)) =>
          (c0 + c1, e0 + e1)
        }
        math.sqrt(weightedSumSq / totalWeight)
      } else {
        val mse = predictions.map { case (rating, prediction) =>
          val err = rating - prediction
          err * err
        }.mean()
        math.sqrt(mse)
      }
    logInfo(s"Test RMSE is $rmse.")
    assert(rmse < targetRMSE)

    // copied model must have the same parent.
    MLTestingUtils.checkCopy(model)
  }

  test("exact rank-1 matrix") {
    val (training, test) = genExplicitTestData(numUsers = 20, numItems = 40, rank = 1)
    testALS(training, test, maxIter = 1, rank = 1, regParam = 1e-5, targetRMSE = 0.001)
    testALS(training, test, maxIter = 1, rank = 2, regParam = 1e-5, targetRMSE = 0.001)
  }

  test("approximate rank-1 matrix") {
    val (training, test) =
      genExplicitTestData(numUsers = 20, numItems = 40, rank = 1, noiseStd = 0.01)
    testALS(training, test, maxIter = 2, rank = 1, regParam = 0.01, targetRMSE = 0.02)
    testALS(training, test, maxIter = 2, rank = 2, regParam = 0.01, targetRMSE = 0.02)
  }

  test("approximate rank-2 matrix") {
    val (training, test) =
      genExplicitTestData(numUsers = 20, numItems = 40, rank = 2, noiseStd = 0.01)
    testALS(training, test, maxIter = 4, rank = 2, regParam = 0.01, targetRMSE = 0.03)
    testALS(training, test, maxIter = 4, rank = 3, regParam = 0.01, targetRMSE = 0.03)
  }

  test("different block settings") {
    val (training, test) =
      genExplicitTestData(numUsers = 20, numItems = 40, rank = 2, noiseStd = 0.01)
    for ((numUserBlocks, numItemBlocks) <- Seq((1, 1), (1, 2), (2, 1), (2, 2))) {
      testALS(training, test, maxIter = 4, rank = 3, regParam = 0.01, targetRMSE = 0.03,
        numUserBlocks = numUserBlocks, numItemBlocks = numItemBlocks)
    }
  }

  test("more blocks than ratings") {
    val (training, test) =
      genExplicitTestData(numUsers = 4, numItems = 4, rank = 1)
    testALS(training, test, maxIter = 2, rank = 1, regParam = 1e-4, targetRMSE = 0.002,
     numItemBlocks = 5, numUserBlocks = 5)
  }

  test("implicit feedback") {
    val (training, test) =
      genImplicitTestData(numUsers = 20, numItems = 40, rank = 2, noiseStd = 0.01)
    testALS(training, test, maxIter = 4, rank = 2, regParam = 0.01, implicitPrefs = true,
      targetRMSE = 0.3)
  }

  test("using generic ID types") {
    val (ratings, _) = genImplicitTestData(numUsers = 20, numItems = 40, rank = 2, noiseStd = 0.01)

    val longRatings = ratings.map(r => Rating(r.user.toLong, r.item.toLong, r.rating))
    val (longUserFactors, _) = ALS.train(longRatings, rank = 2, maxIter = 4, seed = 0)
    assert(longUserFactors.first()._1.getClass === classOf[Long])

    val strRatings = ratings.map(r => Rating(r.user.toString, r.item.toString, r.rating))
    val (strUserFactors, _) = ALS.train(strRatings, rank = 2, maxIter = 4, seed = 0)
    assert(strUserFactors.first()._1.getClass === classOf[String])
  }

  test("nonnegative constraint") {
    val (ratings, _) = genImplicitTestData(numUsers = 20, numItems = 40, rank = 2, noiseStd = 0.01)
    val (userFactors, itemFactors) =
      ALS.train(ratings, rank = 2, maxIter = 4, nonnegative = true, seed = 0)
    def isNonnegative(factors: RDD[(Int, Array[Float])]): Boolean = {
      factors.values.map { _.forall(_ >= 0.0) }.reduce(_ && _)
    }
    assert(isNonnegative(userFactors))
    assert(isNonnegative(itemFactors))
    // TODO: Validate the solution.
  }

  test("als partitioner is a projection") {
    for (p <- Seq(1, 10, 100, 1000)) {
      val part = new ALSPartitioner(p)
      var k = 0
      while (k < p) {
        assert(k === part.getPartition(k))
        assert(k === part.getPartition(k.toLong))
        k += 1
      }
    }
  }

  test("partitioner in returned factors") {
    val (ratings, _) = genImplicitTestData(numUsers = 20, numItems = 40, rank = 2, noiseStd = 0.01)
    val (userFactors, itemFactors) = ALS.train(
      ratings, rank = 2, maxIter = 4, numUserBlocks = 3, numItemBlocks = 4, seed = 0)
    for ((tpe, factors) <- Seq(("User", userFactors), ("Item", itemFactors))) {
      assert(userFactors.partitioner.isDefined, s"$tpe factors should have partitioner.")
      val part = userFactors.partitioner.get
      userFactors.mapPartitionsWithIndex { (idx, items) =>
        items.foreach { case (id, _) =>
          if (part.getPartition(id) != idx) {
            throw new SparkException(s"$tpe with ID $id should not be in partition $idx.")
          }
        }
        Iterator.empty
      }.count()
    }
  }

  test("als with large number of iterations") {
    val (ratings, _) = genExplicitTestData(numUsers = 4, numItems = 4, rank = 1)
    ALS.train(ratings, rank = 1, maxIter = 50, numUserBlocks = 2, numItemBlocks = 2, seed = 0)
    ALS.train(ratings, rank = 1, maxIter = 50, numUserBlocks = 2, numItemBlocks = 2,
      implicitPrefs = true, seed = 0)
  }

  test("read/write") {
    import ALSSuite._
    val (ratings, _) = genExplicitTestData(numUsers = 4, numItems = 4, rank = 1)
    val als = new ALS()
    allEstimatorParamSettings.foreach { case (p, v) =>
      als.set(als.getParam(p), v)
    }
    val sqlContext = this.sqlContext
    import sqlContext.implicits._
    val model = als.fit(ratings.toDF())

    // Test Estimator save/load
    val als2 = testDefaultReadWrite(als)
    allEstimatorParamSettings.foreach { case (p, v) =>
      val param = als.getParam(p)
      assert(als.get(param).get === als2.get(param).get)
    }

    // Test Model save/load
    val model2 = testDefaultReadWrite(model)
    allModelParamSettings.foreach { case (p, v) =>
      val param = model.getParam(p)
      assert(model.get(param).get === model2.get(param).get)
    }
    assert(model.rank === model2.rank)
    def getFactors(df: DataFrame): Set[(Int, Array[Float])] = {
      df.select("id", "features").collect().map { case r =>
        (r.getInt(0), r.getAs[Array[Float]](1))
      }.toSet
    }
    assert(getFactors(model.userFactors) === getFactors(model2.userFactors))
    assert(getFactors(model.itemFactors) === getFactors(model2.itemFactors))
  }
}

<<<<<<< HEAD
class ALSCleanerSuite extends SparkFunSuite {
  test("Clean shuffles") {
    val conf = new SparkConf()
    val localDir = Utils.createTempDir()
    val tempDir = Utils.createTempDir()
    def getAllFiles: Set[File] =
      FileUtils.listFiles(localDir, TrueFileFilter.INSTANCE, TrueFileFilter.INSTANCE).asScala.toSet
    try {
      conf.set("spark.local.dir", localDir.getAbsolutePath)
      conf.set("spark.shuffle.manager", "sort")
      val sc = new SparkContext("local[2]", "test", conf)
      try {
        sc.setCheckpointDir(tempDir.getAbsolutePath)
        // Test checkpoint and clean parents
        val filesBefore = getAllFiles
        val input = sc.parallelize(1 to 1000)
        val keyed = input.map(x => (x % 20, 1))
        val shuffled = keyed.reduceByKey(_ + _)
        val keysOnly = shuffled.map{case (x, _) => x}
        val deps = keysOnly.dependencies
        keysOnly.checkpoint()
        keysOnly.count()
        ALS.cleanShuffleDependencies(sc, deps, true)
        assert(keysOnly.isCheckpointed)
        val resultingFiles = getAllFiles -- filesBefore
        assert(resultingFiles === Set())
      } finally {
        sc.stop()
      }
    } finally {
      Utils.deleteRecursively(localDir)
      Utils.deleteRecursively(tempDir)
    }
  }

  test("ALS shuffle cleanup") {
    val conf = new SparkConf()
    val localDir = Utils.createTempDir()
    val tempDir = Utils.createTempDir()
    def getAllFiles: Set[File] =
      FileUtils.listFiles(localDir, TrueFileFilter.INSTANCE, TrueFileFilter.INSTANCE).asScala.toSet
    try {
      conf.set("spark.local.dir", localDir.getAbsolutePath)
      conf.set("spark.shuffle.manager", "sort")
      val sc = new SparkContext("local[2]", "test", conf)
      try {
        sc.setCheckpointDir(tempDir.getAbsolutePath)
        // Generate test data
        val (training, _) = ALSSuite.genImplicitTestData(sc, 100, 10, 1, 0.2, 0)
        // Implicitly test the cleaning of parents during ALS training
        val filesBefore = getAllFiles
        val sqlContext = new SQLContext(sc)
        import sqlContext.implicits._
        val als = new ALS()
          .setRank(1)
          .setRegParam(1e-5)
          .setSeed(0)
          .setCheckpointInterval(1)
        val model = als.fit(training.toDF())
        val resultingFiles = getAllFiles -- filesBefore
        // We expect the last shuffles file to be around, but no more
        val pattern = "shuffle_(\\d+)_.+\\.data".r
        val rddIds = resultingFiles.flatMap(f =>
          pattern.findAllIn(f.getName()).matchData.map{_.group(1)})
        assert(rddIds.toSet.size === 1)
      } finally {
        sc.stop()
      }
    } finally {
      Utils.deleteRecursively(localDir)
      Utils.deleteRecursively(tempDir)
    }
  }
}

object ALSSuite extends Logging {
=======
class ALSStorageSuite
  extends SparkFunSuite with MLlibTestSparkContext with DefaultReadWriteTest with Logging {

  test("invalid storage params") {
    intercept[IllegalArgumentException] {
      new ALS().setIntermediateStorageLevel("foo")
    }
    intercept[IllegalArgumentException] {
      new ALS().setIntermediateStorageLevel("NONE")
    }
    intercept[IllegalArgumentException] {
      new ALS().setFinalStorageLevel("foo")
    }
  }

  test("default and non-default storage params set correct RDD StorageLevels") {
    val sqlContext = this.sqlContext
    import sqlContext.implicits._
    val data = Seq(
      (0, 0, 1.0),
      (0, 1, 2.0),
      (1, 2, 3.0),
      (1, 0, 2.0)
    ).toDF("user", "item", "rating")
    val als = new ALS().setMaxIter(1).setRank(1)
    // add listener to check intermediate RDD default storage levels
    val defaultListener = new IntermediateRDDStorageListener
    sc.addSparkListener(defaultListener)
    val model = als.fit(data)
    // check final factor RDD default storage levels
    val defaultFactorRDDs = sc.getPersistentRDDs.collect {
      case (id, rdd) if rdd.name == "userFactors" || rdd.name == "itemFactors" =>
        rdd.name -> (id, rdd.getStorageLevel)
    }.toMap
    defaultFactorRDDs.foreach { case (_, (id, level)) =>
      assert(level == StorageLevel.MEMORY_AND_DISK)
    }
    defaultListener.storageLevels.foreach(level => assert(level == StorageLevel.MEMORY_AND_DISK))

    // add listener to check intermediate RDD non-default storage levels
    val nonDefaultListener = new IntermediateRDDStorageListener
    sc.addSparkListener(nonDefaultListener)
    val nonDefaultModel = als
      .setFinalStorageLevel("MEMORY_ONLY")
      .setIntermediateStorageLevel("DISK_ONLY")
      .fit(data)
    // check final factor RDD non-default storage levels
    val levels = sc.getPersistentRDDs.collect {
      case (id, rdd) if rdd.name == "userFactors" && rdd.id != defaultFactorRDDs("userFactors")._1
        || rdd.name == "itemFactors" && rdd.id != defaultFactorRDDs("itemFactors")._1 =>
        rdd.getStorageLevel
    }
    levels.foreach(level => assert(level == StorageLevel.MEMORY_ONLY))
    nonDefaultListener.storageLevels.foreach(level => assert(level == StorageLevel.DISK_ONLY))
  }
}

private class IntermediateRDDStorageListener extends SparkListener {

  val storageLevels: mutable.ArrayBuffer[StorageLevel] = mutable.ArrayBuffer()

  override def onStageCompleted(stageCompleted: SparkListenerStageCompleted): Unit = {
    val stageLevels = stageCompleted.stageInfo.rddInfos.collect {
      case info if info.name.contains("Blocks") || info.name.contains("Factors-") =>
        info.storageLevel
    }
    storageLevels ++= stageLevels
  }

}

object ALSSuite {
>>>>>>> 19a6d192

  /**
   * Mapping from all Params to valid settings which differ from the defaults.
   * This is useful for tests which need to exercise all Params, such as save/load.
   * This excludes input columns to simplify some tests.
   */
  val allModelParamSettings: Map[String, Any] = Map(
    "predictionCol" -> "myPredictionCol"
  )

  /**
   * Mapping from all Params to valid settings which differ from the defaults.
   * This is useful for tests which need to exercise all Params, such as save/load.
   * This excludes input columns to simplify some tests.
   */
  val allEstimatorParamSettings: Map[String, Any] = allModelParamSettings ++ Map(
    "maxIter" -> 1,
    "rank" -> 1,
    "regParam" -> 0.01,
    "numUserBlocks" -> 2,
    "numItemBlocks" -> 2,
    "implicitPrefs" -> true,
    "alpha" -> 0.9,
    "nonnegative" -> true,
    "checkpointInterval" -> 20,
    "intermediateStorageLevel" -> "MEMORY_ONLY",
    "finalStorageLevel" -> "MEMORY_AND_DISK_SER"
  )

  // Helper functions to generate test data we share between ALS test suites

  /**
   * Generates random user/item factors, with i.i.d. values drawn from U(a, b).
   * @param size number of users/items
   * @param rank number of features
   * @param random random number generator
   * @param a min value of the support (default: -1)
   * @param b max value of the support (default: 1)
   * @return a sequence of (ID, factors) pairs
   */
  private def genFactors(
      size: Int,
      rank: Int,
      random: Random,
      a: Float = -1.0f,
      b: Float = 1.0f): Seq[(Int, Array[Float])] = {
    require(size > 0 && size < Int.MaxValue / 3)
    require(b > a)
    val ids = mutable.Set.empty[Int]
    while (ids.size < size) {
      ids += random.nextInt()
    }
    val width = b - a
    ids.toSeq.sorted.map(id => (id, Array.fill(rank)(a + random.nextFloat() * width)))
  }

  /**
   * Generates an implicit feedback dataset for testing ALS.
   *
   * @param sc SparkContext
   * @param numUsers number of users
   * @param numItems number of items
   * @param rank rank
   * @param noiseStd the standard deviation of additive Gaussian noise on training data
   * @param seed random seed
   * @return (training, test)
   */
  def genImplicitTestData(
      sc: SparkContext,
      numUsers: Int,
      numItems: Int,
      rank: Int,
      noiseStd: Double = 0.0,
      seed: Long = 11L): (RDD[Rating[Int]], RDD[Rating[Int]]) = {
      // The assumption of the implicit feedback model is that unobserved ratings are more likely to
    // be negatives.
    val positiveFraction = 0.8
    val negativeFraction = 1.0 - positiveFraction
    val trainingFraction = 0.6
    val testFraction = 0.3
    val totalFraction = trainingFraction + testFraction
    val random = new Random(seed)
    val userFactors = genFactors(numUsers, rank, random)
    val itemFactors = genFactors(numItems, rank, random)
    val training = ArrayBuffer.empty[Rating[Int]]
    val test = ArrayBuffer.empty[Rating[Int]]
    for ((userId, userFactor) <- userFactors; (itemId, itemFactor) <- itemFactors) {
      val rating = blas.sdot(rank, userFactor, 1, itemFactor, 1)
      val threshold = if (rating > 0) positiveFraction else negativeFraction
      val observed = random.nextDouble() < threshold
      if (observed) {
        val x = random.nextDouble()
        if (x < totalFraction) {
          if (x < trainingFraction) {
            val noise = noiseStd * random.nextGaussian()
            training += Rating(userId, itemId, rating + noise.toFloat)
          } else {
            test += Rating(userId, itemId, rating)
          }
        }
      }
    }
    logInfo(s"Generated an implicit feedback dataset with ${training.size} ratings for training " +
      s"and ${test.size} for test.")
    (sc.parallelize(training, 2), sc.parallelize(test, 2))
  }
}<|MERGE_RESOLUTION|>--- conflicted
+++ resolved
@@ -37,15 +37,10 @@
 import org.apache.spark.mllib.util.MLlibTestSparkContext
 import org.apache.spark.mllib.util.TestingUtils._
 import org.apache.spark.rdd.RDD
-<<<<<<< HEAD
+import org.apache.spark.scheduler.{SparkListener, SparkListenerStageCompleted}
 import org.apache.spark.sql.{DataFrame, Row, SQLContext}
-import org.apache.spark.storage._
+import org.apache.spark.storage.StorageLevel
 import org.apache.spark.util.Utils
-=======
-import org.apache.spark.scheduler.{SparkListener, SparkListenerStageCompleted}
-import org.apache.spark.sql.{DataFrame, Row}
-import org.apache.spark.storage.StorageLevel
->>>>>>> 19a6d192
 
 class ALSSuite
   extends SparkFunSuite with MLlibTestSparkContext with DefaultReadWriteTest with Logging {
@@ -493,7 +488,6 @@
   }
 }
 
-<<<<<<< HEAD
 class ALSCleanerSuite extends SparkFunSuite {
   test("Clean shuffles") {
     val conf = new SparkConf()
@@ -569,8 +563,6 @@
   }
 }
 
-object ALSSuite extends Logging {
-=======
 class ALSStorageSuite
   extends SparkFunSuite with MLlibTestSparkContext with DefaultReadWriteTest with Logging {
 
@@ -642,8 +634,7 @@
 
 }
 
-object ALSSuite {
->>>>>>> 19a6d192
+object ALSSuite extends Logging {
 
   /**
    * Mapping from all Params to valid settings which differ from the defaults.
