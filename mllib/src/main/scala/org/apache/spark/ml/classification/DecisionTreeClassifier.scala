/*
 * Licensed to the Apache Software Foundation (ASF) under one or more
 * contributor license agreements.  See the NOTICE file distributed with
 * this work for additional information regarding copyright ownership.
 * The ASF licenses this file to You under the Apache License, Version 2.0
 * (the "License"); you may not use this file except in compliance with
 * the License.  You may obtain a copy of the License at
 *
 *    http://www.apache.org/licenses/LICENSE-2.0
 *
 * Unless required by applicable law or agreed to in writing, software
 * distributed under the License is distributed on an "AS IS" BASIS,
 * WITHOUT WARRANTIES OR CONDITIONS OF ANY KIND, either express or implied.
 * See the License for the specific language governing permissions and
 * limitations under the License.
 */

package org.apache.spark.ml.classification

import org.apache.spark.annotation.Experimental
import org.apache.spark.ml.param.ParamMap
import org.apache.spark.ml.tree.{DecisionTreeModel, DecisionTreeParams, Node, TreeClassifierParams}
import org.apache.spark.ml.tree.impl.RandomForest
import org.apache.spark.ml.util.{Identifiable, MetadataUtils}
import org.apache.spark.mllib.linalg.{DenseVector, SparseVector, Vector, Vectors}
import org.apache.spark.mllib.regression.LabeledPoint
import org.apache.spark.mllib.tree.configuration.{Algo => OldAlgo, Strategy => OldStrategy}
import org.apache.spark.mllib.tree.model.{DecisionTreeModel => OldDecisionTreeModel}
import org.apache.spark.rdd.RDD
import org.apache.spark.sql.DataFrame

/**
 * :: Experimental ::
 * [[http://en.wikipedia.org/wiki/Decision_tree_learning Decision tree]] learning algorithm
 * for classification.
 * It supports both binary and multiclass labels, as well as both continuous and categorical
 * features.
 */
@Experimental
final class DecisionTreeClassifier(override val uid: String)
  extends ProbabilisticClassifier[Vector, DecisionTreeClassifier, DecisionTreeClassificationModel]
  with DecisionTreeParams with TreeClassifierParams {

  def this() = this(Identifiable.randomUID("dtc"))

  // Override parameter setters from parent trait for Java API compatibility.

  override def setMaxDepth(value: Int): this.type = super.setMaxDepth(value)

  override def setMaxBins(value: Int): this.type = super.setMaxBins(value)

  override def setMinInstancesPerNode(value: Int): this.type =
    super.setMinInstancesPerNode(value)

  override def setMinInfoGain(value: Double): this.type = super.setMinInfoGain(value)

  override def setMaxMemoryInMB(value: Int): this.type = super.setMaxMemoryInMB(value)

  override def setCacheNodeIds(value: Boolean): this.type = super.setCacheNodeIds(value)

  override def setCheckpointInterval(value: Int): this.type = super.setCheckpointInterval(value)

  override def setImpurity(value: String): this.type = super.setImpurity(value)

  override protected def train(dataset: DataFrame): DecisionTreeClassificationModel = {
    val categoricalFeatures: Map[Int, Int] =
      MetadataUtils.getCategoricalFeatures(dataset.schema($(featuresCol)))
    val numClasses: Int = MetadataUtils.getNumClasses(dataset.schema($(labelCol))) match {
      case Some(n: Int) => n
      case None => throw new IllegalArgumentException("DecisionTreeClassifier was given input" +
        s" with invalid label column ${$(labelCol)}, without the number of classes" +
        " specified. See StringIndexer.")
        // TODO: Automatically index labels: SPARK-7126
    }
    val oldDataset: RDD[LabeledPoint] = extractLabeledPoints(dataset)
    val strategy = getOldStrategy(categoricalFeatures, numClasses)
    val trees = RandomForest.run(oldDataset, strategy, numTrees = 1, featureSubsetStrategy = "all",
      seed = 0L, parentUID = Some(uid))
    trees.head.asInstanceOf[DecisionTreeClassificationModel]
  }

  /** (private[ml]) Create a Strategy instance to use with the old API. */
  private[ml] def getOldStrategy(
      categoricalFeatures: Map[Int, Int],
      numClasses: Int): OldStrategy = {
    super.getOldStrategy(categoricalFeatures, numClasses, OldAlgo.Classification, getOldImpurity,
      subsamplingRate = 1.0)
  }

  override def copy(extra: ParamMap): DecisionTreeClassifier = defaultCopy(extra)
}

@Experimental
object DecisionTreeClassifier {
  /** Accessor for supported impurities: entropy, gini */
  final val supportedImpurities: Array[String] = TreeClassifierParams.supportedImpurities
}

/**
 * :: Experimental ::
 * [[http://en.wikipedia.org/wiki/Decision_tree_learning Decision tree]] model for classification.
 * It supports both binary and multiclass labels, as well as both continuous and categorical
 * features.
 */
@Experimental
final class DecisionTreeClassificationModel private[ml] (
    override val uid: String,
    override val rootNode: Node,
    override val numClasses: Int)
  extends ProbabilisticClassificationModel[Vector, DecisionTreeClassificationModel]
  with DecisionTreeModel with Serializable {

  require(rootNode != null,
    "DecisionTreeClassificationModel given null rootNode, but it requires a non-null rootNode.")

  /**
   * Construct a decision tree classification model.
   * @param rootNode  Root node of tree, with other nodes attached.
   */
  def this(rootNode: Node, numClasses: Int) =
    this(Identifiable.randomUID("dtc"), rootNode, numClasses)

  override protected def predict(features: Vector): Double = {
    rootNode.predictImpl(features).prediction
  }

  override protected def predictRaw(features: Vector): Vector = {
    Vectors.dense(rootNode.predictImpl(features).impurityStats.stats.clone())
  }

  override protected def raw2probabilityInPlace(rawPrediction: Vector): Vector = {
    rawPrediction match {
      case dv: DenseVector =>
        ProbabilisticClassificationModel.normalizeToProbabilitiesInPlace(dv)
        dv
      case sv: SparseVector =>
        throw new RuntimeException("Unexpected error in DecisionTreeClassificationModel:" +
          " raw2probabilityInPlace encountered SparseVector")
    }
  }

  override def copy(extra: ParamMap): DecisionTreeClassificationModel = {
<<<<<<< HEAD
    copyValues(new DecisionTreeClassificationModel(uid, rootNode), extra)
      .setParent(parent)
=======
    copyValues(new DecisionTreeClassificationModel(uid, rootNode, numClasses), extra)
>>>>>>> ba1c4e13
  }

  override def toString: String = {
    s"DecisionTreeClassificationModel of depth $depth with $numNodes nodes"
  }

  /** (private[ml]) Convert to a model in the old API */
  private[ml] def toOld: OldDecisionTreeModel = {
    new OldDecisionTreeModel(rootNode.toOld(1), OldAlgo.Classification)
  }
}

private[ml] object DecisionTreeClassificationModel {

  /** (private[ml]) Convert a model from the old API */
  def fromOld(
      oldModel: OldDecisionTreeModel,
      parent: DecisionTreeClassifier,
      categoricalFeatures: Map[Int, Int]): DecisionTreeClassificationModel = {
    require(oldModel.algo == OldAlgo.Classification,
      s"Cannot convert non-classification DecisionTreeModel (old API) to" +
        s" DecisionTreeClassificationModel (new API).  Algo is: ${oldModel.algo}")
    val rootNode = Node.fromOld(oldModel.topNode, categoricalFeatures)
    val uid = if (parent != null) parent.uid else Identifiable.randomUID("dtc")
    new DecisionTreeClassificationModel(uid, rootNode, -1)
  }
}<|MERGE_RESOLUTION|>--- conflicted
+++ resolved
@@ -140,12 +140,8 @@
   }
 
   override def copy(extra: ParamMap): DecisionTreeClassificationModel = {
-<<<<<<< HEAD
-    copyValues(new DecisionTreeClassificationModel(uid, rootNode), extra)
+    copyValues(new DecisionTreeClassificationModel(uid, rootNode, numClasses), extra)
       .setParent(parent)
-=======
-    copyValues(new DecisionTreeClassificationModel(uid, rootNode, numClasses), extra)
->>>>>>> ba1c4e13
   }
 
   override def toString: String = {
