/*
 * Licensed to the Apache Software Foundation (ASF) under one or more
 * contributor license agreements.  See the NOTICE file distributed with
 * this work for additional information regarding copyright ownership.
 * The ASF licenses this file to You under the Apache License, Version 2.0
 * (the "License"); you may not use this file except in compliance with
 * the License.  You may obtain a copy of the License at
 *
 *    http://www.apache.org/licenses/LICENSE-2.0
 *
 * Unless required by applicable law or agreed to in writing, software
 * distributed under the License is distributed on an "AS IS" BASIS,
 * WITHOUT WARRANTIES OR CONDITIONS OF ANY KIND, either express or implied.
 * See the License for the specific language governing permissions and
 * limitations under the License.
 */

package org.apache.spark.ml.regression

import org.apache.spark.annotation.Experimental
import org.apache.spark.ml.{PredictionModel, Predictor}
import org.apache.spark.ml.param.ParamMap
import org.apache.spark.ml.tree.{DecisionTreeModel, RandomForestParams, TreeEnsembleModel, TreeRegressorParams}
import org.apache.spark.ml.tree.impl.RandomForest
import org.apache.spark.ml.util.{Identifiable, MetadataUtils}
import org.apache.spark.mllib.linalg.Vector
import org.apache.spark.mllib.regression.LabeledPoint
import org.apache.spark.mllib.tree.configuration.{Algo => OldAlgo}
import org.apache.spark.mllib.tree.model.{RandomForestModel => OldRandomForestModel}
import org.apache.spark.rdd.RDD
import org.apache.spark.sql.DataFrame
import org.apache.spark.sql.functions._


/**
 * :: Experimental ::
 * [[http://en.wikipedia.org/wiki/Random_forest  Random Forest]] learning algorithm for regression.
 * It supports both continuous and categorical features.
 */
@Experimental
final class RandomForestRegressor(override val uid: String)
  extends Predictor[Vector, RandomForestRegressor, RandomForestRegressionModel]
  with RandomForestParams with TreeRegressorParams {

  def this() = this(Identifiable.randomUID("rfr"))

  // Override parameter setters from parent trait for Java API compatibility.

  // Parameters from TreeRegressorParams:

  override def setMaxDepth(value: Int): this.type = super.setMaxDepth(value)

  override def setMaxBins(value: Int): this.type = super.setMaxBins(value)

  override def setMinInstancesPerNode(value: Int): this.type =
    super.setMinInstancesPerNode(value)

  override def setMinInfoGain(value: Double): this.type = super.setMinInfoGain(value)

  override def setMaxMemoryInMB(value: Int): this.type = super.setMaxMemoryInMB(value)

  override def setCacheNodeIds(value: Boolean): this.type = super.setCacheNodeIds(value)

  override def setCheckpointInterval(value: Int): this.type = super.setCheckpointInterval(value)

  override def setImpurity(value: String): this.type = super.setImpurity(value)

  // Parameters from TreeEnsembleParams:

  override def setSubsamplingRate(value: Double): this.type = super.setSubsamplingRate(value)

  override def setSeed(value: Long): this.type = super.setSeed(value)

  // Parameters from RandomForestParams:

  override def setNumTrees(value: Int): this.type = super.setNumTrees(value)

  override def setFeatureSubsetStrategy(value: String): this.type =
    super.setFeatureSubsetStrategy(value)

  override protected def train(dataset: DataFrame): RandomForestRegressionModel = {
    val categoricalFeatures: Map[Int, Int] =
      MetadataUtils.getCategoricalFeatures(dataset.schema($(featuresCol)))
    val oldDataset: RDD[LabeledPoint] = extractLabeledPoints(dataset)
    val strategy =
      super.getOldStrategy(categoricalFeatures, numClasses = 0, OldAlgo.Regression, getOldImpurity)
    val trees =
      RandomForest.run(oldDataset, strategy, getNumTrees, getFeatureSubsetStrategy, getSeed)
        .map(_.asInstanceOf[DecisionTreeRegressionModel])
    val numFeatures = oldDataset.first().features.size
    new RandomForestRegressionModel(trees, numFeatures)
  }

  override def copy(extra: ParamMap): RandomForestRegressor = defaultCopy(extra)
}

@Experimental
object RandomForestRegressor {
  /** Accessor for supported impurity settings: variance */
  final val supportedImpurities: Array[String] = TreeRegressorParams.supportedImpurities

  /** Accessor for supported featureSubsetStrategy settings: auto, all, onethird, sqrt, log2 */
  final val supportedFeatureSubsetStrategies: Array[String] =
    RandomForestParams.supportedFeatureSubsetStrategies
}

/**
 * :: Experimental ::
 * [[http://en.wikipedia.org/wiki/Random_forest  Random Forest]] model for regression.
 * It supports both continuous and categorical features.
 * @param _trees  Decision trees in the ensemble.
 * @param numFeatures  Number of features used by this model
 */
@Experimental
final class RandomForestRegressionModel private[ml] (
    override val uid: String,
    private val _trees: Array[DecisionTreeRegressionModel],
    val numFeatures: Int)
  extends PredictionModel[Vector, RandomForestRegressionModel]
  with TreeEnsembleModel with Serializable {

  require(numTrees > 0, "RandomForestRegressionModel requires at least 1 tree.")

  /**
   * Construct a random forest regression model, with all trees weighted equally.
   * @param trees  Component trees
   */
  def this(trees: Array[DecisionTreeRegressionModel], numFeatures: Int) =
    this(Identifiable.randomUID("rfr"), trees, numFeatures)

  override def trees: Array[DecisionTreeModel] = _trees.asInstanceOf[Array[DecisionTreeModel]]

  // Note: We may add support for weights (based on tree performance) later on.
  private lazy val _treeWeights: Array[Double] = Array.fill[Double](numTrees)(1.0)

  override def treeWeights: Array[Double] = _treeWeights

  override protected def transformImpl(dataset: DataFrame): DataFrame = {
    val bcastModel = dataset.sqlContext.sparkContext.broadcast(this)
    val predictUDF = udf { (features: Any) =>
      bcastModel.value.predict(features.asInstanceOf[Vector])
    }
    dataset.withColumn($(predictionCol), predictUDF(col($(featuresCol))))
  }

  override protected def predict(features: Vector): Double = {
    // TODO: When we add a generic Bagging class, handle transform there.  SPARK-7128
    // Predict average of tree predictions.
    // Ignore the weights since all are 1.0 for now.
    _trees.map(_.rootNode.predictImpl(features).prediction).sum / numTrees
  }

  override def copy(extra: ParamMap): RandomForestRegressionModel = {
<<<<<<< HEAD
    copyValues(new RandomForestRegressionModel(uid, _trees), extra)
      .setParent(parent)
=======
    copyValues(new RandomForestRegressionModel(uid, _trees, numFeatures), extra)
>>>>>>> ba1c4e13
  }

  override def toString: String = {
    s"RandomForestRegressionModel with $numTrees trees"
  }

  /**
   * Estimate of the importance of each feature.
   *
   * This generalizes the idea of "Gini" importance to other losses,
   * following the explanation of Gini importance from "Random Forests" documentation
   * by Leo Breiman and Adele Cutler, and following the implementation from scikit-learn.
   *
   * This feature importance is calculated as follows:
   *  - Average over trees:
   *     - importance(feature j) = sum (over nodes which split on feature j) of the gain,
   *       where gain is scaled by the number of instances passing through node
   *     - Normalize importances for tree based on total number of training instances used
   *       to build tree.
   *  - Normalize feature importance vector to sum to 1.
   */
  lazy val featureImportances: Vector = RandomForest.featureImportances(trees, numFeatures)

  /** (private[ml]) Convert to a model in the old API */
  private[ml] def toOld: OldRandomForestModel = {
    new OldRandomForestModel(OldAlgo.Regression, _trees.map(_.toOld))
  }
}

private[ml] object RandomForestRegressionModel {

  /** (private[ml]) Convert a model from the old API */
  def fromOld(
      oldModel: OldRandomForestModel,
      parent: RandomForestRegressor,
      categoricalFeatures: Map[Int, Int]): RandomForestRegressionModel = {
    require(oldModel.algo == OldAlgo.Regression, "Cannot convert RandomForestModel" +
      s" with algo=${oldModel.algo} (old API) to RandomForestRegressionModel (new API).")
    val newTrees = oldModel.trees.map { tree =>
      // parent for each tree is null since there is no good way to set this.
      DecisionTreeRegressionModel.fromOld(tree, null, categoricalFeatures)
    }
    new RandomForestRegressionModel(parent.uid, newTrees, -1)
  }
}<|MERGE_RESOLUTION|>--- conflicted
+++ resolved
@@ -151,12 +151,8 @@
   }
 
   override def copy(extra: ParamMap): RandomForestRegressionModel = {
-<<<<<<< HEAD
-    copyValues(new RandomForestRegressionModel(uid, _trees), extra)
+    copyValues(new RandomForestRegressionModel(uid, _trees, numFeatures), extra)
       .setParent(parent)
-=======
-    copyValues(new RandomForestRegressionModel(uid, _trees, numFeatures), extra)
->>>>>>> ba1c4e13
   }
 
   override def toString: String = {
