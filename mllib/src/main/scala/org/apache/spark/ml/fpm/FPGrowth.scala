/*
 * Licensed to the Apache Software Foundation (ASF) under one or more
 * contributor license agreements.  See the NOTICE file distributed with
 * this work for additional information regarding copyright ownership.
 * The ASF licenses this file to You under the Apache License, Version 2.0
 * (the "License"); you may not use this file except in compliance with
 * the License.  You may obtain a copy of the License at
 *
 *    http://www.apache.org/licenses/LICENSE-2.0
 *
 * Unless required by applicable law or agreed to in writing, software
 * distributed under the License is distributed on an "AS IS" BASIS,
 * WITHOUT WARRANTIES OR CONDITIONS OF ANY KIND, either express or implied.
 * See the License for the specific language governing permissions and
 * limitations under the License.
 */

package org.apache.spark.ml.fpm

import scala.reflect.ClassTag

import org.apache.hadoop.fs.Path
import org.json4s.DefaultFormats
import org.json4s.JsonDSL._

import org.apache.spark.annotation.{Experimental, Since}
import org.apache.spark.ml.{Estimator, Model}
import org.apache.spark.ml.param._
import org.apache.spark.ml.param.shared.HasPredictionCol
import org.apache.spark.ml.util._
import org.apache.spark.mllib.fpm.{AssociationRules => MLlibAssociationRules,
  FPGrowth => MLlibFPGrowth}
import org.apache.spark.mllib.fpm.FPGrowth.FreqItemset
import org.apache.spark.sql._
import org.apache.spark.sql.functions._
import org.apache.spark.sql.types._

/**
 * Common params for FPGrowth and FPGrowthModel
 */
private[fpm] trait FPGrowthParams extends Params with HasPredictionCol {

  /**
   * Items column name.
   * Default: "items"
   * @group param
   */
  @Since("2.2.0")
  val itemsCol: Param[String] = new Param[String](this, "itemsCol", "items column name")
  setDefault(itemsCol -> "items")

  /** @group getParam */
  @Since("2.2.0")
  def getItemsCol: String = $(itemsCol)

  /**
   * Minimal support level of the frequent pattern. [0.0, 1.0]. Any pattern that appears
   * more than (minSupport * size-of-the-dataset) times will be output
   * Default: 0.3
   * @group param
   */
  @Since("2.2.0")
  val minSupport: DoubleParam = new DoubleParam(this, "minSupport",
    "the minimal support level of a frequent pattern",
    ParamValidators.inRange(0.0, 1.0))
  setDefault(minSupport -> 0.3)

  /** @group getParam */
  @Since("2.2.0")
  def getMinSupport: Double = $(minSupport)

  /**
   * Number of partitions (at least 1) used by parallel FP-growth. By default the param is not
   * set, and partition number of the input dataset is used.
   * @group expertParam
   */
  @Since("2.2.0")
  val numPartitions: IntParam = new IntParam(this, "numPartitions",
    "Number of partitions used by parallel FP-growth", ParamValidators.gtEq[Int](1))

  /** @group expertGetParam */
  @Since("2.2.0")
  def getNumPartitions: Int = $(numPartitions)

  /**
   * Minimal confidence for generating Association Rule.
   * Note that minConfidence has no effect during fitting.
   * Default: 0.8
   * @group param
   */
  @Since("2.2.0")
  val minConfidence: DoubleParam = new DoubleParam(this, "minConfidence",
    "minimal confidence for generating Association Rule",
    ParamValidators.inRange(0.0, 1.0))
  setDefault(minConfidence -> 0.8)

  /** @group getParam */
  @Since("2.2.0")
  def getMinConfidence: Double = $(minConfidence)

  /**
   * Validates and transforms the input schema.
   * @param schema input schema
   * @return output schema
   */
  @Since("2.2.0")
  protected def validateAndTransformSchema(schema: StructType): StructType = {
    val inputType = schema($(itemsCol)).dataType
    require(inputType.isInstanceOf[ArrayType],
      s"The input column must be ArrayType, but got $inputType.")
    SchemaUtils.appendColumn(schema, $(predictionCol), schema($(itemsCol)).dataType)
  }
}

/**
 * :: Experimental ::
 * A parallel FP-growth algorithm to mine frequent itemsets. The algorithm is described in
 * <a href="http://dx.doi.org/10.1145/1454008.1454027">Li et al., PFP: Parallel FP-Growth for Query
 * Recommendation</a>. PFP distributes computation in such a way that each worker executes an
 * independent group of mining tasks. The FP-Growth algorithm is described in
 * <a href="http://dx.doi.org/10.1145/335191.335372">Han et al., Mining frequent patterns without
 * candidate generation</a>. Note null values in the feature column are ignored during fit().
 *
 * @see <a href="http://en.wikipedia.org/wiki/Association_rule_learning">
 * Association rule learning (Wikipedia)</a>
 */
@Since("2.2.0")
@Experimental
class FPGrowth @Since("2.2.0") (
    @Since("2.2.0") override val uid: String)
  extends Estimator[FPGrowthModel] with FPGrowthParams with DefaultParamsWritable {

  @Since("2.2.0")
  def this() = this(Identifiable.randomUID("fpgrowth"))

  /** @group setParam */
  @Since("2.2.0")
  def setMinSupport(value: Double): this.type = set(minSupport, value)

  /** @group expertSetParam */
  @Since("2.2.0")
  def setNumPartitions(value: Int): this.type = set(numPartitions, value)

  /** @group setParam */
  @Since("2.2.0")
  def setMinConfidence(value: Double): this.type = set(minConfidence, value)

  /** @group setParam */
  @Since("2.2.0")
  def setItemsCol(value: String): this.type = set(itemsCol, value)

  /** @group setParam */
  @Since("2.2.0")
  def setPredictionCol(value: String): this.type = set(predictionCol, value)

  @Since("2.2.0")
  override def fit(dataset: Dataset[_]): FPGrowthModel = {
    transformSchema(dataset.schema, logging = true)
    genericFit(dataset)
  }

  private def genericFit[T: ClassTag](dataset: Dataset[_]): FPGrowthModel = {
    val data = dataset.select($(itemsCol))
    val items = data.where(col($(itemsCol)).isNotNull).rdd.map(r => r.getSeq[T](0).toArray)
    val mllibFP = new MLlibFPGrowth().setMinSupport($(minSupport))
    if (isSet(numPartitions)) {
      mllibFP.setNumPartitions($(numPartitions))
    }
    val parentModel = mllibFP.run(items)
    val rows = parentModel.freqItemsets.map(f => Row(f.items, f.freq))

    val schema = StructType(Seq(
      StructField("items", dataset.schema($(itemsCol)).dataType, nullable = false),
      StructField("freq", LongType, nullable = false)))
    val frequentItems = dataset.sparkSession.createDataFrame(rows, schema)
    copyValues(new FPGrowthModel(uid, frequentItems, data.count())).setParent(this)
  }

  @Since("2.2.0")
  override def transformSchema(schema: StructType): StructType = {
    validateAndTransformSchema(schema)
  }

  @Since("2.2.0")
  override def copy(extra: ParamMap): FPGrowth = defaultCopy(extra)
}


@Since("2.2.0")
object FPGrowth extends DefaultParamsReadable[FPGrowth] {

  @Since("2.2.0")
  override def load(path: String): FPGrowth = super.load(path)
}

/**
 * :: Experimental ::
 * Model fitted by FPGrowth.
 *
 * @param freqItemsets frequent items in the format of DataFrame("items"[Seq], "freq"[Long])
 */
@Since("2.2.0")
@Experimental
class FPGrowthModel private[ml] (
    @Since("2.2.0") override val uid: String,
    @transient val freqItemsets: DataFrame,
    val numTrainingRecords: Long)
  extends Model[FPGrowthModel] with FPGrowthParams with MLWritable {

  /** @group setParam */
  @Since("2.2.0")
  def setMinConfidence(value: Double): this.type = set(minConfidence, value)

  /** @group setParam */
  @Since("2.2.0")
  def setItemsCol(value: String): this.type = set(itemsCol, value)

  /** @group setParam */
  @Since("2.2.0")
  def setPredictionCol(value: String): this.type = set(predictionCol, value)

  /**
<<<<<<< HEAD
   * Get association rules fitted by AssociationRules using the minConfidence. Returns a dataframe
   * with four fields, "antecedent", "consequent", "confidence" and "support", where "antecedent"
   * and "consequent" are Array[T], "confidence" and "support" are Double.
   */
  @Since("2.2.0")
  @transient lazy val associationRules: DataFrame = {
    AssociationRules.getAssociationRulesFromFP(
      freqItemsets, "items", "freq", numTrainingRecords, $(minConfidence))
=======
   * Cache minConfidence and associationRules to avoid redundant computation for association rules
   * during transform. The associationRules will only be re-computed when minConfidence changed.
   */
  @transient private var _cachedMinConf: Double = Double.NaN

  @transient private var _cachedRules: DataFrame = _

  /**
   * Get association rules fitted using the minConfidence. Returns a dataframe
   * with three fields, "antecedent", "consequent" and "confidence", where "antecedent" and
   * "consequent" are Array[T] and "confidence" is Double.
   */
  @Since("2.2.0")
  @transient def associationRules: DataFrame = {
    if ($(minConfidence) == _cachedMinConf) {
      _cachedRules
    } else {
      _cachedRules = AssociationRules
        .getAssociationRulesFromFP(freqItemsets, "items", "freq", $(minConfidence))
      _cachedMinConf = $(minConfidence)
      _cachedRules
    }
>>>>>>> 123b4fbb
  }

  /**
   * The transform method first generates the association rules according to the frequent itemsets.
   * Then for each association rule, it will examine the input items against antecedents and
   * summarize the consequents as prediction. The prediction column has the same data type as the
   * input column(Array[T]) and will not contain existing items in the input column. The null
   * values in the feature columns are treated as empty sets.
   * WARNING: internally it collects association rules to the driver and uses broadcast for
   * efficiency. This may bring pressure to driver memory for large set of association rules.
   */
  @Since("2.2.0")
  override def transform(dataset: Dataset[_]): DataFrame = {
    transformSchema(dataset.schema, logging = true)
    genericTransform(dataset)
  }

  private def genericTransform(dataset: Dataset[_]): DataFrame = {
    val rules: Array[(Seq[Any], Seq[Any])] = associationRules.select("antecedent", "consequent")
      .rdd.map(r => (r.getSeq(0), r.getSeq(1)))
      .collect().asInstanceOf[Array[(Seq[Any], Seq[Any])]]
    val brRules = dataset.sparkSession.sparkContext.broadcast(rules)

    val dt = dataset.schema($(itemsCol)).dataType
    // For each rule, examine the input items and summarize the consequents
    val predictUDF = udf((items: Seq[_]) => {
      if (items != null) {
        val itemset = items.toSet
        brRules.value.flatMap(rule =>
          if (items != null && rule._1.forall(item => itemset.contains(item))) {
            rule._2.filter(item => !itemset.contains(item))
          } else {
            Seq.empty
          }).distinct
      } else {
        Seq.empty
      }}, dt)
    dataset.withColumn($(predictionCol), predictUDF(col($(itemsCol))))
  }

  @Since("2.2.0")
  override def transformSchema(schema: StructType): StructType = {
    validateAndTransformSchema(schema)
  }

  @Since("2.2.0")
  override def copy(extra: ParamMap): FPGrowthModel = {
    val copied = new FPGrowthModel(uid, freqItemsets, numTrainingRecords)
    copyValues(copied, extra).setParent(this.parent)
  }

  @Since("2.2.0")
  override def write: MLWriter = new FPGrowthModel.FPGrowthModelWriter(this)
}

@Since("2.2.0")
object FPGrowthModel extends MLReadable[FPGrowthModel] {

  @Since("2.2.0")
  override def read: MLReader[FPGrowthModel] = new FPGrowthModelReader

  @Since("2.2.0")
  override def load(path: String): FPGrowthModel = super.load(path)

  /** [[MLWriter]] instance for [[FPGrowthModel]] */
  private[FPGrowthModel]
  class FPGrowthModelWriter(instance: FPGrowthModel) extends MLWriter {

    override protected def saveImpl(path: String): Unit = {
      val extraMetadata = "numTrainingRecords" -> instance.numTrainingRecords
      DefaultParamsWriter.saveMetadata(instance, path, sc, Some(extraMetadata))
      val dataPath = new Path(path, "data").toString
      instance.freqItemsets.write.parquet(dataPath)
    }
  }

  private class FPGrowthModelReader extends MLReader[FPGrowthModel] {

    /** Checked against metadata when loading model */
    private val className = classOf[FPGrowthModel].getName

    override def load(path: String): FPGrowthModel = {
      val metadata = DefaultParamsReader.loadMetadata(path, sc, className)
      implicit val format = DefaultFormats
      val numTrainingRecords = (metadata.metadata \ "numTrainingRecords").extract[Long]
      val dataPath = new Path(path, "data").toString
      val frequentItems = sparkSession.read.parquet(dataPath)
      val model = new FPGrowthModel(metadata.uid, frequentItems, numTrainingRecords)
      DefaultParamsReader.getAndSetParams(model, metadata)
      model
    }
  }
}

private[fpm] object AssociationRules {

  /**
   * Computes the association rules with confidence above minConfidence.
   * @param dataset DataFrame("items", "freq") containing frequent itemset obtained from
   *                algorithms like [[FPGrowth]].
   * @param itemsCol column name for frequent itemsets
   * @param freqCol column name for frequent itemsets count
   * @param numTrainingRecords count of training Dataset
   * @param minConfidence minimum confidence for the result association rules
   * @return a DataFrame("antecedent", "consequent", "confidence", "support") containing the
   *         association rules.
   */
  def getAssociationRulesFromFP[T: ClassTag](
      dataset: Dataset[_],
      itemsCol: String,
      freqCol: String,
      numTrainingRecords: Long,
      minConfidence: Double): DataFrame = {

    val freqItemSetRdd = dataset.select(itemsCol, freqCol).rdd
      .map(row => new FreqItemset(row.getSeq[T](0).toArray, row.getLong(1)))
    val rows = new MLlibAssociationRules()
      .setMinConfidence(minConfidence)
      .run(freqItemSetRdd)
      .map(r => Row(r.antecedent, r.consequent, r.confidence, r.freqUnion / numTrainingRecords))

    val dt = dataset.schema(itemsCol).dataType
    val schema = StructType(Seq(
      StructField("antecedent", dt, nullable = false),
      StructField("consequent", dt, nullable = false),
      StructField("confidence", DoubleType, nullable = false),
      StructField("support", DoubleType, nullable = false)))
    val rules = dataset.sparkSession.createDataFrame(rows, schema)
    rules
  }
}<|MERGE_RESOLUTION|>--- conflicted
+++ resolved
@@ -220,39 +220,28 @@
   def setPredictionCol(value: String): this.type = set(predictionCol, value)
 
   /**
-<<<<<<< HEAD
+   * Cache minConfidence and associationRules to avoid redundant computation for association rules
+   * during transform. The associationRules will only be re-computed when minConfidence changed.
+   */
+  @transient private var _cachedMinConf: Double = Double.NaN
+
+  @transient private var _cachedRules: DataFrame = _
+
+  /**
    * Get association rules fitted by AssociationRules using the minConfidence. Returns a dataframe
    * with four fields, "antecedent", "consequent", "confidence" and "support", where "antecedent"
    * and "consequent" are Array[T], "confidence" and "support" are Double.
-   */
-  @Since("2.2.0")
-  @transient lazy val associationRules: DataFrame = {
-    AssociationRules.getAssociationRulesFromFP(
-      freqItemsets, "items", "freq", numTrainingRecords, $(minConfidence))
-=======
-   * Cache minConfidence and associationRules to avoid redundant computation for association rules
-   * during transform. The associationRules will only be re-computed when minConfidence changed.
-   */
-  @transient private var _cachedMinConf: Double = Double.NaN
-
-  @transient private var _cachedRules: DataFrame = _
-
-  /**
-   * Get association rules fitted using the minConfidence. Returns a dataframe
-   * with three fields, "antecedent", "consequent" and "confidence", where "antecedent" and
-   * "consequent" are Array[T] and "confidence" is Double.
    */
   @Since("2.2.0")
   @transient def associationRules: DataFrame = {
     if ($(minConfidence) == _cachedMinConf) {
       _cachedRules
     } else {
-      _cachedRules = AssociationRules
-        .getAssociationRulesFromFP(freqItemsets, "items", "freq", $(minConfidence))
+      _cachedRules = AssociationRules.getAssociationRulesFromFP(
+        freqItemsets, "items", "freq", numTrainingRecords, $(minConfidence))
       _cachedMinConf = $(minConfidence)
       _cachedRules
     }
->>>>>>> 123b4fbb
   }
 
   /**
