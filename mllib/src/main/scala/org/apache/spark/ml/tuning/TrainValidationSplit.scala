/*
 * Licensed to the Apache Software Foundation (ASF) under one or more
 * contributor license agreements.  See the NOTICE file distributed with
 * this work for additional information regarding copyright ownership.
 * The ASF licenses this file to You under the Apache License, Version 2.0
 * (the "License"); you may not use this file except in compliance with
 * the License.  You may obtain a copy of the License at
 *
 *    http://www.apache.org/licenses/LICENSE-2.0
 *
 * Unless required by applicable law or agreed to in writing, software
 * distributed under the License is distributed on an "AS IS" BASIS,
 * WITHOUT WARRANTIES OR CONDITIONS OF ANY KIND, either express or implied.
 * See the License for the specific language governing permissions and
 * limitations under the License.
 */

package org.apache.spark.ml.tuning

import org.apache.hadoop.fs.Path
import org.json4s.DefaultFormats

import org.apache.spark.Logging
<<<<<<< HEAD
import org.apache.spark.annotation.{Since, Experimental}
import org.apache.spark.ml.evaluation.Evaluator
=======
import org.apache.spark.annotation.{Experimental, Since}
>>>>>>> 008a5582
import org.apache.spark.ml.{Estimator, Model}
import org.apache.spark.ml.evaluation.Evaluator
import org.apache.spark.ml.param.{DoubleParam, ParamMap, ParamValidators}
import org.apache.spark.ml.util._
import org.apache.spark.sql.DataFrame
import org.apache.spark.sql.types.StructType

/**
 * Params for [[TrainValidationSplit]] and [[TrainValidationSplitModel]].
 */
private[ml] trait TrainValidationSplitParams extends ValidatorParams {
  /**
   * Param for ratio between train and validation data. Must be between 0 and 1.
   * Default: 0.75
   * @group param
   */
  val trainRatio: DoubleParam = new DoubleParam(this, "trainRatio",
    "ratio between training set and validation set (>= 0 && <= 1)", ParamValidators.inRange(0, 1))

  /** @group getParam */
  def getTrainRatio: Double = $(trainRatio)

  setDefault(trainRatio -> 0.75)
}

/**
 * :: Experimental ::
 * Validation for hyper-parameter tuning.
 * Randomly splits the input dataset into train and validation sets,
 * and uses evaluation metric on the validation set to select the best model.
 * Similar to [[CrossValidator]], but only splits the set once.
 */
@Since("1.5.0")
@Experimental
<<<<<<< HEAD
class TrainValidationSplit(override val uid: String) extends Estimator[TrainValidationSplitModel]
  with TrainValidationSplitParams with MLWritable with Logging {
=======
class TrainValidationSplit @Since("1.5.0") (@Since("1.5.0") override val uid: String)
  extends Estimator[TrainValidationSplitModel]
  with TrainValidationSplitParams with Logging {
>>>>>>> 008a5582

  @Since("1.5.0")
  def this() = this(Identifiable.randomUID("tvs"))

  /** @group setParam */
  @Since("1.5.0")
  def setEstimator(value: Estimator[_]): this.type = set(estimator, value)

  /** @group setParam */
  @Since("1.5.0")
  def setEstimatorParamMaps(value: Array[ParamMap]): this.type = set(estimatorParamMaps, value)

  /** @group setParam */
  @Since("1.5.0")
  def setEvaluator(value: Evaluator): this.type = set(evaluator, value)

  /** @group setParam */
  @Since("1.5.0")
  def setTrainRatio(value: Double): this.type = set(trainRatio, value)

  @Since("1.5.0")
  override def fit(dataset: DataFrame): TrainValidationSplitModel = {
    val schema = dataset.schema
    transformSchema(schema, logging = true)
    val sqlCtx = dataset.sqlContext
    val est = $(estimator)
    val eval = $(evaluator)
    val epm = $(estimatorParamMaps)
    val numModels = epm.length
    val metrics = new Array[Double](epm.length)

    val Array(training, validation) =
      dataset.rdd.randomSplit(Array($(trainRatio), 1 - $(trainRatio)))
    val trainingDataset = sqlCtx.createDataFrame(training, schema).cache()
    val validationDataset = sqlCtx.createDataFrame(validation, schema).cache()

    // multi-model training
    logDebug(s"Train split with multiple sets of parameters.")
    val models = est.fit(trainingDataset, epm).asInstanceOf[Seq[Model[_]]]
    trainingDataset.unpersist()
    var i = 0
    while (i < numModels) {
      // TODO: duplicate evaluator to take extra params from input
      val metric = eval.evaluate(models(i).transform(validationDataset, epm(i)))
      logDebug(s"Got metric $metric for model trained with ${epm(i)}.")
      metrics(i) += metric
      i += 1
    }
    validationDataset.unpersist()

    logInfo(s"Train validation split metrics: ${metrics.toSeq}")
    val (bestMetric, bestIndex) =
      if (eval.isLargerBetter) metrics.zipWithIndex.maxBy(_._1)
      else metrics.zipWithIndex.minBy(_._1)
    logInfo(s"Best set of parameters:\n${epm(bestIndex)}")
    logInfo(s"Best train validation split metric: $bestMetric.")
    val bestModel = est.fit(dataset, epm(bestIndex)).asInstanceOf[Model[_]]
    copyValues(new TrainValidationSplitModel(uid, bestModel, metrics).setParent(this))
  }

  @Since("1.5.0")
  override def transformSchema(schema: StructType): StructType = {
    validateParams()
    $(estimator).transformSchema(schema)
  }

  @Since("1.5.0")
  override def validateParams(): Unit = {
    super.validateParams()
    val est = $(estimator)
    for (paramMap <- $(estimatorParamMaps)) {
      est.copy(paramMap).validateParams()
    }
  }

  @Since("1.5.0")
  override def copy(extra: ParamMap): TrainValidationSplit = {
    val copied = defaultCopy(extra).asInstanceOf[TrainValidationSplit]
    if (copied.isDefined(estimator)) {
      copied.setEstimator(copied.getEstimator.copy(extra))
    }
    if (copied.isDefined(evaluator)) {
      copied.setEvaluator(copied.getEvaluator.copy(extra))
    }
    copied
  }

  // Currently, this only works if all [[Param]]s in [[estimatorParamMaps]] are simple types.
  // E.g., this may fail if a [[Param]] is an instance of an [[Estimator]].
  // However, this case should be unusual.
  @Since("1.7.0")
  override def write: MLWriter = new TrainValidationSplit.TrainValidationSplitWriter(this)
}

@Since("1.7.0")
object TrainValidationSplit extends MLReadable[TrainValidationSplit] {

  @Since("1.7.0")
  override def read: MLReader[TrainValidationSplit] = new TrainValidationSplitReader

  @Since("1.7.0")
  override def load(path: String): TrainValidationSplit = super.load(path)

  private[TrainValidationSplit]
  class TrainValidationSplitWriter(instance: TrainValidationSplit)
    extends MLWriter with SharedReadWrite {

    validateParams(instance)

    override protected def saveImpl(path: String): Unit =
      saveImpl(path, instance, sc)
  }

  private class TrainValidationSplitReader
    extends MLReader[TrainValidationSplit] with SharedReadWrite {

    /** Checked against metadata when loading model */
    private val className = classOf[TrainValidationSplit].getName

    override def load(path: String): TrainValidationSplit = {
      implicit val format = DefaultFormats

      val (metadata, estimator, evaluator, estimatorParamMaps) = load(path, sc, className)
      val trainRatio = (metadata.params \ "trainRatio").extract[Double]
      new TrainValidationSplit(metadata.uid)
        .setEstimator(estimator)
        .setEvaluator(evaluator)
        .setEstimatorParamMaps(estimatorParamMaps)
        .setTrainRatio(trainRatio)
    }
  }
}

/**
 * :: Experimental ::
 * Model from train validation split.
 *
 * @param uid Id.
 * @param bestModel Estimator determined best model.
 * @param validationMetrics Evaluated validation metrics.
 */
@Since("1.5.0")
@Experimental
class TrainValidationSplitModel private[ml] (
<<<<<<< HEAD
    override val uid: String,
    val bestModel: Model[_],
    val validationMetrics: Array[Double])
  extends Model[TrainValidationSplitModel] with TrainValidationSplitParams with MLWritable {
=======
    @Since("1.5.0") override val uid: String,
    @Since("1.5.0") val bestModel: Model[_],
    @Since("1.5.0") val validationMetrics: Array[Double])
  extends Model[TrainValidationSplitModel] with TrainValidationSplitParams {
>>>>>>> 008a5582

  @Since("1.5.0")
  override def validateParams(): Unit = {
    bestModel.validateParams()
  }

  @Since("1.5.0")
  override def transform(dataset: DataFrame): DataFrame = {
    transformSchema(dataset.schema, logging = true)
    bestModel.transform(dataset)
  }

  @Since("1.5.0")
  override def transformSchema(schema: StructType): StructType = {
    validateParams()
    bestModel.transformSchema(schema)
  }

  @Since("1.5.0")
  override def copy(extra: ParamMap): TrainValidationSplitModel = {
    val copied = new TrainValidationSplitModel (
      uid,
      bestModel.copy(extra).asInstanceOf[Model[_]],
      validationMetrics.clone())
    copyValues(copied, extra)
  }

  @Since("1.7.0")
  override def write: MLWriter = new TrainValidationSplitModel.TrainValidationSplitModelWriter(this)
}

@Since("1.7.0")
object TrainValidationSplitModel extends MLReadable[TrainValidationSplitModel] {

  @Since("1.7.0")
  override def read: MLReader[TrainValidationSplitModel] = new TrainValidationSplitModelReader

  @Since("1.7.0")
  override def load(path: String): TrainValidationSplitModel = super.load(path)

  private[TrainValidationSplitModel]
  class TrainValidationSplitModelWriter(instance: TrainValidationSplitModel)
    extends MLWriter with SharedReadWrite {

    validateParams(instance)

    override protected def saveImpl(path: String): Unit = {
      import org.json4s.JsonDSL._
      val extraMetadata = "validationMetrics" -> instance.validationMetrics.toSeq
      saveImpl(path, instance, sc, Some(extraMetadata))
      val bestModelPath = new Path(path, "bestModel").toString
      instance.bestModel.asInstanceOf[MLWritable].save(bestModelPath)
    }
  }

  private class TrainValidationSplitModelReader
    extends MLReader[TrainValidationSplitModel] with SharedReadWrite {

    /** Checked against metadata when loading model */
    private val className = classOf[TrainValidationSplitModel].getName

    override def load(path: String): TrainValidationSplitModel = {
      implicit val format = DefaultFormats

      val (metadata, estimator, evaluator, estimatorParamMaps) = load(path, sc, className)
      val trainRatio = (metadata.params \ "trainRatio").extract[Double]
      val bestModelPath = new Path(path, "bestModel").toString
      val bestModel = DefaultParamsReader.loadParamsInstance[Model[_]](bestModelPath, sc)
      val validationMetrics = (metadata.metadata \ "validationMetrics").extract[Seq[Double]].toArray
      val tvs = new TrainValidationSplitModel(metadata.uid, bestModel, validationMetrics)
      tvs.set(tvs.estimator, estimator)
        .set(tvs.evaluator, evaluator)
        .set(tvs.estimatorParamMaps, estimatorParamMaps)
        .set(tvs.trainRatio, trainRatio)
    }
  }
}<|MERGE_RESOLUTION|>--- conflicted
+++ resolved
@@ -21,12 +21,7 @@
 import org.json4s.DefaultFormats
 
 import org.apache.spark.Logging
-<<<<<<< HEAD
-import org.apache.spark.annotation.{Since, Experimental}
-import org.apache.spark.ml.evaluation.Evaluator
-=======
 import org.apache.spark.annotation.{Experimental, Since}
->>>>>>> 008a5582
 import org.apache.spark.ml.{Estimator, Model}
 import org.apache.spark.ml.evaluation.Evaluator
 import org.apache.spark.ml.param.{DoubleParam, ParamMap, ParamValidators}
@@ -61,14 +56,9 @@
  */
 @Since("1.5.0")
 @Experimental
-<<<<<<< HEAD
-class TrainValidationSplit(override val uid: String) extends Estimator[TrainValidationSplitModel]
-  with TrainValidationSplitParams with MLWritable with Logging {
-=======
 class TrainValidationSplit @Since("1.5.0") (@Since("1.5.0") override val uid: String)
   extends Estimator[TrainValidationSplitModel]
-  with TrainValidationSplitParams with Logging {
->>>>>>> 008a5582
+  with TrainValidationSplitParams with MLWritable with Logging {
 
   @Since("1.5.0")
   def this() = this(Identifiable.randomUID("tvs"))
@@ -159,17 +149,17 @@
   // Currently, this only works if all [[Param]]s in [[estimatorParamMaps]] are simple types.
   // E.g., this may fail if a [[Param]] is an instance of an [[Estimator]].
   // However, this case should be unusual.
-  @Since("1.7.0")
+  @Since("2.0.0")
   override def write: MLWriter = new TrainValidationSplit.TrainValidationSplitWriter(this)
 }
 
-@Since("1.7.0")
+@Since("2.0.0")
 object TrainValidationSplit extends MLReadable[TrainValidationSplit] {
 
-  @Since("1.7.0")
+  @Since("2.0.0")
   override def read: MLReader[TrainValidationSplit] = new TrainValidationSplitReader
 
-  @Since("1.7.0")
+  @Since("2.0.0")
   override def load(path: String): TrainValidationSplit = super.load(path)
 
   private[TrainValidationSplit]
@@ -213,17 +203,10 @@
 @Since("1.5.0")
 @Experimental
 class TrainValidationSplitModel private[ml] (
-<<<<<<< HEAD
-    override val uid: String,
-    val bestModel: Model[_],
-    val validationMetrics: Array[Double])
-  extends Model[TrainValidationSplitModel] with TrainValidationSplitParams with MLWritable {
-=======
     @Since("1.5.0") override val uid: String,
     @Since("1.5.0") val bestModel: Model[_],
     @Since("1.5.0") val validationMetrics: Array[Double])
-  extends Model[TrainValidationSplitModel] with TrainValidationSplitParams {
->>>>>>> 008a5582
+  extends Model[TrainValidationSplitModel] with TrainValidationSplitParams with MLWritable {
 
   @Since("1.5.0")
   override def validateParams(): Unit = {
@@ -251,17 +234,17 @@
     copyValues(copied, extra)
   }
 
-  @Since("1.7.0")
+  @Since("2.0.0")
   override def write: MLWriter = new TrainValidationSplitModel.TrainValidationSplitModelWriter(this)
 }
 
-@Since("1.7.0")
+@Since("2.0.0")
 object TrainValidationSplitModel extends MLReadable[TrainValidationSplitModel] {
 
-  @Since("1.7.0")
+  @Since("2.0.0")
   override def read: MLReader[TrainValidationSplitModel] = new TrainValidationSplitModelReader
 
-  @Since("1.7.0")
+  @Since("2.0.0")
   override def load(path: String): TrainValidationSplitModel = super.load(path)
 
   private[TrainValidationSplitModel]
