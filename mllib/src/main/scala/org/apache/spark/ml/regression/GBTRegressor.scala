--- conflicted
+++ resolved
@@ -174,18 +174,14 @@
       seed, stepSize, subsamplingRate, cacheNodeIds, checkpointInterval, featureSubsetStrategy)
     instr.logNumFeatures(numFeatures)
 
-<<<<<<< HEAD
-    val (baseLearners, learnerWeights) = GradientBoostedTrees.run(oldDataset, boostingStrategy,
-      $(seed), $(featureSubsetStrategy), instr = OptionalInstrumentation.create(instr))
-=======
     val (baseLearners, learnerWeights) = if (withValidation) {
       GradientBoostedTrees.runWithValidation(trainDataset, validationDataset, boostingStrategy,
-        $(seed), $(featureSubsetStrategy))
+        $(seed), $(featureSubsetStrategy), instr = OptionalInstrumentation.create(instr))
     } else {
       GradientBoostedTrees.run(trainDataset, boostingStrategy,
-        $(seed), $(featureSubsetStrategy))
-    }
->>>>>>> 24ef7fbf
+        $(seed), $(featureSubsetStrategy), instr = OptionalInstrumentation.create(instr))
+    }
+
     val m = new GBTRegressionModel(uid, baseLearners, learnerWeights, numFeatures)
     instr.logSuccess(m)
     m
