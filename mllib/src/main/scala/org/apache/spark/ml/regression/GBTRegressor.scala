--- conflicted
+++ resolved
@@ -309,15 +309,9 @@
 
       val trees: Array[DecisionTreeRegressionModel] = treesData.map {
         case (treeMetadata, root) =>
-<<<<<<< HEAD
-          val tree =
-            new DecisionTreeRegressionModel(treeMetadata.uid, root, numFeatures)
-          treeMetadata.getAndSetParams(tree)
-=======
           val tree = new DecisionTreeRegressionModel(treeMetadata.uid,
             root.asInstanceOf[RegressionNode], numFeatures)
-          DefaultParamsReader.getAndSetParams(tree, treeMetadata)
->>>>>>> fd990a90
+          treeMetadata.getAndSetParams(tree)
           tree
       }
 
