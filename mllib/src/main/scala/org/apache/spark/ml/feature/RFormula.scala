/*
 * Licensed to the Apache Software Foundation (ASF) under one or more
 * contributor license agreements.  See the NOTICE file distributed with
 * this work for additional information regarding copyright ownership.
 * The ASF licenses this file to You under the Apache License, Version 2.0
 * (the "License"); you may not use this file except in compliance with
 * the License.  You may obtain a copy of the License at
 *
 *    http://www.apache.org/licenses/LICENSE-2.0
 *
 * Unless required by applicable law or agreed to in writing, software
 * distributed under the License is distributed on an "AS IS" BASIS,
 * WITHOUT WARRANTIES OR CONDITIONS OF ANY KIND, either express or implied.
 * See the License for the specific language governing permissions and
 * limitations under the License.
 */

package org.apache.spark.ml.feature

import org.apache.spark.annotation.Experimental
import org.apache.spark.ml.{Estimator, Model, Transformer, Pipeline, PipelineModel, PipelineStage}
import org.apache.spark.ml.param.{Param, ParamMap}
import org.apache.spark.ml.param.shared.{HasFeaturesCol, HasLabelCol}
import org.apache.spark.ml.util.Identifiable
import org.apache.spark.mllib.linalg.VectorUDT
import org.apache.spark.sql.DataFrame
import org.apache.spark.sql.functions._
import org.apache.spark.sql.types._

/**
 * Base trait for [[RFormula]] and [[RFormulaModel]].
 */
private[feature] trait RFormulaBase extends HasFeaturesCol with HasLabelCol {
  /** @group getParam */
  def setFeaturesCol(value: String): this.type = set(featuresCol, value)

  /** @group getParam */
  def setLabelCol(value: String): this.type = set(labelCol, value)

  protected def hasLabelCol(schema: StructType): Boolean = {
    schema.map(_.name).contains($(labelCol))
  }
}

/**
 * :: Experimental ::
 * Implements the transforms required for fitting a dataset against an R model formula. Currently
 * we support a limited subset of the R operators, including '~' and '+'. Also see the R formula
 * docs here: http://stat.ethz.ch/R-manual/R-patched/library/stats/html/formula.html
 */
@Experimental
class RFormula(override val uid: String) extends Estimator[RFormulaModel] with RFormulaBase {

  def this() = this(Identifiable.randomUID("rFormula"))

  /**
   * R formula parameter. The formula is provided in string form.
   * @group param
   */
  val formula: Param[String] = new Param(this, "formula", "R model formula")

  private var parsedFormula: Option[ParsedRFormula] = None

  /**
   * Sets the formula to use for this transformer. Must be called before use.
   * @group setParam
   * @param value an R formula in string form (e.g. "y ~ x + z")
   */
  def setFormula(value: String): this.type = {
    parsedFormula = Some(RFormulaParser.parse(value))
    set(formula, value)
    this
  }

  /** @group getParam */
  def getFormula: String = $(formula)

  /** Whether the formula specifies fitting an intercept. */
  def hasIntercept: Boolean = {
    require(parsedFormula.isDefined, "Must call setFormula() first.")
    parsedFormula.get.hasIntercept
  }

  override def fit(dataset: DataFrame): RFormulaModel = {
    require(parsedFormula.isDefined, "Must call setFormula() first.")
    val fittedFormula = parsedFormula.get.fit(dataset.schema)
    // StringType terms and terms representing interactions need to be encoded before assembly.
    // TODO(ekl) add support for feature interactions
    var encoderStages = Seq[PipelineStage]()
    var tempColumns = Seq[String]()
    val encodedTerms = fittedFormula.terms.map { term =>
      dataset.schema(term) match {
        case column if column.dataType == StringType =>
          val indexCol = term + "_idx_" + uid
          val encodedCol = term + "_onehot_" + uid
          encoderStages :+= new StringIndexer().setInputCol(term).setOutputCol(indexCol)
          encoderStages :+= new OneHotEncoder().setInputCol(indexCol).setOutputCol(encodedCol)
          tempColumns :+= indexCol
          tempColumns :+= encodedCol
          encodedCol
        case _ =>
          term
      }
    }
    encoderStages :+= new VectorAssembler(uid)
      .setInputCols(encodedTerms.toArray)
      .setOutputCol($(featuresCol))
    encoderStages :+= new ColumnPruner(tempColumns.toSet)
    val pipelineModel = new Pipeline(uid).setStages(encoderStages.toArray).fit(dataset)
<<<<<<< HEAD
    copyValues(new RFormulaModel(uid, fittedFormula, pipelineModel).setParent(this))
=======
    copyValues(new RFormulaModel(uid, parsedFormula.get, pipelineModel).setParent(this))
>>>>>>> 0bf3c263
  }

  // optimistic schema; does not contain any ML attributes
  override def transformSchema(schema: StructType): StructType = {
    if (hasLabelCol(schema)) {
      StructType(schema.fields :+ StructField($(featuresCol), new VectorUDT, true))
    } else {
      StructType(schema.fields :+ StructField($(featuresCol), new VectorUDT, true) :+
        StructField($(labelCol), DoubleType, true))
    }
  }

  override def copy(extra: ParamMap): RFormula = defaultCopy(extra)

  override def toString: String = s"RFormula(${get(formula)})"
}

/**
 * A fitted RFormula. Fitting is required to determine the factor levels of formula terms.
 * @param parsedFormula a pre-parsed R formula.
 * @param pipelineModel the fitted feature model, including factor to index mappings.
 */
private[feature] class RFormulaModel(
    override val uid: String,
    fittedFormula: FittedRFormula,
    pipelineModel: PipelineModel)
  extends Model[RFormulaModel] with RFormulaBase {

  override def transform(dataset: DataFrame): DataFrame = {
    checkCanTransform(dataset.schema)
    transformLabel(pipelineModel.transform(dataset))
  }

  override def transformSchema(schema: StructType): StructType = {
    checkCanTransform(schema)
    val withFeatures = pipelineModel.transformSchema(schema)
    if (hasLabelCol(schema)) {
      withFeatures
    } else if (schema.exists(_.name == fittedFormula.label)) {
      val nullable = schema(fittedFormula.label).dataType match {
        case _: NumericType | BooleanType => false
        case _ => true
      }
      StructType(withFeatures.fields :+ StructField($(labelCol), DoubleType, nullable))
    } else {
      // Ignore the label field. This is a hack so that this transformer can also work on test
      // datasets in a Pipeline.
      withFeatures
    }
  }

  override def copy(extra: ParamMap): RFormulaModel = copyValues(
    new RFormulaModel(uid, fittedFormula, pipelineModel))

  override def toString: String = s"RFormulaModel(${fittedFormula})"

  private def transformLabel(dataset: DataFrame): DataFrame = {
    val labelName = fittedFormula.label
    if (hasLabelCol(dataset.schema)) {
      dataset
    } else if (dataset.schema.exists(_.name == labelName)) {
      dataset.schema(labelName).dataType match {
        case _: NumericType | BooleanType =>
          dataset.withColumn($(labelCol), dataset(labelName).cast(DoubleType))
        case other =>
          throw new IllegalArgumentException("Unsupported type for label: " + other)
      }
    } else {
      // Ignore the label field. This is a hack so that this transformer can also work on test
      // datasets in a Pipeline.
      dataset
    }
  }

  private def checkCanTransform(schema: StructType) {
    val columnNames = schema.map(_.name)
    require(!columnNames.contains($(featuresCol)), "Features column already exists.")
    require(
      !columnNames.contains($(labelCol)) || schema($(labelCol)).dataType == DoubleType,
      "Label column already exists and is not of type DoubleType.")
  }
}

/**
 * Utility transformer for removing temporary columns from a DataFrame.
 * TODO(ekl) make this a public transformer
 */
private class ColumnPruner(columnsToPrune: Set[String]) extends Transformer {
  override val uid = Identifiable.randomUID("columnPruner")
  override def transform(dataset: DataFrame): DataFrame = {
    val columnsToKeep = dataset.columns.filter(!columnsToPrune.contains(_))
    dataset.select(columnsToKeep.map(dataset.col) : _*)
  }
  override def transformSchema(schema: StructType): StructType = {
    StructType(schema.fields.filter(col => !columnsToPrune.contains(col.name)))
  }
  override def copy(extra: ParamMap): ColumnPruner = defaultCopy(extra)
}<|MERGE_RESOLUTION|>--- conflicted
+++ resolved
@@ -107,11 +107,7 @@
       .setOutputCol($(featuresCol))
     encoderStages :+= new ColumnPruner(tempColumns.toSet)
     val pipelineModel = new Pipeline(uid).setStages(encoderStages.toArray).fit(dataset)
-<<<<<<< HEAD
     copyValues(new RFormulaModel(uid, fittedFormula, pipelineModel).setParent(this))
-=======
-    copyValues(new RFormulaModel(uid, parsedFormula.get, pipelineModel).setParent(this))
->>>>>>> 0bf3c263
   }
 
   // optimistic schema; does not contain any ML attributes
@@ -131,7 +127,7 @@
 
 /**
  * A fitted RFormula. Fitting is required to determine the factor levels of formula terms.
- * @param parsedFormula a pre-parsed R formula.
+ * @param fittedFormula the fitted R formula.
  * @param pipelineModel the fitted feature model, including factor to index mappings.
  */
 private[feature] class RFormulaModel(
