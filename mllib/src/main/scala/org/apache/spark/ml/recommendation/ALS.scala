--- conflicted
+++ resolved
@@ -76,8 +76,7 @@
    * Param for number of item blocks.
    * @group param
    */
-  val numItemBlocks =
-    new IntParam(this, "numItemBlocks", "number of item blocks", Some(10))
+  val numItemBlocks = new IntParam(this, "numItemBlocks", "number of item blocks", Some(10))
 
   /** @group getParam */
   def getNumItemBlocks: Int = get(numItemBlocks)
@@ -299,17 +298,11 @@
 
     val (userFactors, itemFactors) = ALS.train(ratings, rank = map(rank),
       numUserBlocks = map(numUserBlocks), numItemBlocks = map(numItemBlocks),
-<<<<<<< HEAD
       maxIter = map(maxIter),
       userRegParam=userRegParam, itemRegParam=userRegParam,
       implicitPrefs = map(implicitPrefs),
       alpha = map(alpha),
       userConstraint=userConstraint, itemConstraint=userConstraint)
-=======
-      maxIter = map(maxIter), regParam = map(regParam), implicitPrefs = map(implicitPrefs),
-      alpha = map(alpha), nonnegative = map(nonnegative),
-      checkpointInterval = map(checkpointInterval))
->>>>>>> da546b7b
     val model = new ALSModel(this, map, map(rank), userFactors, itemFactors)
     Params.inheritValues(map, this, model)
     model
@@ -341,7 +334,9 @@
   }
 
   /** QuadraticMinimization solver for least square problems. */
-  private[recommendation] class QuadraticSolver(rank: Int, constraint: Constraint) extends LeastSquaresNESolver {
+  private[recommendation] class QuadraticSolver(rank: Int,
+                                                constraint: Constraint)
+    extends LeastSquaresNESolver {
     private val qm = QuadraticMinimizer(rank, constraint)
     private val init = qm.initialize
     // Elastic Net beta parameter for L1 regularization
@@ -587,7 +582,7 @@
       else {
         if (solver == "mllib") new CholeskySolver
         else {
-          println(s"Running Breeze QuadraticMinimizer for users with constraint ${userConstraint.toString}")
+          println(s"QuadraticSolver for users with constraint ${userConstraint.toString}")
           new QuadraticSolver(rank, userConstraint)
         }
       }
@@ -597,7 +592,7 @@
       else {
         if (solver == "mllib") new CholeskySolver
         else {
-          println(s"Running Breeze QuadraticMinimizer for items with constraint ${itemConstraint.toString}")
+          println(s"QuadraticSolver for items with constraint ${itemConstraint.toString}")
           new QuadraticSolver(rank, itemConstraint)
         }
       }
@@ -615,7 +610,7 @@
       makeBlocks("item", swappedBlockRatings, itemPart, userPart, intermediateRDDStorageLevel)
     // materialize item blocks
     itemOutBlocks.count()
-    val seedGen = new XORShiftRandom(0L)
+    val seedGen = new XORShiftRandom(seed)
     var userFactors = initialize(userInBlocks, rank, seedGen.nextLong())
     var itemFactors = initialize(itemInBlocks, rank, seedGen.nextLong())
     var previousCheckpointFile: Option[String] = None
@@ -643,38 +638,26 @@
           itemFactors.checkpoint() // itemFactors gets materialized in computeFactors.
         }
         val previousUserFactors = userFactors
-<<<<<<< HEAD
         userFactors = computeFactors(itemFactors, itemOutBlocks, userInBlocks, rank, itemRegParam,
           itemLocalIndexEncoder, implicitPrefs, alpha, itemSolver)
-=======
-        userFactors = computeFactors(itemFactors, itemOutBlocks, userInBlocks, rank, regParam,
-          itemLocalIndexEncoder, implicitPrefs, alpha, solver)
         if (shouldCheckpoint(iter)) {
           deletePreviousCheckpointFile()
           previousCheckpointFile = itemFactors.getCheckpointFile
         }
->>>>>>> da546b7b
         previousUserFactors.unpersist()
       }
     } else {
       for (iter <- 0 until maxIter) {
-<<<<<<< HEAD
         itemFactors = computeFactors(userFactors, userOutBlocks, itemInBlocks, rank, itemRegParam,
           userLocalIndexEncoder, solver = itemSolver)
-        userFactors = computeFactors(itemFactors, itemOutBlocks, userInBlocks, rank, userRegParam,
-          itemLocalIndexEncoder, solver = userSolver)
-=======
-        itemFactors = computeFactors(userFactors, userOutBlocks, itemInBlocks, rank, regParam,
-          userLocalIndexEncoder, solver = solver)
         if (shouldCheckpoint(iter)) {
           itemFactors.checkpoint()
           itemFactors.count() // checkpoint item factors and cut lineage
           deletePreviousCheckpointFile()
           previousCheckpointFile = itemFactors.getCheckpointFile
         }
-        userFactors = computeFactors(itemFactors, itemOutBlocks, userInBlocks, rank, regParam,
-          itemLocalIndexEncoder, solver = solver)
->>>>>>> da546b7b
+        userFactors = computeFactors(itemFactors, itemOutBlocks, userInBlocks, rank, userRegParam,
+          itemLocalIndexEncoder, solver = userSolver)
       }
     }
     val userIdAndFactors = userInBlocks
