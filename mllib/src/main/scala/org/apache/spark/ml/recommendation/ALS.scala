--- conflicted
+++ resolved
@@ -481,13 +481,8 @@
           }
 
           Iterator.range(0, m).flatMap { i =>
-<<<<<<< HEAD
-            // buffer = i-th vec in srcMat * dstMat
+            // scores = i-th vec in srcMat * dstMat
             BLAS.javaBLAS.sgemv("T", rank, n, 1.0F, dstMat, 0, rank,
-=======
-            // scores = i-th vec in srcMat * dstMat
-            BLAS.f2jBLAS.sgemv("T", rank, n, 1.0F, dstMat, 0, rank,
->>>>>>> f208d808
               srcMat, i * rank, 1, 0.0F, scores, 0, 1)
 
             val srcId = srcIds(i)
