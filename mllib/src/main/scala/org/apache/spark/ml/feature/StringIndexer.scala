--- conflicted
+++ resolved
@@ -359,21 +359,14 @@
                 s"set Param handleInvalid to ${StringIndexer.KEEP_INVALID}.")
             }
           }
-        }
+        }.asNondeterministic()
 
         outputColumns(i) = indexer(dataset(inputColName).cast(StringType))
           .as(outputColName, metadata)
       }
-<<<<<<< HEAD
     }
     filteredDataset.withColumns(outputColNames.filter(_ != null),
       outputColumns.filter(_ != null))
-=======
-    }.asNondeterministic()
-
-    filteredDataset.select(col("*"),
-      indexer(dataset($(inputCol)).cast(StringType)).as($(outputCol), metadata))
->>>>>>> 1e6f7605
   }
 
   @Since("1.4.0")
