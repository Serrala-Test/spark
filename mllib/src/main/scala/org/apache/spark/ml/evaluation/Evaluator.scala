--- conflicted
+++ resolved
@@ -17,15 +17,8 @@
 
 package org.apache.spark.ml.evaluation
 
-<<<<<<< HEAD
-import scala.annotation.varargs
-
-import org.apache.spark.annotation.AlphaComponent
-import org.apache.spark.ml.param.{ParamMap, ParamPair, Params}
-=======
 import org.apache.spark.annotation.DeveloperApi
 import org.apache.spark.ml.param.{ParamMap, Params}
->>>>>>> 836a7589
 import org.apache.spark.sql.DataFrame
 
 /**
@@ -47,31 +40,12 @@
   }
 
   /**
-   * Evaluates model output and returns a scalar metric (larger is better).
+   * Evaluates the output.
    * @param dataset a dataset that contains labels/observations and predictions.
    * @return metric
    */
   def evaluate(dataset: DataFrame): Double
 
-  /**
-   * Evaluates model output and returns a scalar metric (larger is better).
-   * @param dataset a dataset that contains labels/observations and predictions.
-   * @param firstParamPair the first param pair, overrides embedded params
-   * @param otherParamPairs other param pair. These values override any specified in this
-   *                        Evaluator's embedded param map.
-   * @return metric
-   */
-  @varargs
-  def evaluate(
-      dataset: DataFrame,
-      firstParamPair: ParamPair[_],
-      otherParamPairs: ParamPair[_]*): Double = {
-    val map = new ParamMap()
-      .put(firstParamPair)
-      .put(otherParamPairs: _*)
-    evaluate(dataset, map)
-  }
-
   override def copy(extra: ParamMap): Evaluator = {
     super.copy(extra).asInstanceOf[Evaluator]
   }
