/*
 * Licensed to the Apache Software Foundation (ASF) under one or more
 * contributor license agreements.  See the NOTICE file distributed with
 * this work for additional information regarding copyright ownership.
 * The ASF licenses this file to You under the Apache License, Version 2.0
 * (the "License"); you may not use this file except in compliance with
 * the License.  You may obtain a copy of the License at
 *
 *    http://www.apache.org/licenses/LICENSE-2.0
 *
 * Unless required by applicable law or agreed to in writing, software
 * distributed under the License is distributed on an "AS IS" BASIS,
 * WITHOUT WARRANTIES OR CONDITIONS OF ANY KIND, either express or implied.
 * See the License for the specific language governing permissions and
 * limitations under the License.
 */

package org.apache.spark.ml.r

import org.apache.hadoop.fs.Path
import org.json4s.DefaultFormats
import org.json4s.jackson.JsonMethods._

import org.apache.spark.SparkException
import org.apache.spark.ml.util.MLReader

/**
 * This is the Scala stub of SparkR read.ml. It will dispatch the call to corresponding
 * model wrapper loading function according the class name extracted from rMetadata of the path.
 */
private[r] object RWrappers extends MLReader[Object] {

  override def load(path: String): Object = {
    implicit val format = DefaultFormats
    val rMetadataPath = new Path(path, "rMetadata").toString
    val rMetadataStr = sc.textFile(rMetadataPath, 1).first()
    val rMetadata = parse(rMetadataStr)
    val className = (rMetadata \ "class").extract[String]
    className match {
      case "org.apache.spark.ml.r.NaiveBayesWrapper" => NaiveBayesWrapper.load(path)
      case "org.apache.spark.ml.r.AFTSurvivalRegressionWrapper" =>
        AFTSurvivalRegressionWrapper.load(path)
      case "org.apache.spark.ml.r.GeneralizedLinearRegressionWrapper" =>
        GeneralizedLinearRegressionWrapper.load(path)
      case "org.apache.spark.ml.r.KMeansWrapper" =>
        KMeansWrapper.load(path)
<<<<<<< HEAD
      case "org.apache.spark.ml.r.MultilayerPerceptronClassifierWrapper" =>
        MultilayerPerceptronClassifierWrapper.load(path)
=======
      case "org.apache.spark.ml.r.LDAWrapper" =>
        LDAWrapper.load(path)
      case "org.apache.spark.ml.r.IsotonicRegressionWrapper" =>
        IsotonicRegressionWrapper.load(path)
      case "org.apache.spark.ml.r.GaussianMixtureWrapper" =>
        GaussianMixtureWrapper.load(path)
>>>>>>> b72bb62d
      case _ =>
        throw new SparkException(s"SparkR read.ml does not support load $className")
    }
  }
}<|MERGE_RESOLUTION|>--- conflicted
+++ resolved
@@ -44,17 +44,14 @@
         GeneralizedLinearRegressionWrapper.load(path)
       case "org.apache.spark.ml.r.KMeansWrapper" =>
         KMeansWrapper.load(path)
-<<<<<<< HEAD
       case "org.apache.spark.ml.r.MultilayerPerceptronClassifierWrapper" =>
         MultilayerPerceptronClassifierWrapper.load(path)
-=======
       case "org.apache.spark.ml.r.LDAWrapper" =>
         LDAWrapper.load(path)
       case "org.apache.spark.ml.r.IsotonicRegressionWrapper" =>
         IsotonicRegressionWrapper.load(path)
       case "org.apache.spark.ml.r.GaussianMixtureWrapper" =>
         GaussianMixtureWrapper.load(path)
->>>>>>> b72bb62d
       case _ =>
         throw new SparkException(s"SparkR read.ml does not support load $className")
     }
