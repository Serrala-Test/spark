/*
 * Licensed to the Apache Software Foundation (ASF) under one or more
 * contributor license agreements.  See the NOTICE file distributed with
 * this work for additional information regarding copyright ownership.
 * The ASF licenses this file to You under the Apache License, Version 2.0
 * (the "License"); you may not use this file except in compliance with
 * the License.  You may obtain a copy of the License at
 *
 *    http://www.apache.org/licenses/LICENSE-2.0
 *
 * Unless required by applicable law or agreed to in writing, software
 * distributed under the License is distributed on an "AS IS" BASIS,
 * WITHOUT WARRANTIES OR CONDITIONS OF ANY KIND, either express or implied.
 * See the License for the specific language governing permissions and
 * limitations under the License.
 */

package org.apache.spark.ml.param.shared

import java.io.PrintWriter

import scala.reflect.ClassTag

/**
 * Code generator for shared params (sharedParams.scala). Run under the Spark folder with
 * {{{
 *   build/sbt "mllib/runMain org.apache.spark.ml.param.shared.SharedParamsCodeGen"
 * }}}
 */
private[shared] object SharedParamsCodeGen {

  def main(args: Array[String]): Unit = {
    val params = Seq(
      ParamDesc[Double]("regParam", "regularization parameter"),
      ParamDesc[Int]("maxIter", "max number of iterations"),
      ParamDesc[String]("featuresCol", "features column name", Some("\"features\"")),
      ParamDesc[String]("labelCol", "label column name", Some("\"label\"")),
      ParamDesc[String]("predictionCol", "prediction column name", Some("\"prediction\"")),
      ParamDesc[String]("rawPredictionCol", "raw prediction (a.k.a. confidence) column name",
        Some("\"rawPrediction\"")),
      ParamDesc[String]("probabilityCol",
        "column name for predicted class conditional probabilities", Some("\"probability\"")),
      ParamDesc[Double]("threshold", "threshold in binary classification prediction"),
      ParamDesc[String]("inputCol", "input column name"),
      ParamDesc[Array[String]]("inputCols", "input column names"),
      ParamDesc[String]("outputCol", "output column name"),
      ParamDesc[Int]("checkpointInterval", "checkpoint interval"),
      ParamDesc[Boolean]("fitIntercept", "whether to fit an intercept term", Some("true")),
<<<<<<< HEAD
      ParamDesc[Double]("stepSize", "Step size to be used for each iteration of optimization."))
=======
      ParamDesc[Long]("seed", "random seed", Some("Utils.random.nextLong()")))
>>>>>>> 9a5bbe05

    val code = genSharedParams(params)
    val file = "src/main/scala/org/apache/spark/ml/param/shared/sharedParams.scala"
    val writer = new PrintWriter(file)
    writer.write(code)
    writer.close()
  }

  /** Description of a param. */
  private case class ParamDesc[T: ClassTag](
      name: String,
      doc: String,
      defaultValueStr: Option[String] = None) {

    require(name.matches("[a-z][a-zA-Z0-9]*"), s"Param name $name is invalid.")
    require(doc.nonEmpty) // TODO: more rigorous on doc

    def paramTypeName: String = {
      val c = implicitly[ClassTag[T]].runtimeClass
      c match {
        case _ if c == classOf[Int] => "IntParam"
        case _ if c == classOf[Long] => "LongParam"
        case _ if c == classOf[Float] => "FloatParam"
        case _ if c == classOf[Double] => "DoubleParam"
        case _ if c == classOf[Boolean] => "BooleanParam"
        case _ => s"Param[${getTypeString(c)}]"
      }
    }

    def valueTypeName: String = {
      val c = implicitly[ClassTag[T]].runtimeClass
      getTypeString(c)
    }

    private def getTypeString(c: Class[_]): String = {
      c match {
        case _ if c == classOf[Int] => "Int"
        case _ if c == classOf[Long] => "Long"
        case _ if c == classOf[Float] => "Float"
        case _ if c == classOf[Double] => "Double"
        case _ if c == classOf[Boolean] => "Boolean"
        case _ if c == classOf[String] => "String"
        case _ if c.isArray => s"Array[${getTypeString(c.getComponentType)}]"
      }
    }
  }

  /** Generates the HasParam trait code for the input param. */
  private def genHasParamTrait(param: ParamDesc[_]): String = {
    val name = param.name
    val Name = name(0).toUpper +: name.substring(1)
    val Param = param.paramTypeName
    val T = param.valueTypeName
    val doc = param.doc
    val defaultValue = param.defaultValueStr
    val defaultValueDoc = defaultValue.map { v =>
      s" (default: $v)"
    }.getOrElse("")
    val setDefault = defaultValue.map { v =>
      s"""
         |  setDefault($name, $v)
         |""".stripMargin
    }.getOrElse("")

    s"""
      |/**
      | * :: DeveloperApi ::
      | * Trait for shared param $name$defaultValueDoc.
      | */
      |@DeveloperApi
      |trait Has$Name extends Params {
      |
      |  /**
      |   * Param for $doc.
      |   * @group param
      |   */
      |  final val $name: $Param = new $Param(this, "$name", "$doc")
      |$setDefault
      |  /** @group getParam */
      |  final def get$Name: $T = getOrDefault($name)
      |}
      |""".stripMargin
  }

  /** Generates Scala source code for the input params with header. */
  private def genSharedParams(params: Seq[ParamDesc[_]]): String = {
    val header =
      """/*
        | * Licensed to the Apache Software Foundation (ASF) under one or more
        | * contributor license agreements.  See the NOTICE file distributed with
        | * this work for additional information regarding copyright ownership.
        | * The ASF licenses this file to You under the Apache License, Version 2.0
        | * (the "License"); you may not use this file except in compliance with
        | * the License.  You may obtain a copy of the License at
        | *
        | *    http://www.apache.org/licenses/LICENSE-2.0
        | *
        | * Unless required by applicable law or agreed to in writing, software
        | * distributed under the License is distributed on an "AS IS" BASIS,
        | * WITHOUT WARRANTIES OR CONDITIONS OF ANY KIND, either express or implied.
        | * See the License for the specific language governing permissions and
        | * limitations under the License.
        | */
        |
        |package org.apache.spark.ml.param.shared
        |
        |import org.apache.spark.annotation.DeveloperApi
        |import org.apache.spark.ml.param._
        |import org.apache.spark.util.Utils
        |
        |// DO NOT MODIFY THIS FILE! It was generated by SharedParamsCodeGen.
        |
        |// scalastyle:off
        |""".stripMargin

    val footer = "// scalastyle:on\n"

    val traits = params.map(genHasParamTrait).mkString

    header + traits + footer
  }
}<|MERGE_RESOLUTION|>--- conflicted
+++ resolved
@@ -46,11 +46,8 @@
       ParamDesc[String]("outputCol", "output column name"),
       ParamDesc[Int]("checkpointInterval", "checkpoint interval"),
       ParamDesc[Boolean]("fitIntercept", "whether to fit an intercept term", Some("true")),
-<<<<<<< HEAD
+      ParamDesc[Long]("seed", "random seed", Some("Utils.random.nextLong()")))
       ParamDesc[Double]("stepSize", "Step size to be used for each iteration of optimization."))
-=======
-      ParamDesc[Long]("seed", "random seed", Some("Utils.random.nextLong()")))
->>>>>>> 9a5bbe05
 
     val code = genSharedParams(params)
     val file = "src/main/scala/org/apache/spark/ml/param/shared/sharedParams.scala"
