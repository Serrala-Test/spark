/*
 * Licensed to the Apache Software Foundation (ASF) under one or more
 * contributor license agreements.  See the NOTICE file distributed with
 * this work for additional information regarding copyright ownership.
 * The ASF licenses this file to You under the Apache License, Version 2.0
 * (the "License"); you may not use this file except in compliance with
 * the License.  You may obtain a copy of the License at
 *
 *    http://www.apache.org/licenses/LICENSE-2.0
 *
 * Unless required by applicable law or agreed to in writing, software
 * distributed under the License is distributed on an "AS IS" BASIS,
 * WITHOUT WARRANTIES OR CONDITIONS OF ANY KIND, either express or implied.
 * See the License for the specific language governing permissions and
 * limitations under the License.
 */

package org.apache.spark.mllib.feature

import scala.collection.mutable.ArrayBuilder

import org.json4s._
import org.json4s.JsonDSL._
import org.json4s.jackson.JsonMethods._

import org.apache.spark.annotation.Since
import org.apache.spark.mllib.linalg.{DenseVector, SparseVector, Vector, Vectors}
import org.apache.spark.mllib.regression.LabeledPoint
import org.apache.spark.mllib.stat.Statistics
import org.apache.spark.mllib.util.{Loader, Saveable}
import org.apache.spark.rdd.RDD
import org.apache.spark.SparkContext
import org.apache.spark.sql.{Row, SparkSession}

/**
 * Chi Squared selector model.
 *
 * @param selectedFeatures list of indices to select (filter).
 */
@Since("1.3.0")
class ChiSqSelectorModel @Since("1.3.0") (
  @Since("1.3.0") val selectedFeatures: Array[Int]) extends VectorTransformer with Saveable {

  private val filterIndices = selectedFeatures.sorted

  @deprecated("not intended for subclasses to use", "2.1.0")
  protected def isSorted(array: Array[Int]): Boolean = {
    var i = 1
    val len = array.length
    while (i < len) {
      if (array(i) < array(i-1)) return false
      i += 1
    }
    true
  }

  /**
   * Applies transformation on a vector.
   *
   * @param vector vector to be transformed.
   * @return transformed vector.
   */
  @Since("1.3.0")
  override def transform(vector: Vector): Vector = {
    compress(vector)
  }

  /**
   * Returns a vector with features filtered.
   * Preserves the order of filtered features the same as their indices are stored.
   * Might be moved to Vector as .slice
   * @param features vector
   */
  private def compress(features: Vector): Vector = {
    features match {
      case SparseVector(size, indices, values) =>
        val newSize = filterIndices.length
        val newValues = new ArrayBuilder.ofDouble
        val newIndices = new ArrayBuilder.ofInt
        var i = 0
        var j = 0
        var indicesIdx = 0
        var filterIndicesIdx = 0
        while (i < indices.length && j < filterIndices.length) {
          indicesIdx = indices(i)
          filterIndicesIdx = filterIndices(j)
          if (indicesIdx == filterIndicesIdx) {
            newIndices += j
            newValues += values(i)
            j += 1
            i += 1
          } else {
            if (indicesIdx > filterIndicesIdx) {
              j += 1
            } else {
              i += 1
            }
          }
        }
        // TODO: Sparse representation might be ineffective if (newSize ~= newValues.size)
        Vectors.sparse(newSize, newIndices.result(), newValues.result())
      case DenseVector(values) =>
        val values = features.toArray
        Vectors.dense(filterIndices.map(i => values(i)))
      case other =>
        throw new UnsupportedOperationException(
          s"Only sparse and dense vectors are supported but got ${other.getClass}.")
    }
  }

  @Since("1.6.0")
  override def save(sc: SparkContext, path: String): Unit = {
    ChiSqSelectorModel.SaveLoadV1_0.save(sc, this, path)
  }

  override protected def formatVersion: String = "1.0"
}

object ChiSqSelectorModel extends Loader[ChiSqSelectorModel] {
  @Since("1.6.0")
  override def load(sc: SparkContext, path: String): ChiSqSelectorModel = {
    ChiSqSelectorModel.SaveLoadV1_0.load(sc, path)
  }

  private[feature]
  object SaveLoadV1_0 {

    private val thisFormatVersion = "1.0"

    /** Model data for import/export */
    case class Data(feature: Int)

    private[feature]
    val thisClassName = "org.apache.spark.mllib.feature.ChiSqSelectorModel"

    def save(sc: SparkContext, model: ChiSqSelectorModel, path: String): Unit = {
      val spark = SparkSession.builder().sparkContext(sc).getOrCreate()

      val metadata = compact(render(
        ("class" -> thisClassName) ~ ("version" -> thisFormatVersion)))
      sc.parallelize(Seq(metadata), 1).saveAsTextFile(Loader.metadataPath(path))

      // Create Parquet data.
      val dataArray = Array.tabulate(model.selectedFeatures.length) { i =>
        Data(model.selectedFeatures(i))
      }
      spark.createDataFrame(dataArray).repartition(1).write.parquet(Loader.dataPath(path))
    }

    def load(sc: SparkContext, path: String): ChiSqSelectorModel = {
      implicit val formats = DefaultFormats
      val spark = SparkSession.builder().sparkContext(sc).getOrCreate()
      val (className, formatVersion, metadata) = Loader.loadMetadata(sc, path)
      assert(className == thisClassName)
      assert(formatVersion == thisFormatVersion)

      val dataFrame = spark.read.parquet(Loader.dataPath(path))
      val dataArray = dataFrame.select("feature")

      // Check schema explicitly since erasure makes it hard to use match-case for checking.
      Loader.checkSchema[Data](dataFrame.schema)

      val features = dataArray.rdd.map {
        case Row(feature: Int) => (feature)
      }.collect()

      new ChiSqSelectorModel(features)
    }
  }
}

/**
 * Creates a ChiSquared feature selector.
 * The selector supports three selection methods: `kbest`, `percentile` and `fpr`.
 * `kbest` chooses the `k` top features according to a chi-squared test.
 * `percentile` is similar but chooses a fraction of all features instead of a fixed number.
 * `fpr` select features based on a false positive rate test.
 * `fdr` select features based on an estimated false discovery rate.
 * `fwe` select features based on family-wise error rate.
 * By default, the selection method is `kbest`, the default number of top features is 50.
 */
@Since("1.3.0")
class ChiSqSelector @Since("2.1.0") () extends Serializable {
  var numTopFeatures: Int = 50
  var percentile: Double = 0.1
  var alphaFPR: Double = 0.05
  var alphaFDR: Double = 0.05
  var alphaFWE: Double = 0.05
  var selectorType = ChiSqSelector.KBest

  /**
   * The is the same to call this() and setNumTopFeatures(numTopFeatures)
   */
  @Since("1.3.0")
  def this(numTopFeatures: Int) {
    this()
    this.numTopFeatures = numTopFeatures
  }

  @Since("1.6.0")
  def setNumTopFeatures(value: Int): this.type = {
    numTopFeatures = value
    this
  }

  @Since("2.1.0")
  def setPercentile(value: Double): this.type = {
    require(0.0 <= value && value <= 1.0, "Percentile must be in [0,1]")
    percentile = value
    this
  }

  @Since("2.1.0")
  def setAlphaFPR(value: Double): this.type = {
    require(0.0 <= value && value <= 1.0, "Alpha must be in [0,1]")
    alphaFPR = value
    this
  }

  @Since("2.1.0")
  def setAlphaFDR(value: Double): this.type = {
    require(0.0 <= value && value <= 1.0, "Alpha must be in [0,1]")
    alphaFDR = value
    this
  }

  @Since("2.1.0")
  def setAlphaFWE(value: Double): this.type = {
    require(0.0 <= value && value <= 1.0, "Alpha must be in [0,1]")
    alphaFWE = value
    this
  }

  @Since("2.1.0")
  def setSelectorType(value: String): this.type = {
    require(ChiSqSelector.supportedSelectorTypes.toSeq.contains(value),
      s"ChiSqSelector Type: $value was not supported.")
    selectorType = value
    this
  }

  /**
   * Returns a ChiSquared feature selector.
   *
   * @param data an `RDD[LabeledPoint]` containing the labeled dataset with categorical features.
   *             Real-valued features will be treated as categorical for each distinct value.
   *             Apply feature discretizer before using this function.
   */
  @Since("1.3.0")
  def fit(data: RDD[LabeledPoint]): ChiSqSelectorModel = {
<<<<<<< HEAD
    val chiSqTestResult = Statistics.chiSqTest(data)
      .zipWithIndex
    val features = selectorType match {
      case ChiSqSelector.KBest => chiSqTestResult
        .sortBy { case (res, _) => -res.statistic }
        .take(numTopFeatures)
      case ChiSqSelector.Percentile => chiSqTestResult
        .sortBy { case (res, _) => -res.statistic }
        .take((chiSqTestResult.length * percentile).toInt)
      case ChiSqSelector.FPR => chiSqTestResult
        .filter{ case (res, _) => res.pValue < alphaFPR }
      case ChiSqSelector.FDR =>
        val tempRDD = chiSqTestResult
          .sortBy{ case (res, _) => res.pValue }
        val maxIndex = tempRDD
          .zipWithIndex
          .filter{ case ((res, _), index) =>
            res.pValue <= alphaFDR * (index + 1) / chiSqTestResult.length }
          .map{ case (_, index) => index}
          .max
        tempRDD.take(maxIndex + 1)
      case ChiSqSelector.FWE => chiSqTestResult
        .filter{ case (res, _) => res.pValue < alphaFWE/chiSqTestResult.length }
=======
    val chiSqTestResult = Statistics.chiSqTest(data).zipWithIndex
    val features = selectorType match {
      case ChiSqSelector.KBest =>
        chiSqTestResult
          .sortBy { case (res, _) => -res.statistic }
          .take(numTopFeatures)
      case ChiSqSelector.Percentile =>
        chiSqTestResult
          .sortBy { case (res, _) => -res.statistic }
          .take((chiSqTestResult.length * percentile).toInt)
      case ChiSqSelector.FPR =>
        chiSqTestResult
          .filter { case (res, _) => res.pValue < alpha }
>>>>>>> 16590030
      case errorType =>
        throw new IllegalStateException(s"Unknown ChiSqSelector Type: $errorType")
    }
    val indices = features.map { case (_, index) => index }
    new ChiSqSelectorModel(indices)
  }
}

@Since("2.1.0")
object ChiSqSelector {

  /** String name for `kbest` selector type. */
  private[spark] val KBest: String = "kbest"

  /** String name for `percentile` selector type. */
  private[spark] val Percentile: String = "percentile"

  /** String name for `fpr` selector type. */
  private[spark] val FPR: String = "fpr"

  /** String name for `fdr` selector type. */
  private[spark] val FDR: String = "fdr"

  /** String name for `fwe` selector type. */
  private[spark] val FWE: String = "fwe"

  /** Set of selector type and param pairs that ChiSqSelector supports. */
  private[spark] val supportedTypeAndParamPairs = Set(KBest -> "numTopFeatures",
    Percentile -> "percentile", FPR -> "alphaFPR", FDR -> "alphaFDR", FWE -> "alphaFWE")

  /** Set of selector types that ChiSqSelector supports. */
  private[spark] val supportedSelectorTypes = supportedTypeAndParamPairs.map(_._1)
}<|MERGE_RESOLUTION|>--- conflicted
+++ resolved
@@ -183,9 +183,7 @@
 class ChiSqSelector @Since("2.1.0") () extends Serializable {
   var numTopFeatures: Int = 50
   var percentile: Double = 0.1
-  var alphaFPR: Double = 0.05
-  var alphaFDR: Double = 0.05
-  var alphaFWE: Double = 0.05
+  var alpha: Double = 0.05
   var selectorType = ChiSqSelector.KBest
 
   /**
@@ -211,23 +209,9 @@
   }
 
   @Since("2.1.0")
-  def setAlphaFPR(value: Double): this.type = {
+  def setAlpha(value: Double): this.type = {
     require(0.0 <= value && value <= 1.0, "Alpha must be in [0,1]")
-    alphaFPR = value
-    this
-  }
-
-  @Since("2.1.0")
-  def setAlphaFDR(value: Double): this.type = {
-    require(0.0 <= value && value <= 1.0, "Alpha must be in [0,1]")
-    alphaFDR = value
-    this
-  }
-
-  @Since("2.1.0")
-  def setAlphaFWE(value: Double): this.type = {
-    require(0.0 <= value && value <= 1.0, "Alpha must be in [0,1]")
-    alphaFWE = value
+    alpha = value
     this
   }
 
@@ -248,45 +232,32 @@
    */
   @Since("1.3.0")
   def fit(data: RDD[LabeledPoint]): ChiSqSelectorModel = {
-<<<<<<< HEAD
-    val chiSqTestResult = Statistics.chiSqTest(data)
-      .zipWithIndex
+    val chiSqTestResult = Statistics.chiSqTest(data).zipWithIndex
     val features = selectorType match {
-      case ChiSqSelector.KBest => chiSqTestResult
-        .sortBy { case (res, _) => -res.statistic }
-        .take(numTopFeatures)
-      case ChiSqSelector.Percentile => chiSqTestResult
-        .sortBy { case (res, _) => -res.statistic }
-        .take((chiSqTestResult.length * percentile).toInt)
-      case ChiSqSelector.FPR => chiSqTestResult
-        .filter{ case (res, _) => res.pValue < alphaFPR }
+      case ChiSqSelector.KBest =>
+        chiSqTestResult
+          .sortBy { case (res, _) => -res.statistic }
+          .take(numTopFeatures)
+      case ChiSqSelector.Percentile =>
+        chiSqTestResult
+          .sortBy { case (res, _) => -res.statistic }
+          .take((chiSqTestResult.length * percentile).toInt)
+      case ChiSqSelector.FPR =>
+        chiSqTestResult
+          .filter{ case (res, _) => res.pValue < alpha }
       case ChiSqSelector.FDR =>
         val tempRDD = chiSqTestResult
           .sortBy{ case (res, _) => res.pValue }
         val maxIndex = tempRDD
           .zipWithIndex
           .filter{ case ((res, _), index) =>
-            res.pValue <= alphaFDR * (index + 1) / chiSqTestResult.length }
+            res.pValue <= alpha * (index + 1) / chiSqTestResult.length }
           .map{ case (_, index) => index}
           .max
         tempRDD.take(maxIndex + 1)
-      case ChiSqSelector.FWE => chiSqTestResult
-        .filter{ case (res, _) => res.pValue < alphaFWE/chiSqTestResult.length }
-=======
-    val chiSqTestResult = Statistics.chiSqTest(data).zipWithIndex
-    val features = selectorType match {
-      case ChiSqSelector.KBest =>
-        chiSqTestResult
-          .sortBy { case (res, _) => -res.statistic }
-          .take(numTopFeatures)
-      case ChiSqSelector.Percentile =>
-        chiSqTestResult
-          .sortBy { case (res, _) => -res.statistic }
-          .take((chiSqTestResult.length * percentile).toInt)
-      case ChiSqSelector.FPR =>
-        chiSqTestResult
-          .filter { case (res, _) => res.pValue < alpha }
->>>>>>> 16590030
+      case ChiSqSelector.FWE =>
+        chiSqTestResult
+          .filter{ case (res, _) => res.pValue < alpha/chiSqTestResult.length }
       case errorType =>
         throw new IllegalStateException(s"Unknown ChiSqSelector Type: $errorType")
     }
@@ -315,7 +286,7 @@
 
   /** Set of selector type and param pairs that ChiSqSelector supports. */
   private[spark] val supportedTypeAndParamPairs = Set(KBest -> "numTopFeatures",
-    Percentile -> "percentile", FPR -> "alphaFPR", FDR -> "alphaFDR", FWE -> "alphaFWE")
+    Percentile -> "percentile", FPR -> "alpha", FDR -> "alpha", FWE -> "alpha")
 
   /** Set of selector types that ChiSqSelector supports. */
   private[spark] val supportedSelectorTypes = supportedTypeAndParamPairs.map(_._1)
