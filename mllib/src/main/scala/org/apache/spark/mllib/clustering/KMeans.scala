/*
 * Licensed to the Apache Software Foundation (ASF) under one or more
 * contributor license agreements.  See the NOTICE file distributed with
 * this work for additional information regarding copyright ownership.
 * The ASF licenses this file to You under the Apache License, Version 2.0
 * (the "License"); you may not use this file except in compliance with
 * the License.  You may obtain a copy of the License at
 *
 *    http://www.apache.org/licenses/LICENSE-2.0
 *
 * Unless required by applicable law or agreed to in writing, software
 * distributed under the License is distributed on an "AS IS" BASIS,
 * WITHOUT WARRANTIES OR CONDITIONS OF ANY KIND, either express or implied.
 * See the License for the specific language governing permissions and
 * limitations under the License.
 */

package org.apache.spark.mllib.clustering

import scala.collection.mutable.ArrayBuffer

import org.apache.spark.annotation.Since
import org.apache.spark.broadcast.Broadcast
import org.apache.spark.internal.Logging
import org.apache.spark.ml.clustering.{KMeans => NewKMeans}
import org.apache.spark.ml.util.Instrumentation
import org.apache.spark.mllib.linalg.{Vector, Vectors}
import org.apache.spark.mllib.linalg.BLAS.axpy
import org.apache.spark.rdd.RDD
import org.apache.spark.storage.StorageLevel
import org.apache.spark.util.Utils
import org.apache.spark.util.random.XORShiftRandom

/**
 * K-means clustering with a k-means++ like initialization mode
 * (the k-means|| algorithm by Bahmani et al).
 *
 * This is an iterative algorithm that will make multiple passes over the data, so any RDDs given
 * to it should be cached by the user.
 */
@Since("0.8.0")
class KMeans private (
    private var k: Int,
    private var maxIterations: Int,
    private var initializationMode: String,
    private var initializationSteps: Int,
    private var epsilon: Double,
    private var seed: Long,
    private var distanceMeasure: String) extends Serializable with Logging {

  @Since("0.8.0")
  private def this(k: Int, maxIterations: Int, initializationMode: String, initializationSteps: Int,
      epsilon: Double, seed: Long) =
    this(k, maxIterations, initializationMode, initializationSteps,
      epsilon, seed, DistanceMeasure.EUCLIDEAN)

  /**
   * Constructs a KMeans instance with default parameters: {k: 2, maxIterations: 20,
   * initializationMode: "k-means||", initializationSteps: 2, epsilon: 1e-4, seed: random,
   * distanceMeasure: "euclidean"}.
   */
  @Since("0.8.0")
  def this() = this(2, 20, KMeans.K_MEANS_PARALLEL, 2, 1e-4, Utils.random.nextLong(),
    DistanceMeasure.EUCLIDEAN)

  /**
   * Number of clusters to create (k).
   *
   * @note It is possible for fewer than k clusters to
   * be returned, for example, if there are fewer than k distinct points to cluster.
   */
  @Since("1.4.0")
  def getK: Int = k

  /**
   * Set the number of clusters to create (k).
   *
   * @note It is possible for fewer than k clusters to
   * be returned, for example, if there are fewer than k distinct points to cluster. Default: 2.
   */
  @Since("0.8.0")
  def setK(k: Int): this.type = {
    require(k > 0,
      s"Number of clusters must be positive but got ${k}")
    this.k = k
    this
  }

  /**
   * Maximum number of iterations allowed.
   */
  @Since("1.4.0")
  def getMaxIterations: Int = maxIterations

  /**
   * Set maximum number of iterations allowed. Default: 20.
   */
  @Since("0.8.0")
  def setMaxIterations(maxIterations: Int): this.type = {
    require(maxIterations >= 0,
      s"Maximum of iterations must be nonnegative but got ${maxIterations}")
    this.maxIterations = maxIterations
    this
  }

  /**
   * The initialization algorithm. This can be either "random" or "k-means||".
   */
  @Since("1.4.0")
  def getInitializationMode: String = initializationMode

  /**
   * Set the initialization algorithm. This can be either "random" to choose random points as
   * initial cluster centers, or "k-means||" to use a parallel variant of k-means++
   * (Bahmani et al., Scalable K-Means++, VLDB 2012). Default: k-means||.
   */
  @Since("0.8.0")
  def setInitializationMode(initializationMode: String): this.type = {
    KMeans.validateInitMode(initializationMode)
    this.initializationMode = initializationMode
    this
  }

  /**
   * This function has no effect since Spark 2.0.0.
   */
  @Since("1.4.0")
  @deprecated("This has no effect and always returns 1", "2.1.0")
  def getRuns: Int = {
    logWarning("Getting number of runs has no effect since Spark 2.0.0.")
    1
  }

  /**
   * This function has no effect since Spark 2.0.0.
   */
  @Since("0.8.0")
  @deprecated("This has no effect", "2.1.0")
  def setRuns(runs: Int): this.type = {
    logWarning("Setting number of runs has no effect since Spark 2.0.0.")
    this
  }

  /**
   * Number of steps for the k-means|| initialization mode
   */
  @Since("1.4.0")
  def getInitializationSteps: Int = initializationSteps

  /**
   * Set the number of steps for the k-means|| initialization mode. This is an advanced
   * setting -- the default of 2 is almost always enough. Default: 2.
   */
  @Since("0.8.0")
  def setInitializationSteps(initializationSteps: Int): this.type = {
    require(initializationSteps > 0,
      s"Number of initialization steps must be positive but got ${initializationSteps}")
    this.initializationSteps = initializationSteps
    this
  }

  /**
   * The distance threshold within which we've consider centers to have converged.
   */
  @Since("1.4.0")
  def getEpsilon: Double = epsilon

  /**
   * Set the distance threshold within which we've consider centers to have converged.
   * If all centers move less than this Euclidean distance, we stop iterating one run.
   */
  @Since("0.8.0")
  def setEpsilon(epsilon: Double): this.type = {
    require(epsilon >= 0,
      s"Distance threshold must be nonnegative but got ${epsilon}")
    this.epsilon = epsilon
    this
  }

  /**
   * The random seed for cluster initialization.
   */
  @Since("1.4.0")
  def getSeed: Long = seed

  /**
   * Set the random seed for cluster initialization.
   */
  @Since("1.4.0")
  def setSeed(seed: Long): this.type = {
    this.seed = seed
    this
  }

  /**
   * The distance suite used by the algorithm.
   */
  @Since("2.4.0")
  def getDistanceMeasure: String = distanceMeasure

  /**
   * Set the distance suite used by the algorithm.
   */
  @Since("2.4.0")
  def setDistanceMeasure(distanceMeasure: String): this.type = {
    DistanceMeasure.validateDistanceMeasure(distanceMeasure)
    this.distanceMeasure = distanceMeasure
    this
  }

  // Initial cluster centers can be provided as a KMeansModel object rather than using the
  // random or k-means|| initializationMode
  private var initialModel: Option[KMeansModel] = None

  /**
   * Set the initial starting point, bypassing the random initialization or k-means||
   * The condition model.k == this.k must be met, failure results
   * in an IllegalArgumentException.
   */
  @Since("1.4.0")
  def setInitialModel(model: KMeansModel): this.type = {
    require(model.k == k, "mismatched cluster count")
    initialModel = Some(model)
    this
  }

  /**
   * Train a K-means model on the given set of points; `data` should be cached for high
   * performance, because this is an iterative algorithm.
   */
  @Since("0.8.0")
  def run(data: RDD[Vector]): KMeansModel = {
    run(data, None)
  }

  private[spark] def run(
      data: RDD[Vector],
      instr: Option[Instrumentation[NewKMeans]]): KMeansModel = {

    if (data.getStorageLevel == StorageLevel.NONE) {
      logWarning("The input data is not directly cached, which may hurt performance if its"
        + " parent RDDs are also uncached.")
    }

    // Compute squared norms and cache them.
    val norms = data.map(Vectors.norm(_, 2.0))
    norms.persist()
    val zippedData = data.zip(norms).map { case (v, norm) =>
      new VectorWithNorm(v, norm)
    }
    val model = runAlgorithm(zippedData, instr)
    norms.unpersist()

    // Warn at the end of the run as well, for increased visibility.
    if (data.getStorageLevel == StorageLevel.NONE) {
      logWarning("The input data was not directly cached, which may hurt performance if its"
        + " parent RDDs are also uncached.")
    }
    model
  }

  /**
   * Implementation of K-Means algorithm.
   */
  private def runAlgorithm(
      data: RDD[VectorWithNorm],
      instr: Option[Instrumentation[NewKMeans]]): KMeansModel = {

    val sc = data.sparkContext

    val initStartTime = System.nanoTime()

    val distanceMeasureInstance = DistanceMeasure.decodeFromString(this.distanceMeasure)

    val centers = initialModel match {
      case Some(kMeansCenters) =>
        kMeansCenters.clusterCenters.map(new VectorWithNorm(_))
      case None =>
        if (initializationMode == KMeans.RANDOM) {
          initRandom(data)
        } else {
          initKMeansParallel(data, distanceMeasureInstance)
        }
    }
    val initTimeInSeconds = (System.nanoTime() - initStartTime) / 1e9
    logInfo(f"Initialization with $initializationMode took $initTimeInSeconds%.3f seconds.")

    var converged = false
    var cost = 0.0
    var iteration = 0

    val iterationStartTime = System.nanoTime()

    instr.foreach(_.logNumFeatures(centers.head.vector.size))

    // Execute iterations of Lloyd's algorithm until converged
    while (iteration < maxIterations && !converged) {
      val costAccum = sc.doubleAccumulator
      val bcCenters = sc.broadcast(centers)

      // Find the new centers
      val newCenters = data.mapPartitions { points =>
        val thisCenters = bcCenters.value
        val dims = thisCenters.head.vector.size

        val sums = Array.fill(thisCenters.length)(Vectors.zeros(dims))
        val counts = Array.fill(thisCenters.length)(0L)

        points.foreach { point =>
          val (bestCenter, cost) = distanceMeasureInstance.findClosest(thisCenters, point)
          costAccum.add(cost)
          distanceMeasureInstance.updateClusterSum(point, sums(bestCenter))
          counts(bestCenter) += 1
        }

        counts.indices.filter(counts(_) > 0).map(j => (j, (sums(j), counts(j)))).iterator
      }.reduceByKey { case ((sum1, count1), (sum2, count2)) =>
        axpy(1.0, sum2, sum1)
        (sum1, count1 + count2)
      }.collectAsMap().mapValues { case (sum, count) =>
        distanceMeasureInstance.centroid(sum, count)
      }

      bcCenters.destroy(blocking = false)

      // Update the cluster centers and costs
      converged = true
      newCenters.foreach { case (j, newCenter) =>
        if (converged &&
          !distanceMeasureInstance.isCenterConverged(centers(j), newCenter, epsilon)) {
          converged = false
        }
        centers(j) = newCenter
      }

      cost = costAccum.value
      iteration += 1
    }

    val iterationTimeInSeconds = (System.nanoTime() - iterationStartTime) / 1e9
    logInfo(f"Iterations took $iterationTimeInSeconds%.3f seconds.")

    if (iteration == maxIterations) {
      logInfo(s"KMeans reached the max number of iterations: $maxIterations.")
    } else {
      logInfo(s"KMeans converged in $iteration iterations.")
    }

    logInfo(s"The cost is $cost.")

<<<<<<< HEAD
    new KMeansModel(centers.map(_.vector), distanceMeasure, cost)
=======
    new KMeansModel(centers.map(_.vector), distanceMeasure, iteration)
>>>>>>> 69993217
  }

  /**
   * Initialize a set of cluster centers at random.
   */
  private def initRandom(data: RDD[VectorWithNorm]): Array[VectorWithNorm] = {
    // Select without replacement; may still produce duplicates if the data has < k distinct
    // points, so deduplicate the centroids to match the behavior of k-means|| in the same situation
    data.takeSample(false, k, new XORShiftRandom(this.seed).nextInt())
      .map(_.vector).distinct.map(new VectorWithNorm(_))
  }

  /**
   * Initialize a set of cluster centers using the k-means|| algorithm by Bahmani et al.
   * (Bahmani et al., Scalable K-Means++, VLDB 2012). This is a variant of k-means++ that tries
   * to find dissimilar cluster centers by starting with a random center and then doing
   * passes where more centers are chosen with probability proportional to their squared distance
   * to the current cluster set. It results in a provable approximation to an optimal clustering.
   *
   * The original paper can be found at http://theory.stanford.edu/~sergei/papers/vldb12-kmpar.pdf.
   */
  private[clustering] def initKMeansParallel(data: RDD[VectorWithNorm],
      distanceMeasureInstance: DistanceMeasure): Array[VectorWithNorm] = {
    // Initialize empty centers and point costs.
    var costs = data.map(_ => Double.PositiveInfinity)

    // Initialize the first center to a random point.
    val seed = new XORShiftRandom(this.seed).nextInt()
    val sample = data.takeSample(false, 1, seed)
    // Could be empty if data is empty; fail with a better message early:
    require(sample.nonEmpty, s"No samples available from $data")

    val centers = ArrayBuffer[VectorWithNorm]()
    var newCenters = Seq(sample.head.toDense)
    centers ++= newCenters

    // On each step, sample 2 * k points on average with probability proportional
    // to their squared distance from the centers. Note that only distances between points
    // and new centers are computed in each iteration.
    var step = 0
    val bcNewCentersList = ArrayBuffer[Broadcast[_]]()
    while (step < initializationSteps) {
      val bcNewCenters = data.context.broadcast(newCenters)
      bcNewCentersList += bcNewCenters
      val preCosts = costs
      costs = data.zip(preCosts).map { case (point, cost) =>
        math.min(distanceMeasureInstance.pointCost(bcNewCenters.value, point), cost)
      }.persist(StorageLevel.MEMORY_AND_DISK)
      val sumCosts = costs.sum()

      bcNewCenters.unpersist(blocking = false)
      preCosts.unpersist(blocking = false)

      val chosen = data.zip(costs).mapPartitionsWithIndex { (index, pointCosts) =>
        val rand = new XORShiftRandom(seed ^ (step << 16) ^ index)
        pointCosts.filter { case (_, c) => rand.nextDouble() < 2.0 * c * k / sumCosts }.map(_._1)
      }.collect()
      newCenters = chosen.map(_.toDense)
      centers ++= newCenters
      step += 1
    }

    costs.unpersist(blocking = false)
    bcNewCentersList.foreach(_.destroy(false))

    val distinctCenters = centers.map(_.vector).distinct.map(new VectorWithNorm(_))

    if (distinctCenters.size <= k) {
      distinctCenters.toArray
    } else {
      // Finally, we might have a set of more than k distinct candidate centers; weight each
      // candidate by the number of points in the dataset mapping to it and run a local k-means++
      // on the weighted centers to pick k of them
      val bcCenters = data.context.broadcast(distinctCenters)
      val countMap = data
        .map(distanceMeasureInstance.findClosest(bcCenters.value, _)._1)
        .countByValue()

      bcCenters.destroy(blocking = false)

      val myWeights = distinctCenters.indices.map(countMap.getOrElse(_, 0L).toDouble).toArray
      LocalKMeans.kMeansPlusPlus(0, distinctCenters.toArray, myWeights, k, 30)
    }
  }
}


/**
 * Top-level methods for calling K-means clustering.
 */
@Since("0.8.0")
object KMeans {

  // Initialization mode names
  @Since("0.8.0")
  val RANDOM = "random"
  @Since("0.8.0")
  val K_MEANS_PARALLEL = "k-means||"

  /**
   * Trains a k-means model using the given set of parameters.
   *
   * @param data Training points as an `RDD` of `Vector` types.
   * @param k Number of clusters to create.
   * @param maxIterations Maximum number of iterations allowed.
   * @param initializationMode The initialization algorithm. This can either be "random" or
   *                           "k-means||". (default: "k-means||")
   * @param seed Random seed for cluster initialization. Default is to generate seed based
   *             on system time.
   */
  @Since("2.1.0")
  def train(
      data: RDD[Vector],
      k: Int,
      maxIterations: Int,
      initializationMode: String,
      seed: Long): KMeansModel = {
    new KMeans().setK(k)
      .setMaxIterations(maxIterations)
      .setInitializationMode(initializationMode)
      .setSeed(seed)
      .run(data)
  }

  /**
   * Trains a k-means model using the given set of parameters.
   *
   * @param data Training points as an `RDD` of `Vector` types.
   * @param k Number of clusters to create.
   * @param maxIterations Maximum number of iterations allowed.
   * @param initializationMode The initialization algorithm. This can either be "random" or
   *                           "k-means||". (default: "k-means||")
   */
  @Since("2.1.0")
  def train(
      data: RDD[Vector],
      k: Int,
      maxIterations: Int,
      initializationMode: String): KMeansModel = {
    new KMeans().setK(k)
      .setMaxIterations(maxIterations)
      .setInitializationMode(initializationMode)
      .run(data)
  }

  /**
   * Trains a k-means model using the given set of parameters.
   *
   * @param data Training points as an `RDD` of `Vector` types.
   * @param k Number of clusters to create.
   * @param maxIterations Maximum number of iterations allowed.
   * @param runs This param has no effect since Spark 2.0.0.
   * @param initializationMode The initialization algorithm. This can either be "random" or
   *                           "k-means||". (default: "k-means||")
   * @param seed Random seed for cluster initialization. Default is to generate seed based
   *             on system time.
   */
  @Since("1.3.0")
  @deprecated("Use train method without 'runs'", "2.1.0")
  def train(
      data: RDD[Vector],
      k: Int,
      maxIterations: Int,
      runs: Int,
      initializationMode: String,
      seed: Long): KMeansModel = {
    new KMeans().setK(k)
      .setMaxIterations(maxIterations)
      .setInitializationMode(initializationMode)
      .setSeed(seed)
      .run(data)
  }

  /**
   * Trains a k-means model using the given set of parameters.
   *
   * @param data Training points as an `RDD` of `Vector` types.
   * @param k Number of clusters to create.
   * @param maxIterations Maximum number of iterations allowed.
   * @param runs This param has no effect since Spark 2.0.0.
   * @param initializationMode The initialization algorithm. This can either be "random" or
   *                           "k-means||". (default: "k-means||")
   */
  @Since("0.8.0")
  @deprecated("Use train method without 'runs'", "2.1.0")
  def train(
      data: RDD[Vector],
      k: Int,
      maxIterations: Int,
      runs: Int,
      initializationMode: String): KMeansModel = {
    new KMeans().setK(k)
      .setMaxIterations(maxIterations)
      .setInitializationMode(initializationMode)
      .run(data)
  }

  /**
   * Trains a k-means model using specified parameters and the default values for unspecified.
   */
  @Since("0.8.0")
  def train(
      data: RDD[Vector],
      k: Int,
      maxIterations: Int): KMeansModel = {
    new KMeans().setK(k)
      .setMaxIterations(maxIterations)
      .run(data)
  }

  /**
   * Trains a k-means model using specified parameters and the default values for unspecified.
   */
  @Since("0.8.0")
  @deprecated("Use train method without 'runs'", "2.1.0")
  def train(
      data: RDD[Vector],
      k: Int,
      maxIterations: Int,
      runs: Int): KMeansModel = {
    new KMeans().setK(k)
      .setMaxIterations(maxIterations)
      .run(data)
  }

  private[spark] def validateInitMode(initMode: String): Boolean = {
    initMode match {
      case KMeans.RANDOM => true
      case KMeans.K_MEANS_PARALLEL => true
      case _ => false
    }
  }
}

/**
 * A vector with its norm for fast distance computation.
 */
private[clustering] class VectorWithNorm(val vector: Vector, val norm: Double)
    extends Serializable {

  def this(vector: Vector) = this(vector, Vectors.norm(vector, 2.0))

  def this(array: Array[Double]) = this(Vectors.dense(array))

  /** Converts the vector to a dense vector. */
  def toDense: VectorWithNorm = new VectorWithNorm(Vectors.dense(vector.toArray), norm)
}<|MERGE_RESOLUTION|>--- conflicted
+++ resolved
@@ -348,11 +348,7 @@
 
     logInfo(s"The cost is $cost.")
 
-<<<<<<< HEAD
-    new KMeansModel(centers.map(_.vector), distanceMeasure, cost)
-=======
-    new KMeansModel(centers.map(_.vector), distanceMeasure, iteration)
->>>>>>> 69993217
+    new KMeansModel(centers.map(_.vector), distanceMeasure, cost, iteration)
   }
 
   /**
