/*
 * Licensed to the Apache Software Foundation (ASF) under one or more
 * contributor license agreements.  See the NOTICE file distributed with
 * this work for additional information regarding copyright ownership.
 * The ASF licenses this file to You under the Apache License, Version 2.0
 * (the "License"); you may not use this file except in compliance with
 * the License.  You may obtain a copy of the License at
 *
 *    http://www.apache.org/licenses/LICENSE-2.0
 *
 * Unless required by applicable law or agreed to in writing, software
 * distributed under the License is distributed on an "AS IS" BASIS,
 * WITHOUT WARRANTIES OR CONDITIONS OF ANY KIND, either express or implied.
 * See the License for the specific language governing permissions and
 * limitations under the License.
 */

package org.apache.spark.mllib.recommendation

import java.io.IOException
import java.lang.{Integer => JavaInteger}

import scala.collection.mutable

import com.clearspring.analytics.stream.cardinality.HyperLogLogPlus
import com.github.fommil.netlib.BLAS.{getInstance => blas}
import org.apache.hadoop.fs.Path
import org.json4s._
import org.json4s.JsonDSL._
import org.json4s.jackson.JsonMethods._

import org.apache.spark.SparkContext
import org.apache.spark.annotation.Since
import org.apache.spark.api.java.{JavaPairRDD, JavaRDD}
import org.apache.spark.internal.Logging
import org.apache.spark.mllib.linalg._
import org.apache.spark.mllib.rdd.MLPairRDDFunctions._
import org.apache.spark.mllib.util.{Loader, Saveable}
import org.apache.spark.rdd.RDD
import org.apache.spark.sql.{Row, SparkSession}
import org.apache.spark.storage.StorageLevel
import org.apache.spark.util.BoundedPriorityQueue

/**
 * Model representing the result of matrix factorization.
 *
 * @param rank Rank for the features in this model.
 * @param userFeatures RDD of tuples where each tuple represents the userId and
 *                     the features computed for this user.
 * @param productFeatures RDD of tuples where each tuple represents the productId
 *                        and the features computed for this product.
 *
 * @note If you create the model directly using constructor, please be aware that fast prediction
 * requires cached user/product features and their associated partitioners.
 */
@Since("0.8.0")
class MatrixFactorizationModel @Since("0.8.0") (
    @Since("0.8.0") val rank: Int,
    @Since("0.8.0") val userFeatures: RDD[(Int, Array[Double])],
    @Since("0.8.0") val productFeatures: RDD[(Int, Array[Double])],
    @Since("2.3.0") var blockSize: Int = 4096)
  extends Saveable with Serializable with Logging {

  require(rank > 0)
  validateFeatures("User", userFeatures)
  validateFeatures("Product", productFeatures)

  /** Validates factors and warns users if there are performance concerns. */
  private def validateFeatures(name: String, features: RDD[(Int, Array[Double])]): Unit = {
    require(features.first()._2.length == rank,
      s"$name feature dimension does not match the rank $rank.")
    if (features.partitioner.isEmpty) {
      logWarning(s"$name factor does not have a partitioner. "
        + "Prediction on individual records could be slow.")
    }
    if (features.getStorageLevel == StorageLevel.NONE) {
      logWarning(s"$name factor is not cached. Prediction could be slow.")
    }
  }

  /** Predict the rating of one user for one product. */
  @Since("0.8.0")
  def predict(user: Int, product: Int): Double = {
    val userVector = userFeatures.lookup(user).head
    val productVector = productFeatures.lookup(product).head
    blas.ddot(rank, userVector, 1, productVector, 1)
  }

  /**
   * Return approximate numbers of users and products in the given usersProducts tuples.
   * This method is based on `countApproxDistinct` in class `RDD`.
   *
   * @param usersProducts  RDD of (user, product) pairs.
   * @return approximate numbers of users and products.
   */
  private[this] def countApproxDistinctUserProduct(usersProducts: RDD[(Int, Int)]): (Long, Long) = {
    val zeroCounterUser = new HyperLogLogPlus(4, 0)
    val zeroCounterProduct = new HyperLogLogPlus(4, 0)
    val aggregated = usersProducts.aggregate((zeroCounterUser, zeroCounterProduct))(
      (hllTuple: (HyperLogLogPlus, HyperLogLogPlus), v: (Int, Int)) => {
        hllTuple._1.offer(v._1)
        hllTuple._2.offer(v._2)
        hllTuple
      },
      (h1: (HyperLogLogPlus, HyperLogLogPlus), h2: (HyperLogLogPlus, HyperLogLogPlus)) => {
        h1._1.addAll(h2._1)
        h1._2.addAll(h2._2)
        h1
      })
    (aggregated._1.cardinality(), aggregated._2.cardinality())
  }

  /**
   * Predict the rating of many users for many products.
   * The output RDD has an element per each element in the input RDD (including all duplicates)
   * unless a user or product is missing in the training set.
   *
   * @param usersProducts  RDD of (user, product) pairs.
   * @return RDD of Ratings.
   */
  @Since("0.9.0")
  def predict(usersProducts: RDD[(Int, Int)]): RDD[Rating] = {
    // Previously the partitions of ratings are only based on the given products.
    // So if the usersProducts given for prediction contains only few products or
    // even one product, the generated ratings will be pushed into few or single partition
    // and can't use high parallelism.
    // Here we calculate approximate numbers of users and products. Then we decide the
    // partitions should be based on users or products.
    val (usersCount, productsCount) = countApproxDistinctUserProduct(usersProducts)

    if (usersCount < productsCount) {
      val users = userFeatures.join(usersProducts).map {
        case (user, (uFeatures, product)) => (product, (user, uFeatures))
      }
      users.join(productFeatures).map {
        case (product, ((user, uFeatures), pFeatures)) =>
          Rating(user, product, blas.ddot(uFeatures.length, uFeatures, 1, pFeatures, 1))
      }
    } else {
      val products = productFeatures.join(usersProducts.map(_.swap)).map {
        case (product, (pFeatures, user)) => (user, (product, pFeatures))
      }
      products.join(userFeatures).map {
        case (user, ((product, pFeatures), uFeatures)) =>
          Rating(user, product, blas.ddot(uFeatures.length, uFeatures, 1, pFeatures, 1))
      }
    }
  }

  /**
   * Java-friendly version of `MatrixFactorizationModel.predict`.
   */
  @Since("1.2.0")
  def predict(usersProducts: JavaPairRDD[JavaInteger, JavaInteger]): JavaRDD[Rating] = {
    predict(usersProducts.rdd.asInstanceOf[RDD[(Int, Int)]]).toJavaRDD()
  }

  /**
   * Recommends products to a user.
   *
   * @param user the user to recommend products to
   * @param num how many products to return. The number returned may be less than this.
   * @return [[Rating]] objects, each of which contains the given user ID, a product ID, and a
   *  "score" in the rating field. Each represents one recommended product, and they are sorted
   *  by score, decreasing. The first returned is the one predicted to be most strongly
   *  recommended to the user. The score is an opaque value that indicates how strongly
   *  recommended the product is.
   */
  @Since("1.1.0")
  def recommendProducts(user: Int, num: Int): Array[Rating] =
    MatrixFactorizationModel.recommend(userFeatures.lookup(user).head, productFeatures, num)
      .map(t => Rating(user, t._1, t._2))

  /**
   * Recommends users to a product. That is, this returns users who are most likely to be
   * interested in a product.
   *
   * @param product the product to recommend users to
   * @param num how many users to return. The number returned may be less than this.
   * @return [[Rating]] objects, each of which contains a user ID, the given product ID, and a
   *  "score" in the rating field. Each represents one recommended user, and they are sorted
   *  by score, decreasing. The first returned is the one predicted to be most strongly
   *  recommended to the product. The score is an opaque value that indicates how strongly
   *  recommended the user is.
   */
  @Since("1.1.0")
  def recommendUsers(product: Int, num: Int): Array[Rating] =
    MatrixFactorizationModel.recommend(productFeatures.lookup(product).head, userFeatures, num)
      .map(t => Rating(t._1, product, t._2))

  protected override val formatVersion: String = "1.0"

  /**
   * Save this model to the given path.
   *
   * This saves:
   *  - human-readable (JSON) model metadata to path/metadata/
   *  - Parquet formatted data to path/data/
   *
   * The model may be loaded using `Loader.load`.
   *
   * @param sc  Spark context used to save model data.
   * @param path  Path specifying the directory in which to save this model.
   *              If the directory already exists, this method throws an exception.
   */
  @Since("1.3.0")
  override def save(sc: SparkContext, path: String): Unit = {
    MatrixFactorizationModel.SaveLoadV1_0.save(this, path)
  }

  /**
   * Recommends top products for all users.
   *
   * @param num how many products to return for every user.
   * @return [(Int, Array[Rating])] objects, where every tuple contains a userID and an array of
   * rating objects which contains the same userId, recommended productID and a "score" in the
   * rating field. Semantics of score is same as recommendProducts API
   */
  @Since("1.4.0")
  def recommendProductsForUsers(num: Int): RDD[(Int, Array[Rating])] = {
    MatrixFactorizationModel.recommendForAll(rank, userFeatures, productFeatures, num, blockSize)
      .map {
      case (user, top) =>
        val ratings = top.map { case (product, rating) => Rating(user, product, rating) }
        (user, ratings)
    }
  }


  /**
   * Recommends top users for all products.
   *
   * @param num how many users to return for every product.
   * @return [(Int, Array[Rating])] objects, where every tuple contains a productID and an array
   * of rating objects which contains the recommended userId, same productID and a "score" in the
   * rating field. Semantics of score is same as recommendUsers API
   */
  @Since("1.4.0")
  def recommendUsersForProducts(num: Int): RDD[(Int, Array[Rating])] = {
    MatrixFactorizationModel.recommendForAll(rank, productFeatures, userFeatures, num, blockSize)
      .map {
      case (product, top) =>
        val ratings = top.map { case (user, rating) => Rating(user, product, rating) }
        (product, ratings)
    }
  }

  /** Sets blockSize, which will be used for recommendForAll. */
  @Since("2.3.0")
  def setBlockSize(blockSize: Int): this.type = {
    this.blockSize = blockSize
    this
  }
}

@Since("1.3.0")
object MatrixFactorizationModel extends Loader[MatrixFactorizationModel] {

  import org.apache.spark.mllib.util.Loader._

  /**
   * Makes recommendations for a single user (or product).
   */
  private def recommend(
      recommendToFeatures: Array[Double],
      recommendableFeatures: RDD[(Int, Array[Double])],
      num: Int): Array[(Int, Double)] = {
    val scored = recommendableFeatures.map { case (id, features) =>
      (id, blas.ddot(features.length, recommendToFeatures, 1, features, 1))
    }
    scored.top(num)(Ordering.by(_._2))
  }

  /**
   * Makes recommendations for all users (or products).
   * @param rank rank
   * @param srcFeatures src features to receive recommendations
   * @param dstFeatures dst features used to make recommendations
   * @param num number of recommendations for each record
   * @return an RDD of (srcId: Int, recommendations), where recommendations are stored as an array
   *         of (dstId, rating) pairs.
   */
  private def recommendForAll(
      rank: Int,
      srcFeatures: RDD[(Int, Array[Double])],
      dstFeatures: RDD[(Int, Array[Double])],
<<<<<<< HEAD
      num: Int,
      blockSize: Int = 4096): RDD[(Int, Array[(Int, Double)])] = {
    val srcBlocks = blockify(rank, srcFeatures, blockSize)
    val dstBlocks = blockify(rank, dstFeatures, blockSize)
    val ratings = srcBlocks.cartesian(dstBlocks).flatMap {
      case ((srcIds, srcFactors), (dstIds, dstFactors)) =>
        val m = srcIds.length
        val n = dstIds.length
        val ratings = srcFactors.transpose.multiply(dstFactors)
        val output = new Array[(Int, (Int, Double))](m * n)
        var k = 0
        ratings.foreachActive { (i, j, r) =>
          output(k) = (srcIds(i), (dstIds(j), r))
          k += 1
=======
      num: Int): RDD[(Int, Array[(Int, Double)])] = {
    val srcBlocks = blockify(srcFeatures)
    val dstBlocks = blockify(dstFeatures)
    /**
     * The previous approach used for computing top-k recommendations aimed to group
     * individual factor vectors into blocks, so that Level 3 BLAS operations (gemm) could
     * be used for efficiency. However, this causes excessive GC pressure due to the large
     * arrays required for intermediate result storage, as well as a high sensitivity to the
     * block size used.
     * The following approach still groups factors into blocks, but instead computes the
     * top-k elements per block, using a simple dot product (instead of gemm) and an efficient
     * [[BoundedPriorityQueue]]. This avoids any large intermediate data structures and results
     * in significantly reduced GC pressure as well as shuffle data, which far outweighs
     * any cost incurred from not using Level 3 BLAS operations.
     */
    val ratings = srcBlocks.cartesian(dstBlocks).flatMap { case (srcIter, dstIter) =>
      val m = srcIter.size
      val n = math.min(dstIter.size, num)
      val output = new Array[(Int, (Int, Double))](m * n)
      var j = 0
      val pq = new BoundedPriorityQueue[(Int, Double)](n)(Ordering.by(_._2))
      srcIter.foreach { case (srcId, srcFactor) =>
        dstIter.foreach { case (dstId, dstFactor) =>
          /*
           * The below code is equivalent to
           *    `val score = blas.ddot(rank, srcFactor, 1, dstFactor, 1)`
           * This handwritten version is as or more efficient as BLAS calls in this case.
           */
          var score: Double = 0
          var k = 0
          while (k < rank) {
            score += srcFactor(k) * dstFactor(k)
            k += 1
          }
          pq += dstId -> score
        }
        val pqIter = pq.iterator
        var i = 0
        while (i < n) {
          output(j + i) = (srcId, pqIter.next())
          i += 1
>>>>>>> 8ddbc431
        }
        j += n
        pq.clear()
      }
      output.toSeq
    }
    ratings.topByKey(num)(Ordering.by(_._2))
  }

  /**
   * Blockifies features to improve the efficiency of cartesian product
   * TODO: SPARK-20443 - expose blockSize as a param?
   */
  private def blockify(
<<<<<<< HEAD
      rank: Int,
      features: RDD[(Int, Array[Double])],
      blockSize: Int): RDD[(Array[Int], DenseMatrix)] = {
    val blockStorage = rank * blockSize
=======
      features: RDD[(Int, Array[Double])],
      blockSize: Int = 4096): RDD[Seq[(Int, Array[Double])]] = {
>>>>>>> 8ddbc431
    features.mapPartitions { iter =>
      iter.grouped(blockSize)
    }
  }

  /**
   * Load a model from the given path.
   *
   * The model should have been saved by `Saveable.save`.
   *
   * @param sc  Spark context used for loading model files.
   * @param path  Path specifying the directory to which the model was saved.
   * @return  Model instance
   */
  @Since("1.3.0")
  override def load(sc: SparkContext, path: String): MatrixFactorizationModel = {
    val (loadedClassName, formatVersion, _) = loadMetadata(sc, path)
    val classNameV1_0 = SaveLoadV1_0.thisClassName
    (loadedClassName, formatVersion) match {
      case (className, "1.0") if className == classNameV1_0 =>
        SaveLoadV1_0.load(sc, path)
      case _ =>
        throw new IOException("MatrixFactorizationModel.load did not recognize model with" +
          s"(class: $loadedClassName, version: $formatVersion). Supported:\n" +
          s"  ($classNameV1_0, 1.0)")
    }
  }

  private[recommendation]
  object SaveLoadV1_0 {

    private val thisFormatVersion = "1.0"

    private[recommendation]
    val thisClassName = "org.apache.spark.mllib.recommendation.MatrixFactorizationModel"

    /**
     * Saves a [[MatrixFactorizationModel]], where user features are saved under `data/users` and
     * product features are saved under `data/products`.
     */
    def save(model: MatrixFactorizationModel, path: String): Unit = {
      val sc = model.userFeatures.sparkContext
      val spark = SparkSession.builder().sparkContext(sc).getOrCreate()
      import spark.implicits._
      val metadata = compact(render(
        ("class" -> thisClassName) ~ ("version" -> thisFormatVersion) ~ ("rank" -> model.rank)))
      sc.parallelize(Seq(metadata), 1).saveAsTextFile(metadataPath(path))
      model.userFeatures.toDF("id", "features").write.parquet(userPath(path))
      model.productFeatures.toDF("id", "features").write.parquet(productPath(path))
    }

    def load(sc: SparkContext, path: String): MatrixFactorizationModel = {
      implicit val formats = DefaultFormats
      val spark = SparkSession.builder().sparkContext(sc).getOrCreate()
      val (className, formatVersion, metadata) = loadMetadata(sc, path)
      assert(className == thisClassName)
      assert(formatVersion == thisFormatVersion)
      val rank = (metadata \ "rank").extract[Int]
      val userFeatures = spark.read.parquet(userPath(path)).rdd.map {
        case Row(id: Int, features: Seq[_]) =>
          (id, features.asInstanceOf[Seq[Double]].toArray)
      }
      val productFeatures = spark.read.parquet(productPath(path)).rdd.map {
        case Row(id: Int, features: Seq[_]) =>
          (id, features.asInstanceOf[Seq[Double]].toArray)
      }
      new MatrixFactorizationModel(rank, userFeatures, productFeatures)
    }

    private def userPath(path: String): String = {
      new Path(dataPath(path), "user").toUri.toString
    }

    private def productPath(path: String): String = {
      new Path(dataPath(path), "product").toUri.toString
    }
  }

}<|MERGE_RESOLUTION|>--- conflicted
+++ resolved
@@ -284,22 +284,6 @@
       rank: Int,
       srcFeatures: RDD[(Int, Array[Double])],
       dstFeatures: RDD[(Int, Array[Double])],
-<<<<<<< HEAD
-      num: Int,
-      blockSize: Int = 4096): RDD[(Int, Array[(Int, Double)])] = {
-    val srcBlocks = blockify(rank, srcFeatures, blockSize)
-    val dstBlocks = blockify(rank, dstFeatures, blockSize)
-    val ratings = srcBlocks.cartesian(dstBlocks).flatMap {
-      case ((srcIds, srcFactors), (dstIds, dstFactors)) =>
-        val m = srcIds.length
-        val n = dstIds.length
-        val ratings = srcFactors.transpose.multiply(dstFactors)
-        val output = new Array[(Int, (Int, Double))](m * n)
-        var k = 0
-        ratings.foreachActive { (i, j, r) =>
-          output(k) = (srcIds(i), (dstIds(j), r))
-          k += 1
-=======
       num: Int): RDD[(Int, Array[(Int, Double)])] = {
     val srcBlocks = blockify(srcFeatures)
     val dstBlocks = blockify(dstFeatures)
@@ -341,7 +325,6 @@
         while (i < n) {
           output(j + i) = (srcId, pqIter.next())
           i += 1
->>>>>>> 8ddbc431
         }
         j += n
         pq.clear()
@@ -356,15 +339,8 @@
    * TODO: SPARK-20443 - expose blockSize as a param?
    */
   private def blockify(
-<<<<<<< HEAD
-      rank: Int,
-      features: RDD[(Int, Array[Double])],
-      blockSize: Int): RDD[(Array[Int], DenseMatrix)] = {
-    val blockStorage = rank * blockSize
-=======
       features: RDD[(Int, Array[Double])],
       blockSize: Int = 4096): RDD[Seq[(Int, Array[Double])]] = {
->>>>>>> 8ddbc431
     features.mapPartitions { iter =>
       iter.grouped(blockSize)
     }
