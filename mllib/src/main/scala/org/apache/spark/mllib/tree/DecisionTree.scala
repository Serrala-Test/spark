--- conflicted
+++ resolved
@@ -824,13 +824,8 @@
         case Classification =>
           val leftCounts: Array[Double] = leftNodeAgg(featureIndex)(splitIndex)
           val rightCounts: Array[Double] = rightNodeAgg(featureIndex)(splitIndex)
-<<<<<<< HEAD
-          var leftTotalCount = leftCounts.sum
-          var rightTotalCount = rightCounts.sum
-=======
           val leftTotalCount = leftCounts.sum
           val rightTotalCount = rightCounts.sum
->>>>>>> 59750f87
 
           val impurity = {
             if (level > 0) {
@@ -854,15 +849,10 @@
           }
 
           // Sum of count for each label
-<<<<<<< HEAD
-          val leftRightCounts: Array[Double] = leftCounts.zip(rightCounts).map {
-              case (leftCount, rightCount) => leftCount + rightCount }
-=======
           val leftRightCounts: Array[Double] =
             leftCounts.zip(rightCounts).map { case (leftCount, rightCount) =>
               leftCount + rightCount
             }
->>>>>>> 59750f87
 
           def indexOfLargestArrayElement(array: Array[Double]): Int = {
             val result = array.foldLeft(-1, Double.MinValue, 0) {
