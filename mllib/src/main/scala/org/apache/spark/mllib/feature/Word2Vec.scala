/*
 * Licensed to the Apache Software Foundation (ASF) under one or more
 * contributor license agreements.  See the NOTICE file distributed with
 * this work for additional information regarding copyright ownership.
 * The ASF licenses this file to You under the Apache License, Version 2.0
 * (the "License"); you may not use this file except in compliance with
 * the License.  You may obtain a copy of the License at
 *
 *    http://www.apache.org/licenses/LICENSE-2.0
 *
 * Unless required by applicable law or agreed to in writing, software
 * distributed under the License is distributed on an "AS IS" BASIS,
 * WITHOUT WARRANTIES OR CONDITIONS OF ANY KIND, either express or implied.
 * See the License for the specific language governing permissions and
 * limitations under the License.
 */

package org.apache.spark.mllib.feature

import java.lang.{Iterable => JavaIterable}

import scala.collection.JavaConverters._
import scala.collection.mutable
import scala.collection.mutable.ArrayBuilder

import com.github.fommil.netlib.BLAS.{getInstance => blas}

import org.json4s.DefaultFormats
import org.json4s.JsonDSL._
import org.json4s.jackson.JsonMethods._

import org.apache.spark.Logging
import org.apache.spark.SparkContext
import org.apache.spark.SparkContext._
import org.apache.spark.annotation.Experimental
import org.apache.spark.api.java.JavaRDD
import org.apache.spark.mllib.linalg.{Vector, Vectors, DenseMatrix, BLAS, DenseVector}
import org.apache.spark.mllib.util.{Loader, Saveable}
import org.apache.spark.rdd._
import org.apache.spark.util.Utils
import org.apache.spark.util.random.XORShiftRandom
import org.apache.spark.sql.{SQLContext, Row}

/**
 *  Entry in vocabulary
 */
private case class VocabWord(
  var word: String,
  var cn: Int,
  var point: Array[Int],
  var code: Array[Int],
  var codeLen: Int
)

/**
 * :: Experimental ::
 * Word2Vec creates vector representation of words in a text corpus.
 * The algorithm first constructs a vocabulary from the corpus
 * and then learns vector representation of words in the vocabulary.
 * The vector representation can be used as features in
 * natural language processing and machine learning algorithms.
 *
 * We used skip-gram model in our implementation and hierarchical softmax
 * method to train the model. The variable names in the implementation
 * matches the original C implementation.
 *
 * For original C implementation, see https://code.google.com/p/word2vec/
 * For research papers, see
 * Efficient Estimation of Word Representations in Vector Space
 * and
 * Distributed Representations of Words and Phrases and their Compositionality.
 */
@Experimental
class Word2Vec extends Serializable with Logging {

  private var vectorSize = 100
  private var learningRate = 0.025
  private var numPartitions = 1
  private var numIterations = 1
  private var seed = Utils.random.nextLong()
  private var minCount = 5
<<<<<<< HEAD
  private var sample = 0.0
  
=======

>>>>>>> c991ef5a
  /**
   * Sets vector size (default: 100).
   */
  def setVectorSize(vectorSize: Int): this.type = {
    this.vectorSize = vectorSize
    this
  }

  /**
   * Sets initial learning rate (default: 0.025).
   */
  def setLearningRate(learningRate: Double): this.type = {
    this.learningRate = learningRate
    this
  }

  /**
   * Sets number of partitions (default: 1). Use a small number for accuracy.
   */
  def setNumPartitions(numPartitions: Int): this.type = {
    require(numPartitions > 0, s"numPartitions must be greater than 0 but got $numPartitions")
    this.numPartitions = numPartitions
    this
  }

  /**
   * Sets number of iterations (default: 1), which should be smaller than or equal to number of
   * partitions.
   */
  def setNumIterations(numIterations: Int): this.type = {
    this.numIterations = numIterations
    this
  }

  /**
   * Sets random seed (default: a random long integer).
   */
  def setSeed(seed: Long): this.type = {
    this.seed = seed
    this
  }

  /**
   * Sets minCount, the minimum number of times a token must appear to be included in the word2vec
   * model's vocabulary (default: 5).
   */
  def setMinCount(minCount: Int): this.type = {
    this.minCount = minCount
    this
  }

<<<<<<< HEAD
  /** 
   * Sets the threshold for randomly downsampling higher-frequency words, default is 0.0 (off),
   * useful value is 1e-5 (default: 0.0).
   */
  def setSample(sample: Double): this.type = {
    this.sample = sample
    this
  }

=======
>>>>>>> c991ef5a
  private val EXP_TABLE_SIZE = 1000
  private val MAX_EXP = 6
  private val MAX_CODE_LENGTH = 40
  private val MAX_SENTENCE_LENGTH = 1000

  /** context words from [-window, window] */
  private val window = 5

  private var trainWordsCount = 0
  private var vocabSize = 0
  private var vocab: Array[VocabWord] = null
  private var vocabHash = mutable.HashMap.empty[String, Int]

  private def learnVocab(words: RDD[String]): Unit = {
    vocab = words.map(w => (w, 1))
      .reduceByKey(_ + _)
      .map(x => VocabWord(
        x._1,
        x._2,
        new Array[Int](MAX_CODE_LENGTH),
        new Array[Int](MAX_CODE_LENGTH),
        0))
      .filter(_.cn >= minCount)
      .collect()
      .sortWith((a, b) => a.cn > b.cn)

    vocabSize = vocab.length
    require(vocabSize > 0, "The vocabulary size should be > 0. You may need to check " +
      "the setting of minCount, which could be large enough to remove all your words in sentences.")

    var a = 0
    while (a < vocabSize) {
      vocabHash += vocab(a).word -> a
      trainWordsCount += vocab(a).cn
      a += 1
    }
    logInfo("trainWordsCount = " + trainWordsCount)
  }

  private def createExpTable(): Array[Float] = {
    val expTable = new Array[Float](EXP_TABLE_SIZE)
    var i = 0
    while (i < EXP_TABLE_SIZE) {
      val tmp = math.exp((2.0 * i / EXP_TABLE_SIZE - 1.0) * MAX_EXP)
      expTable(i) = (tmp / (tmp + 1.0)).toFloat
      i += 1
    }
    expTable
  }

  private def createBinaryTree(): Unit = {
    val count = new Array[Long](vocabSize * 2 + 1)
    val binary = new Array[Int](vocabSize * 2 + 1)
    val parentNode = new Array[Int](vocabSize * 2 + 1)
    val code = new Array[Int](MAX_CODE_LENGTH)
    val point = new Array[Int](MAX_CODE_LENGTH)
    var a = 0
    while (a < vocabSize) {
      count(a) = vocab(a).cn
      a += 1
    }
    while (a < 2 * vocabSize) {
      count(a) = 1e9.toInt
      a += 1
    }
    var pos1 = vocabSize - 1
    var pos2 = vocabSize

    var min1i = 0
    var min2i = 0

    a = 0
    while (a < vocabSize - 1) {
      if (pos1 >= 0) {
        if (count(pos1) < count(pos2)) {
          min1i = pos1
          pos1 -= 1
        } else {
          min1i = pos2
          pos2 += 1
        }
      } else {
        min1i = pos2
        pos2 += 1
      }
      if (pos1 >= 0) {
        if (count(pos1) < count(pos2)) {
          min2i = pos1
          pos1 -= 1
        } else {
          min2i = pos2
          pos2 += 1
        }
      } else {
        min2i = pos2
        pos2 += 1
      }
      count(vocabSize + a) = count(min1i) + count(min2i)
      parentNode(min1i) = vocabSize + a
      parentNode(min2i) = vocabSize + a
      binary(min2i) = 1
      a += 1
    }
    // Now assign binary code to each vocabulary word
    var i = 0
    a = 0
    while (a < vocabSize) {
      var b = a
      i = 0
      while (b != vocabSize * 2 - 2) {
        code(i) = binary(b)
        point(i) = b
        i += 1
        b = parentNode(b)
      }
      vocab(a).codeLen = i
      vocab(a).point(0) = vocabSize - 2
      b = 0
      while (b < i) {
        vocab(a).code(i - b - 1) = code(b)
        vocab(a).point(i - b) = point(b) - vocabSize
        b += 1
      }
      a += 1
    }
  }

  /**
   * Computes the vector representation of each word in vocabulary.
   * @param dataset an RDD of words
   * @return a Word2VecModel
   */
  def fit[S <: Iterable[String]](dataset: RDD[S]): Word2VecModel = {

    val words = dataset.flatMap(x => x)

    learnVocab(words)

    createBinaryTree()

    val sc = dataset.context

    val expTable = sc.broadcast(createExpTable())
    val bcVocab = sc.broadcast(vocab)
    val bcVocabHash = sc.broadcast(vocabHash)

    val sentences: RDD[Array[Int]] = words.mapPartitions { iter =>
      new Iterator[Array[Int]] {
        def hasNext: Boolean = iter.hasNext

        def sampling(freq: Double): Boolean = {
          val p = math.max(0.0, 1.0 - math.sqrt(sample / freq))
          Utils.random.nextDouble() > p
        }

        def next(): Array[Int] = {
          val sentence = ArrayBuilder.make[Int]
          var sentenceLength = 0
          while (iter.hasNext && sentenceLength < MAX_SENTENCE_LENGTH) {
            val word = bcVocabHash.value.get(iter.next())
            word match {
              case Some(w) =>
                if (sample == 0.0 || sampling(bcVocab.value(w).cn / trainWordsCount.toDouble)) {
                  sentence += w
                  sentenceLength += 1
                }
              case None =>
            }
          }
          sentence.result()
        }
      }
    }

    val newSentences = sentences.repartition(numPartitions).cache()
    val initRandom = new XORShiftRandom(seed)

    if (vocabSize.toLong * vectorSize * 8 >= Int.MaxValue) {
      throw new RuntimeException("Please increase minCount or decrease vectorSize in Word2Vec" +
        " to avoid an OOM. You are highly recommended to make your vocabSize*vectorSize, " +
        "which is " + vocabSize + "*" + vectorSize + " for now, less than `Int.MaxValue/8`.")
    }

    val syn0Global =
      Array.fill[Float](vocabSize * vectorSize)((initRandom.nextFloat() - 0.5f) / vectorSize)
    val syn1Global = new Array[Float](vocabSize * vectorSize)
    var alpha = learningRate
    for (k <- 1 to numIterations) {
      val partial = newSentences.mapPartitionsWithIndex { case (idx, iter) =>
        val random = new XORShiftRandom(seed ^ ((idx + 1) << 16) ^ ((-k - 1) << 8))
        val syn0Modify = new Array[Int](vocabSize)
        val syn1Modify = new Array[Int](vocabSize)
        val model = iter.foldLeft((syn0Global, syn1Global, 0, 0)) {
          case ((syn0, syn1, lastWordCount, wordCount), sentence) =>
            var lwc = lastWordCount
            var wc = wordCount
            if (wordCount - lastWordCount > 10000) {
              lwc = wordCount
              // TODO: discount by iteration?
              alpha =
                learningRate * (1 - numPartitions * wordCount.toDouble / (trainWordsCount + 1))
              if (alpha < learningRate * 0.0001) alpha = learningRate * 0.0001
              logInfo("wordCount = " + wordCount + ", alpha = " + alpha)
            }
            wc += sentence.size
            var pos = 0
            while (pos < sentence.size) {
              val word = sentence(pos)
              val b = random.nextInt(window)
              // Train Skip-gram
              var a = b
              while (a < window * 2 + 1 - b) {
                if (a != window) {
                  val c = pos - window + a
                  if (c >= 0 && c < sentence.size) {
                    val lastWord = sentence(c)
                    val l1 = lastWord * vectorSize
                    val neu1e = new Array[Float](vectorSize)
                    // Hierarchical softmax
                    var d = 0
                    while (d < bcVocab.value(word).codeLen) {
                      val inner = bcVocab.value(word).point(d)
                      val l2 = inner * vectorSize
                      // Propagate hidden -> output
                      var f = blas.sdot(vectorSize, syn0, l1, 1, syn1, l2, 1)
                      if (f > -MAX_EXP && f < MAX_EXP) {
                        val ind = ((f + MAX_EXP) * (EXP_TABLE_SIZE / MAX_EXP / 2.0)).toInt
                        f = expTable.value(ind)
                        val g = ((1 - bcVocab.value(word).code(d) - f) * alpha).toFloat
                        blas.saxpy(vectorSize, g, syn1, l2, 1, neu1e, 0, 1)
                        blas.saxpy(vectorSize, g, syn0, l1, 1, syn1, l2, 1)
                        syn1Modify(inner) += 1
                      }
                      d += 1
                    }
                    blas.saxpy(vectorSize, 1.0f, neu1e, 0, 1, syn0, l1, 1)
                    syn0Modify(lastWord) += 1
                  }
                }
                a += 1
              }
              pos += 1
            }
            (syn0, syn1, lwc, wc)
        }
        val syn0Local = model._1
        val syn1Local = model._2
        // Only output modified vectors.
        Iterator.tabulate(vocabSize) { index =>
          if (syn0Modify(index) > 0) {
            Some((index, syn0Local.slice(index * vectorSize, (index + 1) * vectorSize)))
          } else {
            None
          }
        }.flatten ++ Iterator.tabulate(vocabSize) { index =>
          if (syn1Modify(index) > 0) {
            Some((index + vocabSize, syn1Local.slice(index * vectorSize, (index + 1) * vectorSize)))
          } else {
            None
          }
        }.flatten
      }
      val synAgg = partial.reduceByKey { case (v1, v2) =>
          blas.saxpy(vectorSize, 1.0f, v2, 1, v1, 1)
          v1
      }.collect()
      var i = 0
      while (i < synAgg.length) {
        val index = synAgg(i)._1
        if (index < vocabSize) {
          Array.copy(synAgg(i)._2, 0, syn0Global, index * vectorSize, vectorSize)
        } else {
          Array.copy(synAgg(i)._2, 0, syn1Global, (index - vocabSize) * vectorSize, vectorSize)
        }
        i += 1
      }
    }
    newSentences.unpersist()

    val word2VecMap = mutable.HashMap.empty[String, Array[Float]]
    var i = 0
    while (i < vocabSize) {
      val word = bcVocab.value(i).word
      val vector = new Array[Float](vectorSize)
      Array.copy(syn0Global, i * vectorSize, vector, 0, vectorSize)
      word2VecMap += word -> vector
      i += 1
    }

    new Word2VecModel(word2VecMap.toMap)
  }

  /**
   * Computes the vector representation of each word in vocabulary (Java version).
   * @param dataset a JavaRDD of words
   * @return a Word2VecModel
   */
  def fit[S <: JavaIterable[String]](dataset: JavaRDD[S]): Word2VecModel = {
    fit(dataset.rdd.map(_.asScala))
  }
}

/**
 * :: Experimental ::
 * Word2Vec model
 */
@Experimental
class Word2VecModel private[spark] (
    model: Map[String, Array[Float]]) extends Serializable with Saveable {

  // wordList: Ordered list of words obtained from model.
  private val wordList: Array[String] = model.keys.toArray

  // wordIndex: Maps each word to an index, which can retrieve the corresponding
  //            vector from wordVectors (see below).
  private val wordIndex: Map[String, Int] = wordList.zip(0 until model.size).toMap

  // vectorSize: Dimension of each word's vector.
  private val vectorSize = model.head._2.size
  private val numWords = wordIndex.size

  // wordVectors: Array of length numWords * vectorSize, vector corresponding to the word
  //              mapped with index i can be retrieved by the slice
  //              (ind * vectorSize, ind * vectorSize + vectorSize)
  // wordVecNorms: Array of length numWords, each value being the Euclidean norm
  //               of the wordVector.
  private val (wordVectors: Array[Float], wordVecNorms: Array[Double]) = {
    val wordVectors = new Array[Float](vectorSize * numWords)
    val wordVecNorms = new Array[Double](numWords)
    var i = 0
    while (i < numWords) {
      val vec = model.get(wordList(i)).get
      Array.copy(vec, 0, wordVectors, i * vectorSize, vectorSize)
      wordVecNorms(i) = blas.snrm2(vectorSize, vec, 1)
      i += 1
    }
    (wordVectors, wordVecNorms)
  }

  private def cosineSimilarity(v1: Array[Float], v2: Array[Float]): Double = {
    require(v1.length == v2.length, "Vectors should have the same length")
    val n = v1.length
    val norm1 = blas.snrm2(n, v1, 1)
    val norm2 = blas.snrm2(n, v2, 1)
    if (norm1 == 0 || norm2 == 0) return 0.0
    blas.sdot(n, v1, 1, v2, 1) / norm1 / norm2
  }

  override protected def formatVersion = "1.0"

  def save(sc: SparkContext, path: String): Unit = {
    Word2VecModel.SaveLoadV1_0.save(sc, path, getVectors)
  }

  /**
   * Transforms a word to its vector representation
   * @param word a word
   * @return vector representation of word
   */
  def transform(word: String): Vector = {
    model.get(word) match {
      case Some(vec) =>
        Vectors.dense(vec.map(_.toDouble))
      case None =>
        throw new IllegalStateException(s"$word not in vocabulary")
    }
  }

  /**
   * Find synonyms of a word
   * @param word a word
   * @param num number of synonyms to find
   * @return array of (word, cosineSimilarity)
   */
  def findSynonyms(word: String, num: Int): Array[(String, Double)] = {
    val vector = transform(word)
    findSynonyms(vector, num)
  }

  /**
   * Find synonyms of the vector representation of a word
   * @param vector vector representation of a word
   * @param num number of synonyms to find
   * @return array of (word, cosineSimilarity)
   */
  def findSynonyms(vector: Vector, num: Int): Array[(String, Double)] = {
    require(num > 0, "Number of similar words should > 0")

    val fVector = vector.toArray.map(_.toFloat)
    val cosineVec = Array.fill[Float](numWords)(0)
    val alpha: Float = 1
    val beta: Float = 0

    blas.sgemv(
      "T", vectorSize, numWords, alpha, wordVectors, vectorSize, fVector, 1, beta, cosineVec, 1)

    // Need not divide with the norm of the given vector since it is constant.
    val updatedCosines = new Array[Double](numWords)
    var ind = 0
    while (ind < numWords) {
      updatedCosines(ind) = cosineVec(ind) / wordVecNorms(ind)
      ind += 1
    }
    wordList.zip(updatedCosines)
      .toSeq
      .sortBy(- _._2)
      .take(num + 1)
      .tail
      .toArray
  }

  /**
   * Returns a map of words to their vector representations.
   */
  def getVectors: Map[String, Array[Float]] = {
    wordIndex.map { case (word, ind) =>
      (word, wordVectors.slice(vectorSize * ind, vectorSize * ind + vectorSize))
    }
  }
}

@Experimental
object Word2VecModel extends Loader[Word2VecModel] {

  private object SaveLoadV1_0 {

    val formatVersionV1_0 = "1.0"

    val classNameV1_0 = "org.apache.spark.mllib.feature.Word2VecModel"

    case class Data(word: String, vector: Array[Float])

    def load(sc: SparkContext, path: String): Word2VecModel = {
      val dataPath = Loader.dataPath(path)
      val sqlContext = new SQLContext(sc)
      val dataFrame = sqlContext.read.parquet(dataPath)

      val dataArray = dataFrame.select("word", "vector").collect()

      // Check schema explicitly since erasure makes it hard to use match-case for checking.
      Loader.checkSchema[Data](dataFrame.schema)

      val word2VecMap = dataArray.map(i => (i.getString(0), i.getSeq[Float](1).toArray)).toMap
      new Word2VecModel(word2VecMap)
    }

    def save(sc: SparkContext, path: String, model: Map[String, Array[Float]]): Unit = {

      val sqlContext = new SQLContext(sc)
      import sqlContext.implicits._

      val vectorSize = model.values.head.size
      val numWords = model.size
      val metadata = compact(render
        (("class" -> classNameV1_0) ~ ("version" -> formatVersionV1_0) ~
         ("vectorSize" -> vectorSize) ~ ("numWords" -> numWords)))
      sc.parallelize(Seq(metadata), 1).saveAsTextFile(Loader.metadataPath(path))

      val dataArray = model.toSeq.map { case (w, v) => Data(w, v) }
      sc.parallelize(dataArray.toSeq, 1).toDF().write.parquet(Loader.dataPath(path))
    }
  }

  override def load(sc: SparkContext, path: String): Word2VecModel = {

    val (loadedClassName, loadedVersion, metadata) = Loader.loadMetadata(sc, path)
    implicit val formats = DefaultFormats
    val expectedVectorSize = (metadata \ "vectorSize").extract[Int]
    val expectedNumWords = (metadata \ "numWords").extract[Int]
    val classNameV1_0 = SaveLoadV1_0.classNameV1_0
    (loadedClassName, loadedVersion) match {
      case (classNameV1_0, "1.0") =>
        val model = SaveLoadV1_0.load(sc, path)
        val vectorSize = model.getVectors.values.head.size
        val numWords = model.getVectors.size
        require(expectedVectorSize == vectorSize,
          s"Word2VecModel requires each word to be mapped to a vector of size " +
          s"$expectedVectorSize, got vector of size $vectorSize")
        require(expectedNumWords == numWords,
          s"Word2VecModel requires $expectedNumWords words, but got $numWords")
        model
      case _ => throw new Exception(
        s"Word2VecModel.load did not recognize model with (className, format version):" +
        s"($loadedClassName, $loadedVersion).  Supported:\n" +
        s"  ($classNameV1_0, 1.0)")
    }
  }
}<|MERGE_RESOLUTION|>--- conflicted
+++ resolved
@@ -18,6 +18,8 @@
 package org.apache.spark.mllib.feature
 
 import java.lang.{Iterable => JavaIterable}
+
+import scala.util.Random
 
 import scala.collection.JavaConverters._
 import scala.collection.mutable
@@ -79,12 +81,9 @@
   private var numIterations = 1
   private var seed = Utils.random.nextLong()
   private var minCount = 5
-<<<<<<< HEAD
+  private var seedForSampling = Utils.random.nextLong()
   private var sample = 0.0
-  
-=======
-
->>>>>>> c991ef5a
+
   /**
    * Sets vector size (default: 100).
    */
@@ -128,6 +127,14 @@
   }
 
   /**
+   * Sets random seed for sampling (default: a random long integer).
+   */
+  def setSamplingSeed(seed: Long): this.type = {
+    this.seedForSampling = seed
+    this
+  }
+
+  /**
    * Sets minCount, the minimum number of times a token must appear to be included in the word2vec
    * model's vocabulary (default: 5).
    */
@@ -136,7 +143,6 @@
     this
   }
 
-<<<<<<< HEAD
   /** 
    * Sets the threshold for randomly downsampling higher-frequency words, default is 0.0 (off),
    * useful value is 1e-5 (default: 0.0).
@@ -146,8 +152,6 @@
     this
   }
 
-=======
->>>>>>> c991ef5a
   private val EXP_TABLE_SIZE = 1000
   private val MAX_EXP = 6
   private val MAX_CODE_LENGTH = 40
@@ -298,9 +302,11 @@
       new Iterator[Array[Int]] {
         def hasNext: Boolean = iter.hasNext
 
+        val random = new Random(seedForSampling)
+
         def sampling(freq: Double): Boolean = {
           val p = math.max(0.0, 1.0 - math.sqrt(sample / freq))
-          Utils.random.nextDouble() > p
+          random.nextDouble() > p
         }
 
         def next(): Array[Int] = {
