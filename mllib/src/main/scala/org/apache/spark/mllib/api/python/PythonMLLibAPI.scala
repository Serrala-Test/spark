/*
 * Licensed to the Apache Software Foundation (ASF) under one or more
 * contributor license agreements.  See the NOTICE file distributed with
 * this work for additional information regarding copyright ownership.
 * The ASF licenses this file to You under the Apache License, Version 2.0
 * (the "License"); you may not use this file except in compliance with
 * the License.  You may obtain a copy of the License at
 *
 *    http://www.apache.org/licenses/LICENSE-2.0
 *
 * Unless required by applicable law or agreed to in writing, software
 * distributed under the License is distributed on an "AS IS" BASIS,
 * WITHOUT WARRANTIES OR CONDITIONS OF ANY KIND, either express or implied.
 * See the License for the specific language governing permissions and
 * limitations under the License.
 */

package org.apache.spark.mllib.api.python

import java.nio.{ByteBuffer, ByteOrder}

import scala.collection.JavaConversions._

import org.apache.spark.annotation.DeveloperApi
import org.apache.spark.api.java.{JavaSparkContext, JavaRDD}
import org.apache.spark.mllib.classification._
import org.apache.spark.mllib.clustering._
import org.apache.spark.mllib.linalg.{SparseVector, Vector, Vectors}
import org.apache.spark.mllib.random.{RandomRDDGenerators => RG}
import org.apache.spark.mllib.recommendation._
import org.apache.spark.mllib.regression._
import org.apache.spark.mllib.tree.configuration.Algo._
import org.apache.spark.mllib.tree.configuration.Strategy
import org.apache.spark.mllib.tree.DecisionTree
import org.apache.spark.mllib.tree.impurity.{Entropy, Gini, Impurity, Variance}
import org.apache.spark.mllib.tree.model.DecisionTreeModel
import org.apache.spark.mllib.util.MLUtils
import org.apache.spark.rdd.RDD
import org.apache.spark.util.Utils

/**
 * :: DeveloperApi ::
 * The Java stubs necessary for the Python mllib bindings.
 *
 * See python/pyspark/mllib/_common.py for the mutually agreed upon data format.
 */
@DeveloperApi
class PythonMLLibAPI extends Serializable {
  private val DENSE_VECTOR_MAGIC: Byte = 1
  private val SPARSE_VECTOR_MAGIC: Byte = 2
  private val DENSE_MATRIX_MAGIC: Byte = 3
  private val LABELED_POINT_MAGIC: Byte = 4

  private[python] def deserializeDoubleVector(bytes: Array[Byte], offset: Int = 0): Vector = {
    require(bytes.length - offset >= 5, "Byte array too short")
    val magic = bytes(offset)
    if (magic == DENSE_VECTOR_MAGIC) {
      deserializeDenseVector(bytes, offset)
    } else if (magic == SPARSE_VECTOR_MAGIC) {
      deserializeSparseVector(bytes, offset)
    } else {
      throw new IllegalArgumentException("Magic " + magic + " is wrong.")
    }
  }

  private[python] def deserializeDouble(bytes: Array[Byte], offset: Int = 0): Double = {
    require(bytes.length - offset == 8, "Wrong size byte array for Double")
    val bb = ByteBuffer.wrap(bytes, offset, bytes.length - offset)
    bb.order(ByteOrder.nativeOrder())
    bb.getDouble
  }

  private def deserializeDenseVector(bytes: Array[Byte], offset: Int = 0): Vector = {
    val packetLength = bytes.length - offset
    require(packetLength >= 5, "Byte array too short")
    val bb = ByteBuffer.wrap(bytes, offset, bytes.length - offset)
    bb.order(ByteOrder.nativeOrder())
    val magic = bb.get()
    require(magic == DENSE_VECTOR_MAGIC, "Invalid magic: " + magic)
    val length = bb.getInt()
    require (packetLength == 5 + 8 * length, "Invalid packet length: " + packetLength)
    val db = bb.asDoubleBuffer()
    val ans = new Array[Double](length.toInt)
    db.get(ans)
    Vectors.dense(ans)
  }

  private def deserializeSparseVector(bytes: Array[Byte], offset: Int = 0): Vector = {
    val packetLength = bytes.length - offset
    require(packetLength >= 9, "Byte array too short")
    val bb = ByteBuffer.wrap(bytes, offset, bytes.length - offset)
    bb.order(ByteOrder.nativeOrder())
    val magic = bb.get()
    require(magic == SPARSE_VECTOR_MAGIC, "Invalid magic: " + magic)
    val size = bb.getInt()
    val nonZeros = bb.getInt()
    require (packetLength == 9 + 12 * nonZeros, "Invalid packet length: " + packetLength)
    val ib = bb.asIntBuffer()
    val indices = new Array[Int](nonZeros)
    ib.get(indices)
    bb.position(bb.position() + 4 * nonZeros)
    val db = bb.asDoubleBuffer()
    val values = new Array[Double](nonZeros)
    db.get(values)
    Vectors.sparse(size, indices, values)
  }

  /**
   * Returns an 8-byte array for the input Double.
   *
   * Note: we currently do not use a magic byte for double for storage efficiency.
   * This should be reconsidered when we add Ser/De for other 8-byte types (e.g. Long), for safety.
   * The corresponding deserializer, deserializeDouble, needs to be modified as well if the
   * serialization scheme changes.
   */
  private[python] def serializeDouble(double: Double): Array[Byte] = {
    val bytes = new Array[Byte](8)
    val bb = ByteBuffer.wrap(bytes)
    bb.order(ByteOrder.nativeOrder())
    bb.putDouble(double)
    bytes
  }

  private def serializeDenseVector(doubles: Array[Double]): Array[Byte] = {
    val len = doubles.length
    val bytes = new Array[Byte](5 + 8 * len)
    val bb = ByteBuffer.wrap(bytes)
    bb.order(ByteOrder.nativeOrder())
    bb.put(DENSE_VECTOR_MAGIC)
    bb.putInt(len)
    val db = bb.asDoubleBuffer()
    db.put(doubles)
    bytes
  }

  private def serializeSparseVector(vector: SparseVector): Array[Byte] = {
    val nonZeros = vector.indices.length
    val bytes = new Array[Byte](9 + 12 * nonZeros)
    val bb = ByteBuffer.wrap(bytes)
    bb.order(ByteOrder.nativeOrder())
    bb.put(SPARSE_VECTOR_MAGIC)
    bb.putInt(vector.size)
    bb.putInt(nonZeros)
    val ib = bb.asIntBuffer()
    ib.put(vector.indices)
    bb.position(bb.position() + 4 * nonZeros)
    val db = bb.asDoubleBuffer()
    db.put(vector.values)
    bytes
  }

  private[python] def serializeDoubleVector(vector: Vector): Array[Byte] = vector match {
    case s: SparseVector =>
      serializeSparseVector(s)
    case _ =>
      serializeDenseVector(vector.toArray)
  }

  private def deserializeDoubleMatrix(bytes: Array[Byte]): Array[Array[Double]] = {
    val packetLength = bytes.length
    if (packetLength < 9) {
      throw new IllegalArgumentException("Byte array too short.")
    }
    val bb = ByteBuffer.wrap(bytes)
    bb.order(ByteOrder.nativeOrder())
    val magic = bb.get()
    if (magic != DENSE_MATRIX_MAGIC) {
      throw new IllegalArgumentException("Magic " + magic + " is wrong.")
    }
    val rows = bb.getInt()
    val cols = bb.getInt()
    if (packetLength != 9 + 8 * rows * cols) {
      throw new IllegalArgumentException("Size " + rows + "x" + cols + " is wrong.")
    }
    val db = bb.asDoubleBuffer()
    val ans = new Array[Array[Double]](rows.toInt)
    for (i <- 0 until rows.toInt) {
      ans(i) = new Array[Double](cols.toInt)
      db.get(ans(i))
    }
    ans
  }

  private def serializeDoubleMatrix(doubles: Array[Array[Double]]): Array[Byte] = {
    val rows = doubles.length
    var cols = 0
    if (rows > 0) {
      cols = doubles(0).length
    }
    val bytes = new Array[Byte](9 + 8 * rows * cols)
    val bb = ByteBuffer.wrap(bytes)
    bb.order(ByteOrder.nativeOrder())
    bb.put(DENSE_MATRIX_MAGIC)
    bb.putInt(rows)
    bb.putInt(cols)
    val db = bb.asDoubleBuffer()
    for (i <- 0 until rows) {
      db.put(doubles(i))
    }
    bytes
  }

  private[python] def serializeLabeledPoint(p: LabeledPoint): Array[Byte] = {
    val fb = serializeDoubleVector(p.features)
    val bytes = new Array[Byte](1 + 8 + fb.length)
    val bb = ByteBuffer.wrap(bytes)
    bb.order(ByteOrder.nativeOrder())
    bb.put(LABELED_POINT_MAGIC)
    bb.putDouble(p.label)
    bb.put(fb)
    bytes
  }

  private[python] def deserializeLabeledPoint(bytes: Array[Byte]): LabeledPoint = {
    require(bytes.length >= 9, "Byte array too short")
    val magic = bytes(0)
    if (magic != LABELED_POINT_MAGIC) {
      throw new IllegalArgumentException("Magic " + magic + " is wrong.")
    }
    val labelBytes = ByteBuffer.wrap(bytes, 1, 8)
    labelBytes.order(ByteOrder.nativeOrder())
    val label = labelBytes.asDoubleBuffer().get(0)
    LabeledPoint(label, deserializeDoubleVector(bytes, 9))
  }

  /**
   * Loads and serializes labeled points saved with `RDD#saveAsTextFile`.
   * @param jsc Java SparkContext
   * @param path file or directory path in any Hadoop-supported file system URI
   * @param minPartitions min number of partitions
   * @return serialized labeled points stored in a JavaRDD of byte array
   */
  def loadLabeledPoints(
      jsc: JavaSparkContext,
      path: String,
      minPartitions: Int): JavaRDD[Array[Byte]] =
    MLUtils.loadLabeledPoints(jsc.sc, path, minPartitions).map(serializeLabeledPoint).toJavaRDD()

  private def trainRegressionModel(
      trainFunc: (RDD[LabeledPoint], Vector) => GeneralizedLinearModel,
      dataBytesJRDD: JavaRDD[Array[Byte]],
      initialWeightsBA: Array[Byte]): java.util.LinkedList[java.lang.Object] = {
    val data = dataBytesJRDD.rdd.map(deserializeLabeledPoint)
    val initialWeights = deserializeDoubleVector(initialWeightsBA)
    val model = trainFunc(data, initialWeights)
    val ret = new java.util.LinkedList[java.lang.Object]()
    ret.add(serializeDoubleVector(model.weights))
    ret.add(model.intercept: java.lang.Double)
    ret
  }

  /**
   * Java stub for Python mllib LinearRegressionWithSGD.train()
   */
  def trainLinearRegressionModelWithSGD(
      dataBytesJRDD: JavaRDD[Array[Byte]],
      numIterations: Int,
      stepSize: Double,
      miniBatchFraction: Double,
      initialWeightsBA: Array[Byte]): java.util.List[java.lang.Object] = {
    trainRegressionModel(
      (data, initialWeights) =>
        LinearRegressionWithSGD.train(
          data,
          numIterations,
          stepSize,
          miniBatchFraction,
          initialWeights),
      dataBytesJRDD,
      initialWeightsBA)
  }

  /**
   * Java stub for Python mllib LassoWithSGD.train()
   */
  def trainLassoModelWithSGD(
      dataBytesJRDD: JavaRDD[Array[Byte]],
      numIterations: Int,
      stepSize: Double,
      regParam: Double,
      miniBatchFraction: Double,
      initialWeightsBA: Array[Byte]): java.util.List[java.lang.Object] = {
    trainRegressionModel(
      (data, initialWeights) =>
        LassoWithSGD.train(
          data,
          numIterations,
          stepSize,
          regParam,
          miniBatchFraction,
          initialWeights),
      dataBytesJRDD,
      initialWeightsBA)
  }

  /**
   * Java stub for Python mllib RidgeRegressionWithSGD.train()
   */
  def trainRidgeModelWithSGD(
      dataBytesJRDD: JavaRDD[Array[Byte]],
      numIterations: Int,
      stepSize: Double,
      regParam: Double,
      miniBatchFraction: Double,
      initialWeightsBA: Array[Byte]): java.util.List[java.lang.Object] = {
    trainRegressionModel(
      (data, initialWeights) =>
        RidgeRegressionWithSGD.train(
          data,
          numIterations,
          stepSize,
          regParam,
          miniBatchFraction,
          initialWeights),
      dataBytesJRDD,
      initialWeightsBA)
  }

  /**
   * Java stub for Python mllib SVMWithSGD.train()
   */
  def trainSVMModelWithSGD(
      dataBytesJRDD: JavaRDD[Array[Byte]],
      numIterations: Int,
      stepSize: Double,
      regParam: Double,
      miniBatchFraction: Double,
      initialWeightsBA: Array[Byte]): java.util.List[java.lang.Object] = {
    trainRegressionModel(
      (data, initialWeights) =>
        SVMWithSGD.train(
          data,
          numIterations,
          stepSize,
          regParam,
          miniBatchFraction,
          initialWeights),
      dataBytesJRDD,
      initialWeightsBA)
  }

  /**
   * Java stub for Python mllib LogisticRegressionWithSGD.train()
   */
  def trainLogisticRegressionModelWithSGD(
      dataBytesJRDD: JavaRDD[Array[Byte]],
      numIterations: Int,
      stepSize: Double,
      miniBatchFraction: Double,
      initialWeightsBA: Array[Byte]): java.util.List[java.lang.Object] = {
    trainRegressionModel(
      (data, initialWeights) =>
        LogisticRegressionWithSGD.train(
          data,
          numIterations,
          stepSize,
          miniBatchFraction,
          initialWeights),
      dataBytesJRDD,
      initialWeightsBA)
  }

  /**
   * Java stub for NaiveBayes.train()
   */
  def trainNaiveBayes(
      dataBytesJRDD: JavaRDD[Array[Byte]],
      lambda: Double): java.util.List[java.lang.Object] = {
    val data = dataBytesJRDD.rdd.map(deserializeLabeledPoint)
    val model = NaiveBayes.train(data, lambda)
    val ret = new java.util.LinkedList[java.lang.Object]()
    ret.add(serializeDoubleVector(Vectors.dense(model.labels)))
    ret.add(serializeDoubleVector(Vectors.dense(model.pi)))
    ret.add(serializeDoubleMatrix(model.theta))
    ret
  }

  /**
   * Java stub for Python mllib KMeans.train()
   */
  def trainKMeansModel(
      dataBytesJRDD: JavaRDD[Array[Byte]],
      k: Int,
      maxIterations: Int,
      runs: Int,
      initializationMode: String): java.util.List[java.lang.Object] = {
    val data = dataBytesJRDD.rdd.map(bytes => deserializeDoubleVector(bytes))
    val model = KMeans.train(data, k, maxIterations, runs, initializationMode)
    val ret = new java.util.LinkedList[java.lang.Object]()
    ret.add(serializeDoubleMatrix(model.clusterCenters.map(_.toArray)))
    ret
  }

  /** Unpack a Rating object from an array of bytes */
  private def unpackRating(ratingBytes: Array[Byte]): Rating = {
    val bb = ByteBuffer.wrap(ratingBytes)
    bb.order(ByteOrder.nativeOrder())
    val user = bb.getInt()
    val product = bb.getInt()
    val rating = bb.getDouble()
    new Rating(user, product, rating)
  }

  /** Unpack a tuple of Ints from an array of bytes */
  private[spark] def unpackTuple(tupleBytes: Array[Byte]): (Int, Int) = {
    val bb = ByteBuffer.wrap(tupleBytes)
    bb.order(ByteOrder.nativeOrder())
    val v1 = bb.getInt()
    val v2 = bb.getInt()
    (v1, v2)
  }

  /**
    * Serialize a Rating object into an array of bytes.
    * It can be deserialized using RatingDeserializer().
    *
    * @param rate the Rating object to serialize
    * @return
    */
  private[spark] def serializeRating(rate: Rating): Array[Byte] = {
    val len = 3
    val bytes = new Array[Byte](4 + 8 * len)
    val bb = ByteBuffer.wrap(bytes)
    bb.order(ByteOrder.nativeOrder())
    bb.putInt(len)
    val db = bb.asDoubleBuffer()
    db.put(rate.user.toDouble)
    db.put(rate.product.toDouble)
    db.put(rate.rating)
    bytes
  }

  /**
   * Java stub for Python mllib ALS.train().  This stub returns a handle
   * to the Java object instead of the content of the Java object.  Extra care
   * needs to be taken in the Python code to ensure it gets freed on exit; see
   * the Py4J documentation.
   */
  def trainALSModel(
      ratingsBytesJRDD: JavaRDD[Array[Byte]],
      rank: Int,
      iterations: Int,
      lambda: Double,
      blocks: Int): MatrixFactorizationModel = {
    val ratings = ratingsBytesJRDD.rdd.map(unpackRating)
    ALS.train(ratings, rank, iterations, lambda, blocks)
  }

  /**
   * Java stub for Python mllib ALS.trainImplicit().  This stub returns a
   * handle to the Java object instead of the content of the Java object.
   * Extra care needs to be taken in the Python code to ensure it gets freed on
   * exit; see the Py4J documentation.
   */
  def trainImplicitALSModel(
      ratingsBytesJRDD: JavaRDD[Array[Byte]],
      rank: Int,
      iterations: Int,
      lambda: Double,
      blocks: Int,
      alpha: Double): MatrixFactorizationModel = {
    val ratings = ratingsBytesJRDD.rdd.map(unpackRating)
    ALS.trainImplicit(ratings, rank, iterations, lambda, blocks, alpha)
  }

<<<<<<< HEAD
  /**
   * Java stub for Python mllib DecisionTree.train().
   * This stub returns a handle to the Java object instead of the content of the Java object.
   * Extra care needs to be taken in the Python code to ensure it gets freed on exit;
   * see the Py4J documentation.
   * @param dataBytesJRDD  Training data
   * @param categoricalFeaturesInfoJMap  Categorical features info, as Java map
   */
  def trainDecisionTreeModel(
      dataBytesJRDD: JavaRDD[Array[Byte]],
      algoStr: String,
      numClasses: Int,
      categoricalFeaturesInfoJMap: java.util.Map[Int,Int],
      impurityStr: String,
      maxDepth: Int,
      maxBins: Int): DecisionTreeModel = {

    val data = dataBytesJRDD.rdd.map(deserializeLabeledPoint)

    val algo: Algo = algoStr match {
      case "classification" => Classification
      case "regression" => Regression
      case _ => throw new IllegalArgumentException(s"Bad algoStr parameter: $algoStr")
    }
    val impurity: Impurity = impurityStr match {
      case "gini" => Gini
      case "entropy" => Entropy
      case "variance" => Variance
      case _ => throw new IllegalArgumentException(s"Bad impurityStr parameter: $impurityStr")
    }

    val strategy = new Strategy(
      algo = algo,
      impurity = impurity,
      maxDepth = maxDepth,
      numClassesForClassification = numClasses,
      maxBins = maxBins,
      categoricalFeaturesInfo = categoricalFeaturesInfoJMap.toMap)

    DecisionTree.train(data, strategy)
  }

  /**
   * Predict the label of the given data point.
   * This is a Java stub for python DecisionTreeModel.predict()
   *
   * @param featuresBytes Serialized feature vector for data point
   * @return predicted label
   */
  def predictDecisionTreeModel(
      model: DecisionTreeModel,
      featuresBytes: Array[Byte]): Double = {
    val features: Vector = deserializeDoubleVector(featuresBytes)
    model.predict(features)
  }

  /**
   * Predict the labels of the given data points.
   * This is a Java stub for python DecisionTreeModel.predict()
   *
   * @param dataJRDD A JavaRDD with serialized feature vectors
   * @return JavaRDD of serialized predictions
   */
  def predictDecisionTreeModel(
      model: DecisionTreeModel,
      dataJRDD: JavaRDD[Array[Byte]]): JavaRDD[Array[Byte]] = {
    val data = dataJRDD.rdd.map(xBytes => deserializeDoubleVector(xBytes))
    model.predict(data).map(Utils.serialize(_))
  }

=======
  // Used by the *RDD methods to get default seed if not passed in from pyspark
  private def getSeedOrDefault(seed: java.lang.Long): Long = {
    if (seed == null) Utils.random.nextLong else seed
  }

  // Used by *RDD methods to get default numPartitions if not passed in from pyspark
  private def getNumPartitionsOrDefault(numPartitions: java.lang.Integer,
      jsc: JavaSparkContext): Int = {
    if (numPartitions == null) {
      jsc.sc.defaultParallelism
    } else {
      numPartitions
    }
  }

  // Note: for the following methods, numPartitions and seed are boxed to allow nulls to be passed
  // in for either argument from pyspark

  /**
   * Java stub for Python mllib RandomRDDGenerators.uniformRDD()
   */
  def uniformRDD(jsc: JavaSparkContext,
      size: Long,
      numPartitions: java.lang.Integer,
      seed: java.lang.Long): JavaRDD[Array[Byte]] = {
    val parts = getNumPartitionsOrDefault(numPartitions, jsc)
    val s = getSeedOrDefault(seed)
    RG.uniformRDD(jsc.sc, size, parts, s).map(serializeDouble)
  }

  /**
   * Java stub for Python mllib RandomRDDGenerators.normalRDD()
   */
  def normalRDD(jsc: JavaSparkContext,
      size: Long,
      numPartitions: java.lang.Integer,
      seed: java.lang.Long): JavaRDD[Array[Byte]] = {
    val parts = getNumPartitionsOrDefault(numPartitions, jsc)
    val s = getSeedOrDefault(seed)
    RG.normalRDD(jsc.sc, size, parts, s).map(serializeDouble)
  }

  /**
   * Java stub for Python mllib RandomRDDGenerators.poissonRDD()
   */
  def poissonRDD(jsc: JavaSparkContext,
      mean: Double,
      size: Long,
      numPartitions: java.lang.Integer,
      seed: java.lang.Long): JavaRDD[Array[Byte]] = {
    val parts = getNumPartitionsOrDefault(numPartitions, jsc)
    val s = getSeedOrDefault(seed)
    RG.poissonRDD(jsc.sc, mean, size, parts, s).map(serializeDouble)
  }

  /**
   * Java stub for Python mllib RandomRDDGenerators.uniformVectorRDD()
   */
  def uniformVectorRDD(jsc: JavaSparkContext,
      numRows: Long,
      numCols: Int,
      numPartitions: java.lang.Integer,
      seed: java.lang.Long): JavaRDD[Array[Byte]] = {
    val parts = getNumPartitionsOrDefault(numPartitions, jsc)
    val s = getSeedOrDefault(seed)
    RG.uniformVectorRDD(jsc.sc, numRows, numCols, parts, s).map(serializeDoubleVector)
  }

  /**
   * Java stub for Python mllib RandomRDDGenerators.normalVectorRDD()
   */
  def normalVectorRDD(jsc: JavaSparkContext,
      numRows: Long,
      numCols: Int,
      numPartitions: java.lang.Integer,
      seed: java.lang.Long): JavaRDD[Array[Byte]] = {
    val parts = getNumPartitionsOrDefault(numPartitions, jsc)
    val s = getSeedOrDefault(seed)
    RG.normalVectorRDD(jsc.sc, numRows, numCols, parts, s).map(serializeDoubleVector)
  }

  /**
   * Java stub for Python mllib RandomRDDGenerators.poissonVectorRDD()
   */
  def poissonVectorRDD(jsc: JavaSparkContext,
      mean: Double,
      numRows: Long,
      numCols: Int,
      numPartitions: java.lang.Integer,
      seed: java.lang.Long): JavaRDD[Array[Byte]] = {
    val parts = getNumPartitionsOrDefault(numPartitions, jsc)
    val s = getSeedOrDefault(seed)
    RG.poissonVectorRDD(jsc.sc, mean, numRows, numCols, parts, s).map(serializeDoubleVector)
  }
>>>>>>> a32f0fb7
}<|MERGE_RESOLUTION|>--- conflicted
+++ resolved
@@ -463,7 +463,6 @@
     ALS.trainImplicit(ratings, rank, iterations, lambda, blocks, alpha)
   }
 
-<<<<<<< HEAD
   /**
    * Java stub for Python mllib DecisionTree.train().
    * This stub returns a handle to the Java object instead of the content of the Java object.
@@ -534,7 +533,6 @@
     model.predict(data).map(Utils.serialize(_))
   }
 
-=======
   // Used by the *RDD methods to get default seed if not passed in from pyspark
   private def getSeedOrDefault(seed: java.lang.Long): Long = {
     if (seed == null) Utils.random.nextLong else seed
@@ -629,5 +627,5 @@
     val s = getSeedOrDefault(seed)
     RG.poissonVectorRDD(jsc.sc, mean, numRows, numCols, parts, s).map(serializeDoubleVector)
   }
->>>>>>> a32f0fb7
+
 }