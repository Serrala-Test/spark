--- conflicted
+++ resolved
@@ -46,12 +46,9 @@
     val numBins: Array[Int],
     val impurity: Impurity,
     val quantileStrategy: QuantileStrategy,
-<<<<<<< HEAD
-    val maxDepth: Int) extends Serializable {
-=======
+    val maxDepth: Int,
     val minInstancesPerNode: Int,
     val minInfoGain: Double) extends Serializable {
->>>>>>> 79cdb9b6
 
   def isUnordered(featureIndex: Int): Boolean = unorderedFeatures.contains(featureIndex)
 
@@ -133,12 +130,8 @@
 
     new DecisionTreeMetadata(numFeatures, numExamples, numClasses, numBins.max,
       strategy.categoricalFeaturesInfo, unorderedFeatures.toSet, numBins,
-<<<<<<< HEAD
-      strategy.impurity, strategy.quantileCalculationStrategy, strategy.maxDepth)
-=======
-      strategy.impurity, strategy.quantileCalculationStrategy,
+      strategy.impurity, strategy.quantileCalculationStrategy, strategy.maxDepth,
       strategy.minInstancesPerNode, strategy.minInfoGain)
->>>>>>> 79cdb9b6
   }
 
   /**
