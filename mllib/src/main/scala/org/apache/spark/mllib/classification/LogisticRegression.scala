--- conflicted
+++ resolved
@@ -392,7 +392,6 @@
       new LogisticRegressionModel(weights, intercept, numFeatures, numOfLinearPredictor + 1)
     }
   }
-<<<<<<< HEAD
 
   /**
    * Run Logistic Regression with the configured parameters on an input RDD
@@ -464,7 +463,7 @@
     } else {
       super.run(input, initialWeights)
     }
-=======
+  }
 }
 
 /**
@@ -507,6 +506,5 @@
   def train(input: RDD[LabeledPoint], initialWeights: Vector) = {
     new LogisticRegressionWithLBFGS()
       .run(input, initialWeights)
->>>>>>> 0b5dc7e9
   }
 }