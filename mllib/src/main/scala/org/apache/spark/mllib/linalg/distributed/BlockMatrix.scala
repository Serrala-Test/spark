--- conflicted
+++ resolved
@@ -163,17 +163,10 @@
   /** Returns the Frobenius Norm of the matrix */
   def normFro(): Double = {
     math.sqrt(rdd.map { mat => mat._2 match {
-<<<<<<< HEAD
-        case sparse: SparseMatrix =>
-          sparse.values.map(x => math.pow(x, 2)).sum
-        case dense: DenseMatrix =>
-          dense.values.map(x => math.pow(x, 2)).sum
-=======
       case sparse: SparseMatrix =>
         sparse.values.map(x => math.pow(x, 2)).sum
       case dense: DenseMatrix =>
         dense.values.map(x => math.pow(x, 2)).sum
->>>>>>> 239ab4b4
       }
     }.reduce(_ + _))
   }
@@ -247,7 +240,7 @@
     if (checkPartitioning(other, OperationNames.multiply)) {
       val otherPartitioner = other.partitioner
       val resultPartitioner = new GridPartitioner(numRowBlocks, other.numColBlocks,
-        partitioner.rowPerBlock, otherPartitioner.colPerBlock, partitioner.numPartitions)
+        partitioner.rowsPerBlock, otherPartitioner.colsPerBlock, partitioner.numPartitions)
 
       val flatA = rdd.flatMap{ case (index, block) =>
         val rowId = index._1
@@ -282,11 +275,11 @@
     val otherPartitioner = other.partitioner
     operation match {
       case OperationNames.add =>
-        partitioner.rowPerBlock == otherPartitioner.rowPerBlock &&
-          partitioner.colPerBlock == otherPartitioner.colPerBlock &&
+        partitioner.rowsPerBlock == otherPartitioner.rowsPerBlock &&
+          partitioner.colsPerBlock == otherPartitioner.colsPerBlock &&
           numColBlocks == other.numRowBlocks
       case OperationNames.multiply =>
-        partitioner.colPerBlock == otherPartitioner.rowPerBlock &&
+        partitioner.colsPerBlock == otherPartitioner.rowsPerBlock &&
           numColBlocks == other.numRowBlocks
       case _ =>
         throw new IllegalArgumentException("Unsupported operation")
