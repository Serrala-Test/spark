--- conflicted
+++ resolved
@@ -28,143 +28,8 @@
 import org.apache.spark.mllib.linalg._
 import org.apache.spark.rdd.RDD
 import org.apache.spark.Logging
-<<<<<<< HEAD
 import org.apache.spark.mllib.rdd.RDDFunctions._
-import org.apache.spark.mllib.stat.MultivariateStatisticalSummary
-
-/**
- * Column statistics aggregator implementing
- * [[org.apache.spark.mllib.stat.MultivariateStatisticalSummary]]
- * together with add() and merge() function.
- * A numerically stable algorithm is implemented to compute sample mean and variance:
-  *[[http://en.wikipedia.org/wiki/Algorithms_for_calculating_variance variance-wiki]].
- * Zero elements (including explicit zero values) are skipped when calling add() and merge(),
- * to have time complexity O(nnz) instead of O(n) for each column.
- */
-private class ColumnStatisticsAggregator(private val n: Int)
-    extends MultivariateStatisticalSummary with Serializable {
-
-  private val currMean: BDV[Double] = BDV.zeros[Double](n)
-  private val currM2n: BDV[Double] = BDV.zeros[Double](n)
-  private var totalCnt = 0.0
-  private val nnz: BDV[Double] = BDV.zeros[Double](n)
-  private val currMax: BDV[Double] = BDV.fill(n)(Double.MinValue)
-  private val currMin: BDV[Double] = BDV.fill(n)(Double.MaxValue)
-
-  override def mean: Vector = {
-    val realMean = BDV.zeros[Double](n)
-    var i = 0
-    while (i < n) {
-      realMean(i) = currMean(i) * nnz(i) / totalCnt
-      i += 1
-    }
-    Vectors.fromBreeze(realMean)
-  }
-
-  override def variance: Vector = {
-    val realVariance = BDV.zeros[Double](n)
-
-    val denominator = totalCnt - 1.0
-
-    // Sample variance is computed, if the denominator is less than 0, the variance is just 0.
-    if (denominator > 0.0) {
-      val deltaMean = currMean
-      var i = 0
-      while (i < currM2n.size) {
-        realVariance(i) =
-          currM2n(i) + deltaMean(i) * deltaMean(i) * nnz(i) * (totalCnt - nnz(i)) / totalCnt
-        realVariance(i) /= denominator
-        i += 1
-      }
-    }
-
-    Vectors.fromBreeze(realVariance)
-  }
-
-  override def count: Long = totalCnt.toLong
-
-  override def numNonzeros: Vector = Vectors.fromBreeze(nnz)
-
-  override def max: Vector = {
-    var i = 0
-    while (i < n) {
-      if ((nnz(i) < totalCnt) && (currMax(i) < 0.0)) currMax(i) = 0.0
-      i += 1
-    }
-    Vectors.fromBreeze(currMax)
-  }
-
-  override def min: Vector = {
-    var i = 0
-    while (i < n) {
-      if ((nnz(i) < totalCnt) && (currMin(i) > 0.0)) currMin(i) = 0.0
-      i += 1
-    }
-    Vectors.fromBreeze(currMin)
-  }
-
-  /**
-   * Aggregates a row.
-   */
-  def add(currData: BV[Double]): this.type = {
-    currData.activeIterator.foreach {
-      case (_, 0.0) => // Skip explicit zero elements.
-      case (i, value) =>
-        if (currMax(i) < value) {
-          currMax(i) = value
-        }
-        if (currMin(i) > value) {
-          currMin(i) = value
-        }
-
-        val tmpPrevMean = currMean(i)
-        currMean(i) = (currMean(i) * nnz(i) + value) / (nnz(i) + 1.0)
-        currM2n(i) += (value - currMean(i)) * (value - tmpPrevMean)
-
-        nnz(i) += 1.0
-    }
-
-    totalCnt += 1.0
-    this
-  }
-
-  /**
-   * Merges another aggregator.
-   */
-  def merge(other: ColumnStatisticsAggregator): this.type = {
-    require(n == other.n, s"Dimensions mismatch. Expecting $n but got ${other.n}.")
-
-    totalCnt += other.totalCnt
-    val deltaMean = currMean - other.currMean
-
-    var i = 0
-    while (i < n) {
-      // merge mean together
-      if (other.currMean(i) != 0.0) {
-        currMean(i) = (currMean(i) * nnz(i) + other.currMean(i) * other.nnz(i)) /
-          (nnz(i) + other.nnz(i))
-      }
-      // merge m2n together
-      if (nnz(i) + other.nnz(i) != 0.0) {
-        currM2n(i) += other.currM2n(i) + deltaMean(i) * deltaMean(i) * nnz(i) * other.nnz(i) /
-          (nnz(i) + other.nnz(i))
-      }
-      if (currMax(i) < other.currMax(i)) {
-        currMax(i) = other.currMax(i)
-      }
-      if (currMin(i) > other.currMin(i)) {
-        currMin(i) = other.currMin(i)
-      }
-      i += 1
-    }
-
-    nnz += other.nnz
-    this
-  }
-}
-=======
 import org.apache.spark.mllib.stat.{MultivariateOnlineSummarizer, MultivariateStatisticalSummary}
->>>>>>> 81fcdd22
 
 /**
  * :: Experimental ::
@@ -488,18 +353,10 @@
    * Computes column-wise summary statistics.
    */
   def computeColumnSummaryStatistics(): MultivariateStatisticalSummary = {
-<<<<<<< HEAD
-    val zeroValue = new ColumnStatisticsAggregator(numCols().toInt)
-    val summary = rows.map(_.toBreeze).treeAggregate[ColumnStatisticsAggregator](zeroValue)(
-      seqOp = (aggregator, data) => aggregator.add(data),
-      combOp = (aggregator1, aggregator2) => aggregator1.merge(aggregator2),
-      2)
-=======
-    val summary = rows.aggregate[MultivariateOnlineSummarizer](new MultivariateOnlineSummarizer)(
+    val summary = rows.treeAggregate(new MultivariateOnlineSummarizer)(
       (aggregator, data) => aggregator.add(data),
-      (aggregator1, aggregator2) => aggregator1.merge(aggregator2)
-    )
->>>>>>> 81fcdd22
+      (aggregator1, aggregator2) => aggregator1.merge(aggregator2),
+      depth = 2)
     updateNumRows(summary.count)
     summary
   }
