/*
 * Licensed to the Apache Software Foundation (ASF) under one or more
 * contributor license agreements.  See the NOTICE file distributed with
 * this work for additional information regarding copyright ownership.
 * The ASF licenses this file to You under the Apache License, Version 2.0
 * (the "License"); you may not use this file except in compliance with
 * the License.  You may obtain a copy of the License at
 *
 *    http://www.apache.org/licenses/LICENSE-2.0
 *
 * Unless required by applicable law or agreed to in writing, software
 * distributed under the License is distributed on an "AS IS" BASIS,
 * WITHOUT WARRANTIES OR CONDITIONS OF ANY KIND, either express or implied.
 * See the License for the specific language governing permissions and
 * limitations under the License.
 */

package org.apache.spark.mllib.util

<<<<<<< HEAD
import scala.reflect.ClassTag

import breeze.linalg.{Vector => BV, DenseVector => BDV, SparseVector => BSV,
  squaredDistance => breezeSquaredDistance}
import org.jblas.DoubleMatrix
=======
import breeze.linalg.{Vector => BV, SparseVector => BSV, squaredDistance => breezeSquaredDistance}
>>>>>>> df360917

import org.apache.spark.annotation.Experimental
import org.apache.spark.SparkContext
import org.apache.spark.rdd.RDD
import org.apache.spark.rdd.PartitionwiseSampledRDD
import org.apache.spark.SparkContext._
import org.apache.spark.util.random.BernoulliSampler
import org.apache.spark.mllib.regression.LabeledPoint
import org.apache.spark.mllib.linalg.Vectors

/**
 * Helper methods to load, save and pre-process data used in ML Lib.
 */
object MLUtils {

  private[util] lazy val EPSILON = {
    var eps = 1.0
    while ((1.0 + (eps / 2.0)) != 1.0) {
      eps /= 2.0
    }
    eps
  }

  /**
   * Loads labeled data in the LIBSVM format into an RDD[LabeledPoint].
   * The LIBSVM format is a text-based format used by LIBSVM and LIBLINEAR.
   * Each line represents a labeled sparse feature vector using the following format:
   * {{{label index1:value1 index2:value2 ...}}}
   * where the indices are one-based and in ascending order.
   * This method parses each line into a [[org.apache.spark.mllib.regression.LabeledPoint]],
   * where the feature indices are converted to zero-based.
   *
   * @param sc Spark context
   * @param path file or directory path in any Hadoop-supported file system URI
   * @param labelParser parser for labels, default: 1.0 if label > 0.5 or 0.0 otherwise
   * @param numFeatures number of features, which will be determined from the input data if a
   *                    negative value is given. The default value is -1.
   * @param minSplits min number of partitions, default: sc.defaultMinSplits
   * @return labeled data stored as an RDD[LabeledPoint]
   */
  def loadLibSVMData(
      sc: SparkContext,
      path: String,
      labelParser: LabelParser,
      numFeatures: Int,
      minSplits: Int): RDD[LabeledPoint] = {
    val parsed = sc.textFile(path, minSplits)
      .map(_.trim)
      .filter(!_.isEmpty)
      .map(_.split(' '))
    // Determine number of features.
    val d = if (numFeatures >= 0) {
      numFeatures
    } else {
      parsed.map { items =>
        if (items.length > 1) {
          items.last.split(':')(0).toInt
        } else {
          0
        }
      }.reduce(math.max)
    }
    parsed.map { items =>
      val label = labelParser.parse(items.head)
      val (indices, values) = items.tail.map { item =>
        val indexAndValue = item.split(':')
        val index = indexAndValue(0).toInt - 1
        val value = indexAndValue(1).toDouble
        (index, value)
      }.unzip
      LabeledPoint(label, Vectors.sparse(d, indices.toArray, values.toArray))
    }
  }

  // Convenient methods for calling from Java.

  /**
   * Loads binary labeled data in the LIBSVM format into an RDD[LabeledPoint],
   * with number of features determined automatically and the default number of partitions.
   */
  def loadLibSVMData(sc: SparkContext, path: String): RDD[LabeledPoint] =
    loadLibSVMData(sc, path, BinaryLabelParser, -1, sc.defaultMinSplits)

  /**
   * Loads labeled data in the LIBSVM format into an RDD[LabeledPoint],
   * with the given label parser, number of features determined automatically,
   * and the default number of partitions.
   */
  def loadLibSVMData(
      sc: SparkContext,
      path: String,
      labelParser: LabelParser): RDD[LabeledPoint] =
    loadLibSVMData(sc, path, labelParser, -1, sc.defaultMinSplits)

  /**
   * Loads labeled data in the LIBSVM format into an RDD[LabeledPoint],
   * with the given label parser, number of features specified explicitly,
   * and the default number of partitions.
   */
  def loadLibSVMData(
      sc: SparkContext,
      path: String,
      labelParser: LabelParser,
      numFeatures: Int): RDD[LabeledPoint] =
    loadLibSVMData(sc, path, labelParser, numFeatures, sc.defaultMinSplits)

  /**
   * :: Experimental ::
   * Load labeled data from a file. The data format used here is
   * <L>, <f1> <f2> ...
   * where <f1>, <f2> are feature values in Double and <L> is the corresponding label as Double.
   *
   * @param sc SparkContext
   * @param dir Directory to the input data files.
   * @return An RDD of LabeledPoint. Each labeled point has two elements: the first element is
   *         the label, and the second element represents the feature values (an array of Double).
   */
  @Experimental
  def loadLabeledData(sc: SparkContext, dir: String): RDD[LabeledPoint] = {
    sc.textFile(dir).map { line =>
      val parts = line.split(',')
      val label = parts(0).toDouble
      val features = Vectors.dense(parts(1).trim().split(' ').map(_.toDouble))
      LabeledPoint(label, features)
    }
  }

  /**
   * :: Experimental ::
   * Save labeled data to a file. The data format used here is
   * <L>, <f1> <f2> ...
   * where <f1>, <f2> are feature values in Double and <L> is the corresponding label as Double.
   *
   * @param data An RDD of LabeledPoints containing data to be saved.
   * @param dir Directory to save the data.
   */
  @Experimental
  def saveLabeledData(data: RDD[LabeledPoint], dir: String) {
    val dataStr = data.map(x => x.label + "," + x.features.toArray.mkString(" "))
    dataStr.saveAsTextFile(dir)
  }

  /**
<<<<<<< HEAD
   * Return a k element array of pairs of RDDs with the first element of each pair
   * containing the training data, a complement of the validation data and the second
   * element, the validation data, containing a unique 1/kth of the data. Where k=numFolds.
   */
  def kFold[T: ClassTag](rdd: RDD[T], numFolds: Int, seed: Int): Array[(RDD[T], RDD[T])] = {
    val numFoldsF = numFolds.toFloat
    (1 to numFolds).map { fold =>
      val sampler = new BernoulliSampler[T]((fold - 1) / numFoldsF, fold / numFoldsF,
        complement = false)
      val validation = new PartitionwiseSampledRDD(rdd, sampler, seed)
      val training = new PartitionwiseSampledRDD(rdd, sampler.cloneComplement(), seed)
      (training, validation)
    }.toArray
  }

  /**
   * Utility function to compute mean and standard deviation on a given dataset.
   *
   * @param data - input data set whose statistics are computed
   * @param numFeatures - number of features
   * @param numExamples - number of examples in input dataset
   *
   * @return (yMean, xColMean, xColSd) - Tuple consisting of
   *     yMean - mean of the labels
   *     xColMean - Row vector with mean for every column (or feature) of the input data
   *     xColSd - Row vector standard deviation for every column (or feature) of the input data.
   */
  def computeStats(
      data: RDD[LabeledPoint],
      numFeatures: Int,
      numExamples: Long): (Double, Vector, Vector) = {
    val brzData = data.map { case LabeledPoint(label, features) =>
      (label, features.toBreeze)
    }
    val aggStats = brzData.aggregate(
      (0L, 0.0, BDV.zeros[Double](numFeatures), BDV.zeros[Double](numFeatures))
    )(
      seqOp = (c, v) => (c, v) match {
        case ((n, sumLabel, sum, sumSq), (label, features)) =>
          features.activeIterator.foreach { case (i, x) =>
            sumSq(i) += x * x
          }
          (n + 1L, sumLabel + label, sum += features, sumSq)
      },
      combOp = (c1, c2) => (c1, c2) match {
        case ((n1, sumLabel1, sum1, sumSq1), (n2, sumLabel2, sum2, sumSq2)) =>
          (n1 + n2, sumLabel1 + sumLabel2, sum1 += sum2, sumSq1 += sumSq2)
      }
    )
    val (nl, sumLabel, sum, sumSq) = aggStats

    require(nl > 0, "Input data is empty.")
    require(nl == numExamples)

    val n = nl.toDouble
    val yMean = sumLabel / n
    val mean = sum / n
    val std = new Array[Double](sum.length)
    var i = 0
    while (i < numFeatures) {
      std(i) = sumSq(i) / n - mean(i) * mean(i)
      i += 1
    }

    (yMean, Vectors.fromBreeze(mean), Vectors.dense(std))
  }

  /**
=======
>>>>>>> df360917
   * Returns the squared Euclidean distance between two vectors. The following formula will be used
   * if it does not introduce too much numerical error:
   * <pre>
   *   \|a - b\|_2^2 = \|a\|_2^2 + \|b\|_2^2 - 2 a^T b.
   * </pre>
   * When both vector norms are given, this is faster than computing the squared distance directly,
   * especially when one of the vectors is a sparse vector.
   *
   * @param v1 the first vector
   * @param norm1 the norm of the first vector, non-negative
   * @param v2 the second vector
   * @param norm2 the norm of the second vector, non-negative
   * @param precision desired relative precision for the squared distance
   * @return squared distance between v1 and v2 within the specified precision
   */
  private[mllib] def fastSquaredDistance(
      v1: BV[Double],
      norm1: Double,
      v2: BV[Double],
      norm2: Double,
      precision: Double = 1e-6): Double = {
    val n = v1.size
    require(v2.size == n)
    require(norm1 >= 0.0 && norm2 >= 0.0)
    val sumSquaredNorm = norm1 * norm1 + norm2 * norm2
    val normDiff = norm1 - norm2
    var sqDist = 0.0
    /*
     * The relative error is
     * <pre>
     * EPSILON * ( \|a\|_2^2 + \|b\\_2^2 + 2 |a^T b|) / ( \|a - b\|_2^2 ),
     * </pre>
     * which is bounded by
     * <pre>
     * 2.0 * EPSILON * ( \|a\|_2^2 + \|b\|_2^2 ) / ( (\|a\|_2 - \|b\|_2)^2 ).
     * </pre>
     * The bound doesn't need the inner product, so we can use it as a sufficient condition to
     * check quickly whether the inner product approach is accurate.
     */
    val precisionBound1 = 2.0 * EPSILON * sumSquaredNorm / (normDiff * normDiff + EPSILON)
    if (precisionBound1 < precision) {
      sqDist = sumSquaredNorm - 2.0 * v1.dot(v2)
    } else if (v1.isInstanceOf[BSV[Double]] || v2.isInstanceOf[BSV[Double]]) {
      val dot = v1.dot(v2)
      sqDist = math.max(sumSquaredNorm - 2.0 * dot, 0.0)
      val precisionBound2 = EPSILON * (sumSquaredNorm + 2.0 * math.abs(dot)) / (sqDist + EPSILON)
      if (precisionBound2 > precision) {
        sqDist = breezeSquaredDistance(v1, v2)
      }
    } else {
      sqDist = breezeSquaredDistance(v1, v2)
    }
    sqDist
  }
}<|MERGE_RESOLUTION|>--- conflicted
+++ resolved
@@ -17,15 +17,9 @@
 
 package org.apache.spark.mllib.util
 
-<<<<<<< HEAD
 import scala.reflect.ClassTag
 
-import breeze.linalg.{Vector => BV, DenseVector => BDV, SparseVector => BSV,
-  squaredDistance => breezeSquaredDistance}
-import org.jblas.DoubleMatrix
-=======
 import breeze.linalg.{Vector => BV, SparseVector => BSV, squaredDistance => breezeSquaredDistance}
->>>>>>> df360917
 
 import org.apache.spark.annotation.Experimental
 import org.apache.spark.SparkContext
@@ -169,7 +163,6 @@
   }
 
   /**
-<<<<<<< HEAD
    * Return a k element array of pairs of RDDs with the first element of each pair
    * containing the training data, a complement of the validation data and the second
    * element, the validation data, containing a unique 1/kth of the data. Where k=numFolds.
@@ -186,60 +179,6 @@
   }
 
   /**
-   * Utility function to compute mean and standard deviation on a given dataset.
-   *
-   * @param data - input data set whose statistics are computed
-   * @param numFeatures - number of features
-   * @param numExamples - number of examples in input dataset
-   *
-   * @return (yMean, xColMean, xColSd) - Tuple consisting of
-   *     yMean - mean of the labels
-   *     xColMean - Row vector with mean for every column (or feature) of the input data
-   *     xColSd - Row vector standard deviation for every column (or feature) of the input data.
-   */
-  def computeStats(
-      data: RDD[LabeledPoint],
-      numFeatures: Int,
-      numExamples: Long): (Double, Vector, Vector) = {
-    val brzData = data.map { case LabeledPoint(label, features) =>
-      (label, features.toBreeze)
-    }
-    val aggStats = brzData.aggregate(
-      (0L, 0.0, BDV.zeros[Double](numFeatures), BDV.zeros[Double](numFeatures))
-    )(
-      seqOp = (c, v) => (c, v) match {
-        case ((n, sumLabel, sum, sumSq), (label, features)) =>
-          features.activeIterator.foreach { case (i, x) =>
-            sumSq(i) += x * x
-          }
-          (n + 1L, sumLabel + label, sum += features, sumSq)
-      },
-      combOp = (c1, c2) => (c1, c2) match {
-        case ((n1, sumLabel1, sum1, sumSq1), (n2, sumLabel2, sum2, sumSq2)) =>
-          (n1 + n2, sumLabel1 + sumLabel2, sum1 += sum2, sumSq1 += sumSq2)
-      }
-    )
-    val (nl, sumLabel, sum, sumSq) = aggStats
-
-    require(nl > 0, "Input data is empty.")
-    require(nl == numExamples)
-
-    val n = nl.toDouble
-    val yMean = sumLabel / n
-    val mean = sum / n
-    val std = new Array[Double](sum.length)
-    var i = 0
-    while (i < numFeatures) {
-      std(i) = sumSq(i) / n - mean(i) * mean(i)
-      i += 1
-    }
-
-    (yMean, Vectors.fromBreeze(mean), Vectors.dense(std))
-  }
-
-  /**
-=======
->>>>>>> df360917
    * Returns the squared Euclidean distance between two vectors. The following formula will be used
    * if it does not introduce too much numerical error:
    * <pre>
