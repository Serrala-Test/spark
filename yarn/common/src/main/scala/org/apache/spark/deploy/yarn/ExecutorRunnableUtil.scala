/*
 * Licensed to the Apache Software Foundation (ASF) under one or more
 * contributor license agreements.  See the NOTICE file distributed with
 * this work for additional information regarding copyright ownership.
 * The ASF licenses this file to You under the Apache License, Version 2.0
 * (the "License"); you may not use this file except in compliance with
 * the License.  You may obtain a copy of the License at
 *
 *    http://www.apache.org/licenses/LICENSE-2.0
 *
 * Unless required by applicable law or agreed to in writing, software
 * distributed under the License is distributed on an "AS IS" BASIS,
 * WITHOUT WARRANTIES OR CONDITIONS OF ANY KIND, either express or implied.
 * See the License for the specific language governing permissions and
 * limitations under the License.
 */

package org.apache.spark.deploy.yarn

import java.io.File
import java.net.URI

import scala.collection.JavaConversions._
import scala.collection.mutable.HashMap

import org.apache.hadoop.fs.Path
import org.apache.hadoop.yarn.api._
import org.apache.hadoop.yarn.api.ApplicationConstants.Environment
import org.apache.hadoop.yarn.api.records._
import org.apache.hadoop.yarn.conf.YarnConfiguration
import org.apache.hadoop.yarn.util.{Apps, ConverterUtils, Records}

import org.apache.spark.{Logging, SparkConf}

trait ExecutorRunnableUtil extends Logging {

  val yarnConf: YarnConfiguration
  val sparkConf: SparkConf
  lazy val env = prepareEnvironment

  def prepareCommand(
      masterAddress: String,
      slaveId: String,
      hostname: String,
      executorMemory: Int,
      executorCores: Int,
      localResources: HashMap[String, LocalResource]) = {
    // Extra options for the JVM
    var JAVA_OPTS = ""
    // Set the JVM memory
    val executorMemoryString = executorMemory + "m"
    JAVA_OPTS += "-Xms" + executorMemoryString + " -Xmx" + executorMemoryString + " "

    // Set extra Java options for the executor, if defined
    sys.props.get("spark.executor.extraJavaOptions").foreach { opts =>
      JAVA_OPTS += opts
    }

    JAVA_OPTS += " -Djava.io.tmpdir=" +
      new Path(Environment.PWD.$(), YarnConfiguration.DEFAULT_CONTAINER_TEMP_DIR) + " "
    JAVA_OPTS += ClientBase.getLog4jConfiguration(localResources)

    // Commenting it out for now - so that people can refer to the properties if required. Remove
    // it once cpuset version is pushed out.
    // The context is, default gc for server class machines end up using all cores to do gc - hence
    // if there are multiple containers in same node, spark gc effects all other containers
    // performance (which can also be other spark containers)
    // Instead of using this, rely on cpusets by YARN to enforce spark behaves 'properly' in
    // multi-tenant environments. Not sure how default java gc behaves if it is limited to subset
    // of cores on a node.
    /*
        else {
          // If no java_opts specified, default to using -XX:+CMSIncrementalMode
          // It might be possible that other modes/config is being done in SPARK_JAVA_OPTS, so we dont
          // want to mess with it.
          // In our expts, using (default) throughput collector has severe perf ramnifications in
          // multi-tennent machines
          // The options are based on
          // http://www.oracle.com/technetwork/java/gc-tuning-5-138395.html#0.0.0.%20When%20to%20Use%20the%20Concurrent%20Low%20Pause%20Collector|outline
          JAVA_OPTS += " -XX:+UseConcMarkSweepGC "
          JAVA_OPTS += " -XX:+CMSIncrementalMode "
          JAVA_OPTS += " -XX:+CMSIncrementalPacing "
          JAVA_OPTS += " -XX:CMSIncrementalDutyCycleMin=0 "
          JAVA_OPTS += " -XX:CMSIncrementalDutyCycle=10 "
        }
    */

    val commands = List[String](
      Environment.JAVA_HOME.$() + "/bin/java" +
      " -server " +
      // Kill if OOM is raised - leverage yarn's failure handling to cause rescheduling.
      // Not killing the task leaves various aspects of the executor and (to some extent) the jvm in
      // an inconsistent state.
      // TODO: If the OOM is not recoverable by rescheduling it on different node, then do
      // 'something' to fail job ... akin to blacklisting trackers in mapred ?
      " -XX:OnOutOfMemoryError='kill %p' " +
      JAVA_OPTS +
      " org.apache.spark.executor.CoarseGrainedExecutorBackend " +
      masterAddress + " " +
      slaveId + " " +
      hostname + " " +
      executorCores +
      " 1> " + ApplicationConstants.LOG_DIR_EXPANSION_VAR + "/stdout" +
      " 2> " + ApplicationConstants.LOG_DIR_EXPANSION_VAR + "/stderr")

    commands
  }

  private def setupDistributedCache(
      file: String,
      rtype: LocalResourceType,
      localResources: HashMap[String, LocalResource],
      timestamp: String,
      size: String,
      vis: String) = {
    val uri = new URI(file)
    val amJarRsrc = Records.newRecord(classOf[LocalResource]).asInstanceOf[LocalResource]
    amJarRsrc.setType(rtype)
    amJarRsrc.setVisibility(LocalResourceVisibility.valueOf(vis))
    amJarRsrc.setResource(ConverterUtils.getYarnUrlFromURI(uri))
    amJarRsrc.setTimestamp(timestamp.toLong)
    amJarRsrc.setSize(size.toLong)
    localResources(uri.getFragment()) = amJarRsrc
  }

  def prepareLocalResources: HashMap[String, LocalResource] = {
    logInfo("Preparing Local resources")
    val localResources = HashMap[String, LocalResource]()

    if (System.getenv("SPARK_YARN_CACHE_FILES") != null) {
      val timeStamps = System.getenv("SPARK_YARN_CACHE_FILES_TIME_STAMPS").split(',')
      val fileSizes = System.getenv("SPARK_YARN_CACHE_FILES_FILE_SIZES").split(',')
      val distFiles = System.getenv("SPARK_YARN_CACHE_FILES").split(',')
      val visibilities = System.getenv("SPARK_YARN_CACHE_FILES_VISIBILITIES").split(',')
      for( i <- 0 to distFiles.length - 1) {
        setupDistributedCache(distFiles(i), LocalResourceType.FILE, localResources, timeStamps(i),
          fileSizes(i), visibilities(i))
      }
    }

    if (System.getenv("SPARK_YARN_CACHE_ARCHIVES") != null) {
      val timeStamps = System.getenv("SPARK_YARN_CACHE_ARCHIVES_TIME_STAMPS").split(',')
      val fileSizes = System.getenv("SPARK_YARN_CACHE_ARCHIVES_FILE_SIZES").split(',')
      val distArchives = System.getenv("SPARK_YARN_CACHE_ARCHIVES").split(',')
      val visibilities = System.getenv("SPARK_YARN_CACHE_ARCHIVES_VISIBILITIES").split(',')
      for( i <- 0 to distArchives.length - 1) {
        setupDistributedCache(distArchives(i), LocalResourceType.ARCHIVE, localResources,
          timeStamps(i), fileSizes(i), visibilities(i))
      }
    }

    logInfo("Prepared Local resources " + localResources)
    localResources
  }

  def prepareEnvironment: HashMap[String, String] = {
    val env = new HashMap[String, String]()

<<<<<<< HEAD
    val extraCp = sparkConf.getOption("spark.executor.extraClassPath")
    ClientBase.populateClasspath(yarnConf, sparkConf,
      System.getenv("SPARK_YARN_LOG4J_PATH") != null, env, extraCp)
=======
    val log4jConf = System.getenv(ClientBase.LOG4J_CONF_ENV_KEY)
    ClientBase.populateClasspath(null, yarnConf, sparkConf, log4jConf, env)
    if (log4jConf != null) {
      env(ClientBase.LOG4J_CONF_ENV_KEY) = log4jConf
    }
>>>>>>> 7863ecca

    // Allow users to specify some environment variables
    YarnSparkHadoopUtil.setEnvFromInputString(env, System.getenv("SPARK_YARN_USER_ENV"),
      File.pathSeparator)

    System.getenv().filterKeys(_.startsWith("SPARK")).foreach { case (k,v) => env(k) = v }
    env
  }

}<|MERGE_RESOLUTION|>--- conflicted
+++ resolved
@@ -156,17 +156,12 @@
   def prepareEnvironment: HashMap[String, String] = {
     val env = new HashMap[String, String]()
 
-<<<<<<< HEAD
     val extraCp = sparkConf.getOption("spark.executor.extraClassPath")
-    ClientBase.populateClasspath(yarnConf, sparkConf,
-      System.getenv("SPARK_YARN_LOG4J_PATH") != null, env, extraCp)
-=======
     val log4jConf = System.getenv(ClientBase.LOG4J_CONF_ENV_KEY)
-    ClientBase.populateClasspath(null, yarnConf, sparkConf, log4jConf, env)
+    ClientBase.populateClasspath(yarnConf, sparkConf, log4jConf, env, extraCp)
     if (log4jConf != null) {
       env(ClientBase.LOG4J_CONF_ENV_KEY) = log4jConf
     }
->>>>>>> 7863ecca
 
     // Allow users to specify some environment variables
     YarnSparkHadoopUtil.setEnvFromInputString(env, System.getenv("SPARK_YARN_USER_ENV"),
