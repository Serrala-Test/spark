--- conflicted
+++ resolved
@@ -59,7 +59,6 @@
   private var yarnAllocator: YarnAllocationHandler = _
   private var isFinished: Boolean = false
   private var uiAddress: String = _
-  private var uiHistoryAddress: String = _
   private val maxAppAttempts: Int = conf.getInt(
     YarnConfiguration.RM_AM_MAX_ATTEMPTS, YarnConfiguration.DEFAULT_RM_AM_MAX_ATTEMPTS)
   private var isLastAMRetry: Boolean = true
@@ -220,7 +219,6 @@
 
         if (sparkContext != null) {
           uiAddress = sparkContext.ui.appUIHostPort
-          uiHistoryAddress = YarnSparkHadoopUtil.getUIHistoryAddress(sparkContext, sparkConf)
           this.yarnAllocator = YarnAllocationHandler.newAllocator(
             yarnConf,
             amClient,
@@ -317,14 +315,9 @@
 
       logInfo("Unregistering ApplicationMaster with " + status)
       if (registered) {
-<<<<<<< HEAD
-        val trackingUrl = sparkConf.getOption("spark.yarn.historyServer.address")
-          .map(url => "%s/history/%s".format(url, appAttemptId.getApplicationId()))
-          .getOrElse("")
-        amClient.unregisterApplicationMaster(status, diagnostics, trackingUrl)
-=======
-        amClient.unregisterApplicationMaster(status, diagnostics, uiHistoryAddress)
->>>>>>> fc4d0570
+        val historyUIAddress = YarnSparkHadoopUtil.getUIHistoryAddress(sparkConf,
+          appAttemptId.getApplicationId().toString())
+        amClient.unregisterApplicationMaster(status, diagnostics, historyUIAddress)
       }
     }
   }
