/*
 * Licensed to the Apache Software Foundation (ASF) under one or more
 * contributor license agreements.  See the NOTICE file distributed with
 * this work for additional information regarding copyright ownership.
 * The ASF licenses this file to You under the Apache License, Version 2.0
 * (the "License"); you may not use this file except in compliance with
 * the License.  You may obtain a copy of the License at
 *
 *    http://www.apache.org/licenses/LICENSE-2.0
 *
 * Unless required by applicable law or agreed to in writing, software
 * distributed under the License is distributed on an "AS IS" BASIS,
 * WITHOUT WARRANTIES OR CONDITIONS OF ANY KIND, either express or implied.
 * See the License for the specific language governing permissions and
 * limitations under the License.
 */

package org.apache.spark.deploy.yarn

import java.io.File
import java.net.URI

import org.apache.hadoop.conf.Configuration
import org.apache.hadoop.fs.Path
import org.apache.hadoop.mapreduce.MRJobConfig
import org.apache.hadoop.yarn.api.ApplicationConstants.Environment
import org.apache.hadoop.yarn.api.records._
import org.apache.hadoop.yarn.conf.YarnConfiguration
import org.mockito.Matchers._
import org.mockito.Mockito._
<<<<<<< HEAD
import org.scalatest.{BeforeAndAfterAll, BeforeAndAfter, FunSuite, Matchers}
=======
import org.scalatest.{BeforeAndAfterAll, FunSuite, Matchers}
>>>>>>> 7683982f

import scala.collection.JavaConversions._
import scala.collection.mutable.{ HashMap => MutableHashMap }
import scala.reflect.ClassTag
import scala.util.Try

import org.apache.spark.{SparkException, SparkConf}
import org.apache.spark.util.Utils

class ClientSuite extends FunSuite with Matchers with BeforeAndAfterAll {

  override def beforeAll(): Unit = {
    System.setProperty("SPARK_YARN_MODE", "true")
  }

  override def afterAll(): Unit = {
<<<<<<< HEAD
    System.setProperty("SPARK_YARN_MODE", "")
=======
    System.clearProperty("SPARK_YARN_MODE")
>>>>>>> 7683982f
  }

  test("default Yarn application classpath") {
    Client.getDefaultYarnApplicationClasspath should be(Some(Fixtures.knownDefYarnAppCP))
  }

  test("default MR application classpath") {
    Client.getDefaultMRApplicationClasspath should be(Some(Fixtures.knownDefMRAppCP))
  }

  test("resultant classpath for an application that defines a classpath for YARN") {
    withAppConf(Fixtures.mapYARNAppConf) { conf =>
      val env = newEnv
      Client.populateHadoopClasspath(conf, env)
      classpath(env) should be(
        flatten(Fixtures.knownYARNAppCP, Client.getDefaultMRApplicationClasspath))
    }
  }

  test("resultant classpath for an application that defines a classpath for MR") {
    withAppConf(Fixtures.mapMRAppConf) { conf =>
      val env = newEnv
      Client.populateHadoopClasspath(conf, env)
      classpath(env) should be(
        flatten(Client.getDefaultYarnApplicationClasspath, Fixtures.knownMRAppCP))
    }
  }

  test("resultant classpath for an application that defines both classpaths, YARN and MR") {
    withAppConf(Fixtures.mapAppConf) { conf =>
      val env = newEnv
      Client.populateHadoopClasspath(conf, env)
      classpath(env) should be(flatten(Fixtures.knownYARNAppCP, Fixtures.knownMRAppCP))
    }
  }

  private val SPARK = "local:/sparkJar"
  private val USER = "local:/userJar"
  private val ADDED = "local:/addJar1,local:/addJar2,/addJar3"

  test("Local jar URIs") {
    val conf = new Configuration()
    val sparkConf = new SparkConf().set(Client.CONF_SPARK_JAR, SPARK)
      .set("spark.yarn.user.classpath.first", "true")
    val env = new MutableHashMap[String, String]()
    val args = new ClientArguments(Array("--jar", USER, "--addJars", ADDED), sparkConf)

    Client.populateClasspath(args, conf, sparkConf, env)

    val cp = env("CLASSPATH").split(":|;|<CPS>")
    s"$SPARK,$USER,$ADDED".split(",").foreach({ entry =>
      val uri = new URI(entry)
      if (Client.LOCAL_SCHEME.equals(uri.getScheme())) {
        cp should contain (uri.getPath())
      } else {
        cp should not contain (uri.getPath())
      }
    })
    if (classOf[Environment].getMethods().exists(_.getName == "$$")) {
      cp should contain("{{PWD}}")
    } else if (Utils.isWindows) {
      cp should contain("%PWD%")
    } else {
      cp should contain(Environment.PWD.$())
    }
    cp should not contain (Client.SPARK_JAR)
    cp should not contain (Client.APP_JAR)
  }

  test("Jar path propagation through SparkConf") {
    val conf = new Configuration()
    val sparkConf = new SparkConf().set(Client.CONF_SPARK_JAR, SPARK)
    val args = new ClientArguments(Array("--jar", USER, "--addJars", ADDED), sparkConf)

    val client = spy(new Client(args, conf, sparkConf))
    doReturn(new Path("/")).when(client).copyFileToRemote(any(classOf[Path]),
      any(classOf[Path]), anyShort())

    val tempDir = Utils.createTempDir()
    try {
      client.prepareLocalResources(tempDir.getAbsolutePath())
      sparkConf.getOption(Client.CONF_SPARK_USER_JAR) should be (Some(USER))

      // The non-local path should be propagated by name only, since it will end up in the app's
      // staging dir.
      val expected = ADDED.split(",")
        .map(p => {
          val uri = new URI(p)
          if (Client.LOCAL_SCHEME == uri.getScheme()) {
            p
          } else {
            Option(uri.getFragment()).getOrElse(new File(p).getName())
          }
        })
        .mkString(",")

      sparkConf.getOption(Client.CONF_SPARK_YARN_SECONDARY_JARS) should be (Some(expected))
    } finally {
      Utils.deleteRecursively(tempDir)
    }
  }

  test("check access nns empty") {
    val sparkConf = new SparkConf()
    sparkConf.set("spark.yarn.access.namenodes", "")
    val nns = Client.getNameNodesToAccess(sparkConf)
    nns should be(Set())
  }

  test("check access nns unset") {
    val sparkConf = new SparkConf()
    val nns = Client.getNameNodesToAccess(sparkConf)
    nns should be(Set())
  }

  test("check access nns") {
    val sparkConf = new SparkConf()
    sparkConf.set("spark.yarn.access.namenodes", "hdfs://nn1:8032")
    val nns = Client.getNameNodesToAccess(sparkConf)
    nns should be(Set(new Path("hdfs://nn1:8032")))
  }

  test("check access nns space") {
    val sparkConf = new SparkConf()
    sparkConf.set("spark.yarn.access.namenodes", "hdfs://nn1:8032, ")
    val nns = Client.getNameNodesToAccess(sparkConf)
    nns should be(Set(new Path("hdfs://nn1:8032")))
  }

  test("check access two nns") {
    val sparkConf = new SparkConf()
    sparkConf.set("spark.yarn.access.namenodes", "hdfs://nn1:8032,hdfs://nn2:8032")
    val nns = Client.getNameNodesToAccess(sparkConf)
    nns should be(Set(new Path("hdfs://nn1:8032"), new Path("hdfs://nn2:8032")))
  }

  test("check token renewer") {
    val hadoopConf = new Configuration()
    hadoopConf.set("yarn.resourcemanager.address", "myrm:8033")
    hadoopConf.set("yarn.resourcemanager.principal", "yarn/myrm:8032@SPARKTEST.COM")
    val renewer = Client.getTokenRenewer(hadoopConf)
    renewer should be ("yarn/myrm:8032@SPARKTEST.COM")
  }

  test("check token renewer default") {
    val hadoopConf = new Configuration()
    val caught =
      intercept[SparkException] {
        Client.getTokenRenewer(hadoopConf)
      }
    assert(caught.getMessage === "Can't get Master Kerberos principal for use as renewer")
  }

  object Fixtures {

    val knownDefYarnAppCP: Seq[String] =
      getFieldValue[Array[String], Seq[String]](classOf[YarnConfiguration],
                                                "DEFAULT_YARN_APPLICATION_CLASSPATH",
                                                Seq[String]())(a => a.toSeq)


    val knownDefMRAppCP: Seq[String] =
      getFieldValue2[String, Array[String], Seq[String]](
        classOf[MRJobConfig],
        "DEFAULT_MAPREDUCE_APPLICATION_CLASSPATH",
        Seq[String]())(a => a.split(","))(a => a.toSeq)

    val knownYARNAppCP = Some(Seq("/known/yarn/path"))

    val knownMRAppCP = Some(Seq("/known/mr/path"))

    val mapMRAppConf =
      Map("mapreduce.application.classpath" -> knownMRAppCP.map(_.mkString(":")).get)

    val mapYARNAppConf =
      Map(YarnConfiguration.YARN_APPLICATION_CLASSPATH -> knownYARNAppCP.map(_.mkString(":")).get)

    val mapAppConf = mapYARNAppConf ++ mapMRAppConf
  }

  def withAppConf(m: Map[String, String] = Map())(testCode: (Configuration) => Any) {
    val conf = new Configuration
    m.foreach { case (k, v) => conf.set(k, v, "ClientSpec") }
    testCode(conf)
  }

  def newEnv = MutableHashMap[String, String]()

  def classpath(env: MutableHashMap[String, String]) = env(Environment.CLASSPATH.name).split(":|;|<CPS>")

  def flatten(a: Option[Seq[String]], b: Option[Seq[String]]) = (a ++ b).flatten.toArray

  def getFieldValue[A, B](clazz: Class[_], field: String, defaults: => B)(mapTo: A => B): B =
    Try(clazz.getField(field)).map(_.get(null).asInstanceOf[A]).toOption.map(mapTo).getOrElse(defaults)

  def getFieldValue2[A: ClassTag, A1: ClassTag, B](
        clazz: Class[_],
        field: String,
        defaults: => B)(mapTo:  A => B)(mapTo1: A1 => B) : B = {
    Try(clazz.getField(field)).map(_.get(null)).map {
      case v: A => mapTo(v)
      case v1: A1 => mapTo1(v1)
      case _ => defaults
    }.toOption.getOrElse(defaults)
  }

}<|MERGE_RESOLUTION|>--- conflicted
+++ resolved
@@ -28,11 +28,7 @@
 import org.apache.hadoop.yarn.conf.YarnConfiguration
 import org.mockito.Matchers._
 import org.mockito.Mockito._
-<<<<<<< HEAD
-import org.scalatest.{BeforeAndAfterAll, BeforeAndAfter, FunSuite, Matchers}
-=======
 import org.scalatest.{BeforeAndAfterAll, FunSuite, Matchers}
->>>>>>> 7683982f
 
 import scala.collection.JavaConversions._
 import scala.collection.mutable.{ HashMap => MutableHashMap }
@@ -49,11 +45,7 @@
   }
 
   override def afterAll(): Unit = {
-<<<<<<< HEAD
-    System.setProperty("SPARK_YARN_MODE", "")
-=======
     System.clearProperty("SPARK_YARN_MODE")
->>>>>>> 7683982f
   }
 
   test("default Yarn application classpath") {
