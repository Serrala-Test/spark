/*
 * Licensed to the Apache Software Foundation (ASF) under one or more
 * contributor license agreements.  See the NOTICE file distributed with
 * this work for additional information regarding copyright ownership.
 * The ASF licenses this file to You under the Apache License, Version 2.0
 * (the "License"); you may not use this file except in compliance with
 * the License.  You may obtain a copy of the License at
 *
 *    http://www.apache.org/licenses/LICENSE-2.0
 *
 * Unless required by applicable law or agreed to in writing, software
 * distributed under the License is distributed on an "AS IS" BASIS,
 * WITHOUT WARRANTIES OR CONDITIONS OF ANY KIND, either express or implied.
 * See the License for the specific language governing permissions and
 * limitations under the License.
 */

package org.apache.spark.deploy.yarn

import java.io.File
import java.net.URL

import scala.collection.mutable
import scala.collection.JavaConversions._

import com.google.common.base.Charsets.UTF_8
import com.google.common.io.{ByteStreams, Files}
import org.apache.hadoop.yarn.conf.YarnConfiguration
import org.scalatest.Matchers

import org.apache.spark._
<<<<<<< HEAD
import org.apache.spark.launcher.TestClasspathBuilder
=======
import org.apache.spark.scheduler.{SparkListener, SparkListenerApplicationStart, SparkListenerExecutorAdded}
>>>>>>> 708036c1
import org.apache.spark.scheduler.cluster.ExecutorInfo
import org.apache.spark.util.Utils

/**
 * Integration tests for YARN; these tests use a mini Yarn cluster to run Spark-on-YARN
 * applications, and require the Spark assembly to be built before they can be successfully
 * run.
 */
<<<<<<< HEAD
class YarnClusterSuite extends SparkFunSuite with BeforeAndAfterAll with Matchers with Logging {

  // log4j configuration for the YARN containers, so that their output is collected
  // by YARN instead of trying to overwrite unit-tests.log.
  private val LOG4J_CONF = """
    |log4j.rootCategory=DEBUG, console
    |log4j.appender.console=org.apache.log4j.ConsoleAppender
    |log4j.appender.console.target=System.err
    |log4j.appender.console.layout=org.apache.log4j.PatternLayout
    |log4j.appender.console.layout.ConversionPattern=%d{yy/MM/dd HH:mm:ss} %p %c{1}: %m%n
    |log4j.logger.org.apache.hadoop=WARN
    |log4j.logger.org.eclipse.jetty=WARN
    |log4j.logger.org.spark-project.jetty=WARN
    """.stripMargin
=======
class YarnClusterSuite extends BaseYarnClusterSuite {

  override def yarnConfig: YarnConfiguration = new YarnConfiguration()
>>>>>>> 708036c1

  private val TEST_PYFILE = """
    |import mod1, mod2
    |import sys
    |from operator import add
    |
    |from pyspark import SparkConf , SparkContext
    |if __name__ == "__main__":
    |    if len(sys.argv) != 2:
    |        print >> sys.stderr, "Usage: test.py [result file]"
    |        exit(-1)
    |    sc = SparkContext(conf=SparkConf())
    |    status = open(sys.argv[1],'w')
    |    result = "failure"
    |    rdd = sc.parallelize(range(10)).map(lambda x: x * mod1.func() * mod2.func())
    |    cnt = rdd.count()
    |    if cnt == 10:
    |        result = "success"
    |    status.write(result)
    |    status.close()
    |    sc.stop()
    """.stripMargin

  private val TEST_PYMODULE = """
    |def func():
    |    return 42
    """.stripMargin

<<<<<<< HEAD
  private var yarnCluster: MiniYARNCluster = _
  private var tempDir: File = _
  private var fakeSparkJar: File = _
  private var hadoopConfDir: File = _
  private var logConfDir: File = _

  override def beforeAll() {
    super.beforeAll()

    tempDir = Utils.createTempDir()
    logConfDir = new File(tempDir, "log4j")
    logConfDir.mkdir()
    System.setProperty("SPARK_YARN_MODE", "true")

    val logConfFile = new File(logConfDir, "log4j.properties")
    Files.write(LOG4J_CONF, logConfFile, UTF_8)

    // Disable the disk utilization check to avoid the test hanging when people's disks are
    // getting full.
    val yarnConf = new YarnConfiguration()
    yarnConf.set("yarn.nodemanager.disk-health-checker.max-disk-utilization-per-disk-percentage",
      "100.0")

    yarnCluster = new MiniYARNCluster(getClass().getName(), 1, 1, 1)
    yarnCluster.init(yarnConf)
    yarnCluster.init(new YarnConfiguration())
    yarnCluster.start()

    // There's a race in MiniYARNCluster in which start() may return before the RM has updated
    // its address in the configuration. You can see this in the logs by noticing that when
    // MiniYARNCluster prints the address, it still has port "0" assigned, although later the
    // test works sometimes:
    //
    //    INFO MiniYARNCluster: MiniYARN ResourceManager address: blah:0
    //
    // That log message prints the contents of the RM_ADDRESS config variable. If you check it
    // later on, it looks something like this:
    //
    //    INFO YarnClusterSuite: RM address in configuration is blah:42631
    //
    // This hack loops for a bit waiting for the port to change, and fails the test if it hasn't
    // done so in a timely manner (defined to be 10 seconds).
    val config = yarnCluster.getConfig()
    val deadline = System.currentTimeMillis() + TimeUnit.SECONDS.toMillis(10)
    while (config.get(YarnConfiguration.RM_ADDRESS).split(":")(1) == "0") {
      if (System.currentTimeMillis() > deadline) {
        throw new IllegalStateException("Timed out waiting for RM to come up.")
      }
      logDebug("RM address still not set in configuration, waiting...")
      TimeUnit.MILLISECONDS.sleep(100)
    }

    logInfo(s"RM address in configuration is ${config.get(YarnConfiguration.RM_ADDRESS)}")

    fakeSparkJar = File.createTempFile("sparkJar", null, tempDir)
    hadoopConfDir = new File(tempDir, Client.LOCALIZED_CONF_DIR)
    assert(hadoopConfDir.mkdir())
    File.createTempFile("token", ".txt", hadoopConfDir)
  }

  override def afterAll() {
    yarnCluster.stop()
    System.clearProperty("SPARK_YARN_MODE")
    super.afterAll()
  }

=======
>>>>>>> 708036c1
  test("run Spark in yarn-client mode") {
    testBasicYarnApp(true)
  }

  test("run Spark in yarn-cluster mode") {
    testBasicYarnApp(false)
  }

  test("run Spark in yarn-cluster mode unsuccessfully") {
    // Don't provide arguments so the driver will fail.
    val exception = intercept[SparkException] {
      runSpark(false, mainClassName(YarnClusterDriver.getClass))
      fail("Spark application should have failed.")
    }
  }

  test("run Python application in yarn-client mode") {
    testPySpark(true)
  }

  test("run Python application in yarn-cluster mode") {
    testPySpark(false)
  }

  test("user class path first in client mode") {
    testUseClassPathFirst(true)
  }

  test("user class path first in cluster mode") {
    testUseClassPathFirst(false)
  }

  private def testBasicYarnApp(clientMode: Boolean): Unit = {
    val result = File.createTempFile("result", null, tempDir)
    runSpark(clientMode, mainClassName(YarnClusterDriver.getClass),
      appArgs = Seq(result.getAbsolutePath()))
    checkResult(result)
  }

  private def testPySpark(clientMode: Boolean): Unit = {
    val primaryPyFile = new File(tempDir, "test.py")
    Files.write(TEST_PYFILE, primaryPyFile, UTF_8)

    // When running tests, let's not assume the user has built the assembly module, which also
    // creates the pyspark archive. Instead, let's use PYSPARK_ARCHIVES_PATH to point at the
    // needed locations.
    val sparkHome = sys.props("spark.test.home");
    val pythonPath = Seq(
        s"$sparkHome/python/lib/py4j-0.8.2.1-src.zip",
        s"$sparkHome/python")
    val extraEnv = Map(
      "PYSPARK_ARCHIVES_PATH" -> pythonPath.map("local:" + _).mkString(File.pathSeparator),
      "PYTHONPATH" -> pythonPath.mkString(File.pathSeparator))

    val moduleDir =
      if (clientMode) {
        // In client-mode, .py files added with --py-files are not visible in the driver.
        // This is something that the launcher library would have to handle.
        tempDir
      } else {
        val subdir = new File(tempDir, "pyModules")
        subdir.mkdir()
        subdir
      }
    val pyModule = new File(moduleDir, "mod1.py")
    Files.write(TEST_PYMODULE, pyModule, UTF_8)

    val mod2Archive = TestUtils.createJarWithFiles(Map("mod2.py" -> TEST_PYMODULE), moduleDir)
    val pyFiles = Seq(pyModule.getAbsolutePath(), mod2Archive.getPath()).mkString(",")
    val result = File.createTempFile("result", null, tempDir)

    runSpark(clientMode, primaryPyFile.getAbsolutePath(),
      sparkArgs = Seq("--py-files", pyFiles),
      appArgs = Seq(result.getAbsolutePath()),
      extraEnv = extraEnv)
    checkResult(result)
  }

  private def testUseClassPathFirst(clientMode: Boolean): Unit = {
    // Create a jar file that contains a different version of "test.resource".
    val originalJar = TestUtils.createJarWithFiles(Map("test.resource" -> "ORIGINAL"), tempDir)
    val userJar = TestUtils.createJarWithFiles(Map("test.resource" -> "OVERRIDDEN"), tempDir)
    val driverResult = File.createTempFile("driver", null, tempDir)
    val executorResult = File.createTempFile("executor", null, tempDir)
    runSpark(clientMode, mainClassName(YarnClasspathTest.getClass),
      appArgs = Seq(driverResult.getAbsolutePath(), executorResult.getAbsolutePath()),
      extraClassPath = Seq(originalJar.getPath()),
      extraJars = Seq("local:" + userJar.getPath()),
      extraConf = Map(
        "spark.driver.userClassPathFirst" -> "true",
        "spark.executor.userClassPathFirst" -> "true"))
    checkResult(driverResult, "OVERRIDDEN")
    checkResult(executorResult, "OVERRIDDEN")
  }

<<<<<<< HEAD
  private def runSpark(
      clientMode: Boolean,
      klass: String,
      appArgs: Seq[String] = Nil,
      sparkArgs: Seq[String] = Nil,
      extraClassPath: Seq[String] = Nil,
      extraJars: Seq[String] = Nil,
      extraConf: Map[String, String] = Map(),
      extraEnv: Map[String, String] = Map()): Unit = {
    val master = if (clientMode) "yarn-client" else "yarn-cluster"
    val props = new Properties()

    props.setProperty("spark.yarn.jar", "local:" + fakeSparkJar.getAbsolutePath())

    val testClasspath = new TestClasspathBuilder()
      .buildClassPath(
        logConfDir.getAbsolutePath() +
        File.pathSeparator +
        extraClassPath.mkString(File.pathSeparator))
      .mkString(File.pathSeparator)

    props.setProperty("spark.driver.extraClassPath", testClasspath)
    props.setProperty("spark.executor.extraClassPath", testClasspath)

    // SPARK-4267: make sure java options are propagated correctly.
    props.setProperty("spark.driver.extraJavaOptions", "-Dfoo=\"one two three\"")
    props.setProperty("spark.executor.extraJavaOptions", "-Dfoo=\"one two three\"")

    yarnCluster.getConfig().foreach { e =>
      props.setProperty("spark.hadoop." + e.getKey(), e.getValue())
    }

    sys.props.foreach { case (k, v) =>
      if (k.startsWith("spark.")) {
        props.setProperty(k, v)
      }
    }

    extraConf.foreach { case (k, v) => props.setProperty(k, v) }

    val propsFile = File.createTempFile("spark", ".properties", tempDir)
    val writer = new OutputStreamWriter(new FileOutputStream(propsFile), UTF_8)
    props.store(writer, "Spark properties.")
    writer.close()

    val extraJarArgs = if (!extraJars.isEmpty()) Seq("--jars", extraJars.mkString(",")) else Nil
    val mainArgs =
      if (klass.endsWith(".py")) {
        Seq(klass)
      } else {
        Seq("--class", klass, fakeSparkJar.getAbsolutePath())
      }
    val argv =
      Seq(
        new File(sys.props("spark.test.home"), "bin/spark-submit").getAbsolutePath(),
        "--master", master,
        "--num-executors", "1",
        "--properties-file", propsFile.getAbsolutePath()) ++
      extraJarArgs ++
      sparkArgs ++
      mainArgs ++
      appArgs

    Utils.executeAndGetOutput(argv,
      extraEnvironment = Map("YARN_CONF_DIR" -> hadoopConfDir.getAbsolutePath()) ++ extraEnv)
  }

  /**
   * This is a workaround for an issue with yarn-cluster mode: the Client class will not provide
   * any sort of error when the job process finishes successfully, but the job itself fails. So
   * the tests enforce that something is written to a file after everything is ok to indicate
   * that the job succeeded.
   */
  private def checkResult(result: File): Unit = {
    checkResult(result, "success")
  }

  private def checkResult(result: File, expected: String): Unit = {
    var resultString = Files.toString(result, UTF_8)
    resultString should be (expected)
  }

  private def mainClassName(klass: Class[_]): String = {
    klass.getName().stripSuffix("$")
  }

=======
>>>>>>> 708036c1
}

private[spark] class SaveExecutorInfo extends SparkListener {
  val addedExecutorInfos = mutable.Map[String, ExecutorInfo]()
  var driverLogs: Option[collection.Map[String, String]] = None

  override def onExecutorAdded(executor: SparkListenerExecutorAdded) {
    addedExecutorInfos(executor.executorId) = executor.executorInfo
  }

  override def onApplicationStart(appStart: SparkListenerApplicationStart): Unit = {
    driverLogs = appStart.driverLogs
  }
}

private object YarnClusterDriver extends Logging with Matchers {

  val WAIT_TIMEOUT_MILLIS = 10000

  def main(args: Array[String]): Unit = {
    if (args.length != 1) {
      // scalastyle:off println
      System.err.println(
        s"""
        |Invalid command line: ${args.mkString(" ")}
        |
        |Usage: YarnClusterDriver [result file]
        """.stripMargin)
      // scalastyle:on println
      System.exit(1)
    }

    val sc = new SparkContext(new SparkConf()
      .set("spark.extraListeners", classOf[SaveExecutorInfo].getName)
      .setAppName("yarn \"test app\" 'with quotes' and \\back\\slashes and $dollarSigns"))
    val conf = sc.getConf
    val status = new File(args(0))
    var result = "failure"
    try {
      val data = sc.parallelize(1 to 4, 4).collect().toSet
      sc.listenerBus.waitUntilEmpty(WAIT_TIMEOUT_MILLIS)
      data should be (Set(1, 2, 3, 4))
      result = "success"
    } finally {
      sc.stop()
      Files.write(result, status, UTF_8)
    }

    // verify log urls are present
    val listeners = sc.listenerBus.findListenersByClass[SaveExecutorInfo]
    assert(listeners.size === 1)
    val listener = listeners(0)
    val executorInfos = listener.addedExecutorInfos.values
    assert(executorInfos.nonEmpty)
    executorInfos.foreach { info =>
      assert(info.logUrlMap.nonEmpty)
    }

    // If we are running in yarn-cluster mode, verify that driver logs links and present and are
    // in the expected format.
    if (conf.get("spark.master") == "yarn-cluster") {
      assert(listener.driverLogs.nonEmpty)
      val driverLogs = listener.driverLogs.get
      assert(driverLogs.size === 2)
      assert(driverLogs.containsKey("stderr"))
      assert(driverLogs.containsKey("stdout"))
      val urlStr = driverLogs("stderr")
      // Ensure that this is a valid URL, else this will throw an exception
      new URL(urlStr)
      val containerId = YarnSparkHadoopUtil.get.getContainerId
      val user = Utils.getCurrentUserName()
      assert(urlStr.endsWith(s"/node/containerlogs/$containerId/$user/stderr?start=-4096"))
    }
  }

}

private object YarnClasspathTest extends Logging {

  var exitCode = 0

  def error(m: String, ex: Throwable = null): Unit = {
    logError(m, ex)
    // scalastyle:off println
    System.out.println(m)
    if (ex != null) {
      ex.printStackTrace(System.out)
    }
    // scalastyle:on println
  }

  def main(args: Array[String]): Unit = {
    if (args.length != 2) {
      error(
        s"""
        |Invalid command line: ${args.mkString(" ")}
        |
        |Usage: YarnClasspathTest [driver result file] [executor result file]
        """.stripMargin)
      // scalastyle:on println
    }

    readResource(args(0))
    val sc = new SparkContext(new SparkConf())
    try {
      sc.parallelize(Seq(1)).foreach { x => readResource(args(1)) }
    } finally {
      sc.stop()
    }
    System.exit(exitCode)
  }

  private def readResource(resultPath: String): Unit = {
    var result = "failure"
    try {
      val ccl = Thread.currentThread().getContextClassLoader()
      val resource = ccl.getResourceAsStream("test.resource")
      val bytes = ByteStreams.toByteArray(resource)
      result = new String(bytes, 0, bytes.length, UTF_8)
    } catch {
      case t: Throwable =>
        error(s"loading test.resource to $resultPath", t)
        // set the exit code if not yet set
        exitCode = 2
    } finally {
      Files.write(result, new File(resultPath), UTF_8)
    }
  }

}<|MERGE_RESOLUTION|>--- conflicted
+++ resolved
@@ -29,11 +29,9 @@
 import org.scalatest.Matchers
 
 import org.apache.spark._
-<<<<<<< HEAD
 import org.apache.spark.launcher.TestClasspathBuilder
-=======
-import org.apache.spark.scheduler.{SparkListener, SparkListenerApplicationStart, SparkListenerExecutorAdded}
->>>>>>> 708036c1
+import org.apache.spark.scheduler.{SparkListener, SparkListenerApplicationStart,
+  SparkListenerExecutorAdded}
 import org.apache.spark.scheduler.cluster.ExecutorInfo
 import org.apache.spark.util.Utils
 
@@ -42,26 +40,9 @@
  * applications, and require the Spark assembly to be built before they can be successfully
  * run.
  */
-<<<<<<< HEAD
-class YarnClusterSuite extends SparkFunSuite with BeforeAndAfterAll with Matchers with Logging {
-
-  // log4j configuration for the YARN containers, so that their output is collected
-  // by YARN instead of trying to overwrite unit-tests.log.
-  private val LOG4J_CONF = """
-    |log4j.rootCategory=DEBUG, console
-    |log4j.appender.console=org.apache.log4j.ConsoleAppender
-    |log4j.appender.console.target=System.err
-    |log4j.appender.console.layout=org.apache.log4j.PatternLayout
-    |log4j.appender.console.layout.ConversionPattern=%d{yy/MM/dd HH:mm:ss} %p %c{1}: %m%n
-    |log4j.logger.org.apache.hadoop=WARN
-    |log4j.logger.org.eclipse.jetty=WARN
-    |log4j.logger.org.spark-project.jetty=WARN
-    """.stripMargin
-=======
 class YarnClusterSuite extends BaseYarnClusterSuite {
 
-  override def yarnConfig: YarnConfiguration = new YarnConfiguration()
->>>>>>> 708036c1
+  override def newYarnConfig(): YarnConfiguration = new YarnConfiguration()
 
   private val TEST_PYFILE = """
     |import mod1, mod2
@@ -90,75 +71,6 @@
     |    return 42
     """.stripMargin
 
-<<<<<<< HEAD
-  private var yarnCluster: MiniYARNCluster = _
-  private var tempDir: File = _
-  private var fakeSparkJar: File = _
-  private var hadoopConfDir: File = _
-  private var logConfDir: File = _
-
-  override def beforeAll() {
-    super.beforeAll()
-
-    tempDir = Utils.createTempDir()
-    logConfDir = new File(tempDir, "log4j")
-    logConfDir.mkdir()
-    System.setProperty("SPARK_YARN_MODE", "true")
-
-    val logConfFile = new File(logConfDir, "log4j.properties")
-    Files.write(LOG4J_CONF, logConfFile, UTF_8)
-
-    // Disable the disk utilization check to avoid the test hanging when people's disks are
-    // getting full.
-    val yarnConf = new YarnConfiguration()
-    yarnConf.set("yarn.nodemanager.disk-health-checker.max-disk-utilization-per-disk-percentage",
-      "100.0")
-
-    yarnCluster = new MiniYARNCluster(getClass().getName(), 1, 1, 1)
-    yarnCluster.init(yarnConf)
-    yarnCluster.init(new YarnConfiguration())
-    yarnCluster.start()
-
-    // There's a race in MiniYARNCluster in which start() may return before the RM has updated
-    // its address in the configuration. You can see this in the logs by noticing that when
-    // MiniYARNCluster prints the address, it still has port "0" assigned, although later the
-    // test works sometimes:
-    //
-    //    INFO MiniYARNCluster: MiniYARN ResourceManager address: blah:0
-    //
-    // That log message prints the contents of the RM_ADDRESS config variable. If you check it
-    // later on, it looks something like this:
-    //
-    //    INFO YarnClusterSuite: RM address in configuration is blah:42631
-    //
-    // This hack loops for a bit waiting for the port to change, and fails the test if it hasn't
-    // done so in a timely manner (defined to be 10 seconds).
-    val config = yarnCluster.getConfig()
-    val deadline = System.currentTimeMillis() + TimeUnit.SECONDS.toMillis(10)
-    while (config.get(YarnConfiguration.RM_ADDRESS).split(":")(1) == "0") {
-      if (System.currentTimeMillis() > deadline) {
-        throw new IllegalStateException("Timed out waiting for RM to come up.")
-      }
-      logDebug("RM address still not set in configuration, waiting...")
-      TimeUnit.MILLISECONDS.sleep(100)
-    }
-
-    logInfo(s"RM address in configuration is ${config.get(YarnConfiguration.RM_ADDRESS)}")
-
-    fakeSparkJar = File.createTempFile("sparkJar", null, tempDir)
-    hadoopConfDir = new File(tempDir, Client.LOCALIZED_CONF_DIR)
-    assert(hadoopConfDir.mkdir())
-    File.createTempFile("token", ".txt", hadoopConfDir)
-  }
-
-  override def afterAll() {
-    yarnCluster.stop()
-    System.clearProperty("SPARK_YARN_MODE")
-    super.afterAll()
-  }
-
-=======
->>>>>>> 708036c1
   test("run Spark in yarn-client mode") {
     testBasicYarnApp(true)
   }
@@ -254,95 +166,6 @@
     checkResult(executorResult, "OVERRIDDEN")
   }
 
-<<<<<<< HEAD
-  private def runSpark(
-      clientMode: Boolean,
-      klass: String,
-      appArgs: Seq[String] = Nil,
-      sparkArgs: Seq[String] = Nil,
-      extraClassPath: Seq[String] = Nil,
-      extraJars: Seq[String] = Nil,
-      extraConf: Map[String, String] = Map(),
-      extraEnv: Map[String, String] = Map()): Unit = {
-    val master = if (clientMode) "yarn-client" else "yarn-cluster"
-    val props = new Properties()
-
-    props.setProperty("spark.yarn.jar", "local:" + fakeSparkJar.getAbsolutePath())
-
-    val testClasspath = new TestClasspathBuilder()
-      .buildClassPath(
-        logConfDir.getAbsolutePath() +
-        File.pathSeparator +
-        extraClassPath.mkString(File.pathSeparator))
-      .mkString(File.pathSeparator)
-
-    props.setProperty("spark.driver.extraClassPath", testClasspath)
-    props.setProperty("spark.executor.extraClassPath", testClasspath)
-
-    // SPARK-4267: make sure java options are propagated correctly.
-    props.setProperty("spark.driver.extraJavaOptions", "-Dfoo=\"one two three\"")
-    props.setProperty("spark.executor.extraJavaOptions", "-Dfoo=\"one two three\"")
-
-    yarnCluster.getConfig().foreach { e =>
-      props.setProperty("spark.hadoop." + e.getKey(), e.getValue())
-    }
-
-    sys.props.foreach { case (k, v) =>
-      if (k.startsWith("spark.")) {
-        props.setProperty(k, v)
-      }
-    }
-
-    extraConf.foreach { case (k, v) => props.setProperty(k, v) }
-
-    val propsFile = File.createTempFile("spark", ".properties", tempDir)
-    val writer = new OutputStreamWriter(new FileOutputStream(propsFile), UTF_8)
-    props.store(writer, "Spark properties.")
-    writer.close()
-
-    val extraJarArgs = if (!extraJars.isEmpty()) Seq("--jars", extraJars.mkString(",")) else Nil
-    val mainArgs =
-      if (klass.endsWith(".py")) {
-        Seq(klass)
-      } else {
-        Seq("--class", klass, fakeSparkJar.getAbsolutePath())
-      }
-    val argv =
-      Seq(
-        new File(sys.props("spark.test.home"), "bin/spark-submit").getAbsolutePath(),
-        "--master", master,
-        "--num-executors", "1",
-        "--properties-file", propsFile.getAbsolutePath()) ++
-      extraJarArgs ++
-      sparkArgs ++
-      mainArgs ++
-      appArgs
-
-    Utils.executeAndGetOutput(argv,
-      extraEnvironment = Map("YARN_CONF_DIR" -> hadoopConfDir.getAbsolutePath()) ++ extraEnv)
-  }
-
-  /**
-   * This is a workaround for an issue with yarn-cluster mode: the Client class will not provide
-   * any sort of error when the job process finishes successfully, but the job itself fails. So
-   * the tests enforce that something is written to a file after everything is ok to indicate
-   * that the job succeeded.
-   */
-  private def checkResult(result: File): Unit = {
-    checkResult(result, "success")
-  }
-
-  private def checkResult(result: File, expected: String): Unit = {
-    var resultString = Files.toString(result, UTF_8)
-    resultString should be (expected)
-  }
-
-  private def mainClassName(klass: Class[_]): String = {
-    klass.getName().stripSuffix("$")
-  }
-
-=======
->>>>>>> 708036c1
 }
 
 private[spark] class SaveExecutorInfo extends SparkListener {
