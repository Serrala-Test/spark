--- conflicted
+++ resolved
@@ -245,7 +245,7 @@
       host: String,
       port: String,
       isDriver: Boolean): Unit = {
-    
+
     val driverUrl = AkkaUtils.address(
       AkkaUtils.protocol(actorSystem),
       SparkEnv.driverActorSystemName,
@@ -454,7 +454,6 @@
   private def startUserApplication(): Thread = {
     logInfo("Starting the user application in a separate Thread")
     System.setProperty("spark.executor.instances", args.numExecutors.toString)
-<<<<<<< HEAD
 
     val classpath = Client.getUserClasspath(null, sparkConf)
     val urls = classpath.map { entry =>
@@ -467,16 +466,12 @@
         new MutableURLClassLoader(urls, Utils.getContextOrSparkClassLoader)
       }
 
-    val mainMethod = userClassLoader.loadClass(args.userClass)
-      .getMethod("main", classOf[Array[String]])
-=======
     if (args.primaryPyFile != null && args.primaryPyFile.endsWith(".py")) {
       System.setProperty("spark.submit.pyFiles",
         PythonRunner.formatPaths(args.pyFiles).mkString(","))
     }
-    val mainMethod = Class.forName(args.userClass, false,
-      Thread.currentThread.getContextClassLoader).getMethod("main", classOf[Array[String]])
->>>>>>> db821ed2
+    val mainMethod = userClassLoader.loadClass(args.userClass)
+      .getMethod("main", classOf[Array[String]])
 
     val userThread = new Thread {
       override def run() {
