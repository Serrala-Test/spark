/*
 * Licensed to the Apache Software Foundation (ASF) under one or more
 * contributor license agreements.  See the NOTICE file distributed with
 * this work for additional information regarding copyright ownership.
 * The ASF licenses this file to You under the Apache License, Version 2.0
 * (the "License"); you may not use this file except in compliance with
 * the License.  You may obtain a copy of the License at
 *
 *    http://www.apache.org/licenses/LICENSE-2.0
 *
 * Unless required by applicable law or agreed to in writing, software
 * distributed under the License is distributed on an "AS IS" BASIS,
 * WITHOUT WARRANTIES OR CONDITIONS OF ANY KIND, either express or implied.
 * See the License for the specific language governing permissions and
 * limitations under the License.
 */

package org.apache.spark.deploy.yarn

import java.io.File
import java.net.URI
import java.nio.ByteBuffer

import org.apache.hadoop.fs.Path
import org.apache.hadoop.yarn.api.ApplicationConstants.Environment
import org.apache.spark.util.Utils

import scala.collection.JavaConversions._
import scala.collection.mutable.{HashMap, ListBuffer}

import org.apache.hadoop.conf.Configuration
import org.apache.hadoop.io.DataOutputBuffer
import org.apache.hadoop.security.UserGroupInformation
import org.apache.hadoop.yarn.api._
import org.apache.hadoop.yarn.api.records._
import org.apache.hadoop.yarn.client.api.NMClient
import org.apache.hadoop.yarn.conf.YarnConfiguration
import org.apache.hadoop.yarn.ipc.YarnRPC
import org.apache.hadoop.yarn.util.{ConverterUtils, Records}

import org.apache.spark.{SecurityManager, SparkConf, Logging}
import org.apache.spark.network.util.JavaUtils

class ExecutorRunnable(
    container: Container,
    conf: Configuration,
    sparkConf: SparkConf,
    masterAddress: String,
    slaveId: String,
    hostname: String,
    executorMemory: Int,
    executorCores: Int,
    appId: String,
    securityMgr: SecurityManager)
  extends Runnable with Logging {

  var rpc: YarnRPC = YarnRPC.create(conf)
  var nmClient: NMClient = _
  val yarnConf: YarnConfiguration = new YarnConfiguration(conf)
  lazy val env = prepareEnvironment

  def run = {
    logInfo("Starting Executor Container")
    nmClient = NMClient.createNMClient()
    nmClient.init(yarnConf)
    nmClient.start()
    startContainer
  }

  def startContainer = {
    logInfo("Setting up ContainerLaunchContext")

    val ctx = Records.newRecord(classOf[ContainerLaunchContext])
      .asInstanceOf[ContainerLaunchContext]

    val localResources = prepareLocalResources
    ctx.setLocalResources(localResources)

    ctx.setEnvironment(env)

    val credentials = UserGroupInformation.getCurrentUser().getCredentials()
    val dob = new DataOutputBuffer()
    credentials.writeTokenStorageToStream(dob)
    ctx.setTokens(ByteBuffer.wrap(dob.getData()))

    val commands = prepareCommand(masterAddress, slaveId, hostname, executorMemory, executorCores,
      appId, localResources)

    logInfo(s"Setting up executor with environment: $env")
    logInfo("Setting up executor with commands: " + commands)
    ctx.setCommands(commands)

    ctx.setApplicationACLs(YarnSparkHadoopUtil.getApplicationAclsForYarn(securityMgr))

    // If external shuffle service is enabled, register with the Yarn shuffle service already
    // started on the NodeManager and, if authentication is enabled, provide it with our secret
    // key for fetching shuffle files later
    if (sparkConf.getBoolean("spark.shuffle.service.enabled", false)) {
      val secretString = securityMgr.getSecretKey()
      val secretBytes =
        if (secretString != null) {
          // This conversion must match how the YarnShuffleService decodes our secret
          JavaUtils.stringToBytes(secretString)
        } else {
          // Authentication is not enabled, so just provide dummy metadata
          ByteBuffer.allocate(0)
        }
      ctx.setServiceData(Map[String, ByteBuffer]("spark_shuffle" -> secretBytes))
    }

    // Send the start request to the ContainerManager
    nmClient.startContainer(container, ctx)
  }

  private def prepareCommand(
      masterAddress: String,
      slaveId: String,
      hostname: String,
      executorMemory: Int,
      executorCores: Int,
      appId: String,
      localResources: HashMap[String, LocalResource]): List[String] = {
    // Extra options for the JVM
    val javaOpts = ListBuffer[String]()

    // Set the environment variable through a command prefix
    // to append to the existing value of the variable
    var prefixEnv: Option[String] = None

    // Set the JVM memory
    val executorMemoryString = executorMemory + "m"
    javaOpts += "-Xms" + executorMemoryString + " -Xmx" + executorMemoryString + " "

    // Set extra Java options for the executor, if defined
    sys.props.get("spark.executor.extraJavaOptions").foreach { opts =>
      javaOpts += opts
    }
    sys.env.get("SPARK_JAVA_OPTS").foreach { opts =>
      javaOpts += opts
    }
    sys.props.get("spark.executor.extraLibraryPath").foreach { p =>
      prefixEnv = Some(Utils.libraryPathEnvPrefix(Seq(p)))
    }

    javaOpts += "-Djava.io.tmpdir=" +
      new Path(
        YarnSparkHadoopUtil.expandEnvironment(Environment.PWD),
        YarnConfiguration.DEFAULT_CONTAINER_TEMP_DIR
      )

    // Certain configs need to be passed here because they are needed before the Executor
    // registers with the Scheduler and transfers the spark configs. Since the Executor backend
    // uses Akka to connect to the scheduler, the akka settings are needed as well as the
    // authentication settings.
    sparkConf.getAll
      .filter { case (k, v) => SparkConf.isExecutorStartupConf(k) }
      .foreach { case (k, v) => javaOpts += YarnSparkHadoopUtil.escapeForShell(s"-D$k=$v") }

    // Commenting it out for now - so that people can refer to the properties if required. Remove
    // it once cpuset version is pushed out.
    // The context is, default gc for server class machines end up using all cores to do gc - hence
    // if there are multiple containers in same node, spark gc effects all other containers
    // performance (which can also be other spark containers)
    // Instead of using this, rely on cpusets by YARN to enforce spark behaves 'properly' in
    // multi-tenant environments. Not sure how default java gc behaves if it is limited to subset
    // of cores on a node.
    /*
        else {
          // If no java_opts specified, default to using -XX:+CMSIncrementalMode
          // It might be possible that other modes/config is being done in
          // spark.executor.extraJavaOptions, so we dont want to mess with it.
          // In our expts, using (default) throughput collector has severe perf ramnifications in
          // multi-tennent machines
          // The options are based on
          // http://www.oracle.com/technetwork/java/gc-tuning-5-138395.html#0.0.0.%20When%20to%20Use
          // %20the%20Concurrent%20Low%20Pause%20Collector|outline
          javaOpts += " -XX:+UseConcMarkSweepGC "
          javaOpts += " -XX:+CMSIncrementalMode "
          javaOpts += " -XX:+CMSIncrementalPacing "
          javaOpts += " -XX:CMSIncrementalDutyCycleMin=0 "
          javaOpts += " -XX:CMSIncrementalDutyCycle=10 "
        }
    */

    // For log4j configuration to reference
    javaOpts += ("-Dspark.yarn.app.container.log.dir=" + ApplicationConstants.LOG_DIR_EXPANSION_VAR)

<<<<<<< HEAD
    val userClassPath = Client.getUserClasspath(null, sparkConf).flatMap { uri =>
      val absPath =
        if (new File(uri.getPath()).isAbsolute()) {
          uri.getPath()
        } else {
          Client.buildPath(Environment.PWD.$(), uri.getPath())
        }
      Seq("--user-class-path", "file:" + absPath)
    }.toSeq

    val commands = prefixEnv ++ Seq(Environment.JAVA_HOME.$() + "/bin/java",
=======
    val commands = prefixEnv ++ Seq(
      YarnSparkHadoopUtil.expandEnvironment(Environment.JAVA_HOME) + "/bin/java",
>>>>>>> db821ed2
      "-server",
      // Kill if OOM is raised - leverage yarn's failure handling to cause rescheduling.
      // Not killing the task leaves various aspects of the executor and (to some extent) the jvm in
      // an inconsistent state.
      // TODO: If the OOM is not recoverable by rescheduling it on different node, then do
      // 'something' to fail job ... akin to blacklisting trackers in mapred ?
      "-XX:OnOutOfMemoryError='kill %p'") ++
      javaOpts ++
      Seq("org.apache.spark.executor.CoarseGrainedExecutorBackend",
        "--driver-url", masterAddress.toString,
        "--executor-id", slaveId.toString,
        "--hostname", hostname.toString,
        "--cores", executorCores.toString,
        "--app-id", appId) ++
      userClassPath ++
      Seq(
        "1>", ApplicationConstants.LOG_DIR_EXPANSION_VAR + "/stdout",
        "2>", ApplicationConstants.LOG_DIR_EXPANSION_VAR + "/stderr")

    // TODO: it would be nicer to just make sure there are no null commands here
    commands.map(s => if (s == null) "null" else s).toList
  }

  private def setupDistributedCache(
      file: String,
      rtype: LocalResourceType,
      localResources: HashMap[String, LocalResource],
      timestamp: String,
      size: String,
      vis: String): Unit = {
    val uri = new URI(file)
    val amJarRsrc = Records.newRecord(classOf[LocalResource])
    amJarRsrc.setType(rtype)
    amJarRsrc.setVisibility(LocalResourceVisibility.valueOf(vis))
    amJarRsrc.setResource(ConverterUtils.getYarnUrlFromURI(uri))
    amJarRsrc.setTimestamp(timestamp.toLong)
    amJarRsrc.setSize(size.toLong)
    localResources(uri.getFragment()) = amJarRsrc
  }

  private def prepareLocalResources: HashMap[String, LocalResource] = {
    logInfo("Preparing Local resources")
    val localResources = HashMap[String, LocalResource]()

    if (System.getenv("SPARK_YARN_CACHE_FILES") != null) {
      val timeStamps = System.getenv("SPARK_YARN_CACHE_FILES_TIME_STAMPS").split(',')
      val fileSizes = System.getenv("SPARK_YARN_CACHE_FILES_FILE_SIZES").split(',')
      val distFiles = System.getenv("SPARK_YARN_CACHE_FILES").split(',')
      val visibilities = System.getenv("SPARK_YARN_CACHE_FILES_VISIBILITIES").split(',')
      for( i <- 0 to distFiles.length - 1) {
        setupDistributedCache(distFiles(i), LocalResourceType.FILE, localResources, timeStamps(i),
          fileSizes(i), visibilities(i))
      }
    }

    if (System.getenv("SPARK_YARN_CACHE_ARCHIVES") != null) {
      val timeStamps = System.getenv("SPARK_YARN_CACHE_ARCHIVES_TIME_STAMPS").split(',')
      val fileSizes = System.getenv("SPARK_YARN_CACHE_ARCHIVES_FILE_SIZES").split(',')
      val distArchives = System.getenv("SPARK_YARN_CACHE_ARCHIVES").split(',')
      val visibilities = System.getenv("SPARK_YARN_CACHE_ARCHIVES_VISIBILITIES").split(',')
      for( i <- 0 to distArchives.length - 1) {
        setupDistributedCache(distArchives(i), LocalResourceType.ARCHIVE, localResources,
          timeStamps(i), fileSizes(i), visibilities(i))
      }
    }

    logInfo("Prepared Local resources " + localResources)
    localResources
  }

  private def prepareEnvironment: HashMap[String, String] = {
    val env = new HashMap[String, String]()
    val extraCp = sparkConf.getOption("spark.executor.extraClassPath")
    Client.populateClasspath(null, yarnConf, sparkConf, env, extraCp)

    sparkConf.getExecutorEnv.foreach { case (key, value) =>
      // This assumes each executor environment variable set here is a path
      // This is kept for backward compatibility and consistency with hadoop
      YarnSparkHadoopUtil.addPathToEnvironment(env, key, value)
    }

    // Keep this for backwards compatibility but users should move to the config
    sys.env.get("SPARK_YARN_USER_ENV").foreach { userEnvs =>
      YarnSparkHadoopUtil.setEnvFromInputString(env, userEnvs)
    }

    System.getenv().filterKeys(_.startsWith("SPARK")).foreach { case (k, v) => env(k) = v }
    env
  }
}<|MERGE_RESOLUTION|>--- conflicted
+++ resolved
@@ -185,7 +185,6 @@
     // For log4j configuration to reference
     javaOpts += ("-Dspark.yarn.app.container.log.dir=" + ApplicationConstants.LOG_DIR_EXPANSION_VAR)
 
-<<<<<<< HEAD
     val userClassPath = Client.getUserClasspath(null, sparkConf).flatMap { uri =>
       val absPath =
         if (new File(uri.getPath()).isAbsolute()) {
@@ -196,11 +195,8 @@
       Seq("--user-class-path", "file:" + absPath)
     }.toSeq
 
-    val commands = prefixEnv ++ Seq(Environment.JAVA_HOME.$() + "/bin/java",
-=======
     val commands = prefixEnv ++ Seq(
       YarnSparkHadoopUtil.expandEnvironment(Environment.JAVA_HOME) + "/bin/java",
->>>>>>> db821ed2
       "-server",
       // Kill if OOM is raised - leverage yarn's failure handling to cause rescheduling.
       // Not killing the task leaves various aspects of the executor and (to some extent) the jvm in
