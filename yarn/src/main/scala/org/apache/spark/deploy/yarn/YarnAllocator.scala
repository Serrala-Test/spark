/*
 * Licensed to the Apache Software Foundation (ASF) under one or more
 * contributor license agreements.  See the NOTICE file distributed with
 * this work for additional information regarding copyright ownership.
 * The ASF licenses this file to You under the Apache License, Version 2.0
 * (the "License"); you may not use this file except in compliance with
 * the License.  You may obtain a copy of the License at
 *
 *    http://www.apache.org/licenses/LICENSE-2.0
 *
 * Unless required by applicable law or agreed to in writing, software
 * distributed under the License is distributed on an "AS IS" BASIS,
 * WITHOUT WARRANTIES OR CONDITIONS OF ANY KIND, either express or implied.
 * See the License for the specific language governing permissions and
 * limitations under the License.
 */

package org.apache.spark.deploy.yarn

import java.util.Collections
import java.util.concurrent._
import java.util.regex.Pattern

import scala.collection.mutable
import scala.collection.mutable.{ArrayBuffer, HashMap, HashSet}
import scala.collection.JavaConverters._

import com.google.common.util.concurrent.ThreadFactoryBuilder

import org.apache.hadoop.conf.Configuration
import org.apache.hadoop.yarn.api.records._
import org.apache.hadoop.yarn.client.api.AMRMClient
import org.apache.hadoop.yarn.client.api.AMRMClient.ContainerRequest
import org.apache.hadoop.yarn.util.RackResolver

import org.apache.log4j.{Level, Logger}

import org.apache.spark.{Logging, SecurityManager, SparkConf}
import org.apache.spark.deploy.yarn.YarnSparkHadoopUtil._
import org.apache.spark.rpc.{RpcCallContext, RpcEndpointRef}
import org.apache.spark.scheduler.{ExecutorExited, ExecutorLossReason}
import org.apache.spark.scheduler.cluster.CoarseGrainedClusterMessages.RemoveExecutor
import org.apache.spark.util.Utils

/**
 * YarnAllocator is charged with requesting containers from the YARN ResourceManager and deciding
 * what to do with containers when YARN fulfills these requests.
 *
 * This class makes use of YARN's AMRMClient APIs. We interact with the AMRMClient in three ways:
 * * Making our resource needs known, which updates local bookkeeping about containers requested.
 * * Calling "allocate", which syncs our local container requests with the RM, and returns any
 *   containers that YARN has granted to us.  This also functions as a heartbeat.
 * * Processing the containers granted to us to possibly launch executors inside of them.
 *
 * The public methods of this class are thread-safe.  All methods that mutate state are
 * synchronized.
 */
private[yarn] class YarnAllocator(
    driverUrl: String,
    driverRef: RpcEndpointRef,
    conf: Configuration,
    sparkConf: SparkConf,
    amClient: AMRMClient[ContainerRequest],
    appAttemptId: ApplicationAttemptId,
    args: ApplicationMasterArguments,
    securityMgr: SecurityManager)
  extends Logging {

  import YarnAllocator._

  // RackResolver logs an INFO message whenever it resolves a rack, which is way too often.
  if (Logger.getLogger(classOf[RackResolver]).getLevel == null) {
    Logger.getLogger(classOf[RackResolver]).setLevel(Level.WARN)
  }

  // Visible for testing.
  val allocatedHostToContainersMap = new HashMap[String, collection.mutable.Set[ContainerId]]
  val allocatedContainerToHostMap = new HashMap[ContainerId, String]

  // Containers that we no longer care about. We've either already told the RM to release them or
  // will on the next heartbeat. Containers get removed from this map after the RM tells us they've
  // completed.
  private val releasedContainers = Collections.newSetFromMap[ContainerId](
    new ConcurrentHashMap[ContainerId, java.lang.Boolean])

  @volatile private var numExecutorsRunning = 0
  // Used to generate a unique ID per executor
  private var executorIdCounter = 0
  @volatile private var numExecutorsFailed = 0

  @volatile private var targetNumExecutors =
    YarnSparkHadoopUtil.getInitialTargetExecutorNumber(sparkConf)

  // Executor loss reason requests that are pending - maps from executor ID for inquiry to a
  // list of requesters that should be responded to once we find out why the given executor
  // was lost.
  private val pendingLossReasonRequests = new HashMap[String, mutable.Buffer[RpcCallContext]]

  // Keep track of which container is running which executor to remove the executors later
  // Visible for testing.
  private[yarn] val executorIdToContainer = new HashMap[String, Container]

  private var numUnexpectedContainerRelease = 0L
  private val containerIdToExecutorId = new HashMap[ContainerId, String]

  // Executor memory in MB.
  protected val executorMemory = args.executorMemory
  // Additional memory overhead.
  protected val memoryOverhead: Int = sparkConf.getInt("spark.yarn.executor.memoryOverhead",
    math.max((MEMORY_OVERHEAD_FACTOR * executorMemory).toInt, MEMORY_OVERHEAD_MIN))
  // Number of cores per executor.
  protected val executorCores = args.executorCores
  // Resource capability requested for each executors
  private[yarn] val resource = Resource.newInstance(executorMemory + memoryOverhead, executorCores)

  private val launcherPool = new ThreadPoolExecutor(
    // max pool size of Integer.MAX_VALUE is ignored because we use an unbounded queue
    sparkConf.getInt("spark.yarn.containerLauncherMaxThreads", 25), Integer.MAX_VALUE,
    1, TimeUnit.MINUTES,
    new LinkedBlockingQueue[Runnable](),
    new ThreadFactoryBuilder().setNameFormat("ContainerLauncher #%d").setDaemon(true).build())
  launcherPool.allowCoreThreadTimeOut(true)

  // For testing
  private val launchContainers = sparkConf.getBoolean("spark.yarn.launchContainers", true)

  private val labelExpression = sparkConf.getOption("spark.yarn.executor.nodeLabelExpression")

  // ContainerRequest constructor that can take a node label expression. We grab it through
  // reflection because it's only available in later versions of YARN.
  private val nodeLabelConstructor = labelExpression.flatMap { expr =>
    try {
      Some(classOf[ContainerRequest].getConstructor(classOf[Resource],
        classOf[Array[String]], classOf[Array[String]], classOf[Priority], classOf[Boolean],
        classOf[String]))
    } catch {
      case e: NoSuchMethodException => {
        logWarning(s"Node label expression $expr will be ignored because YARN version on" +
          " classpath does not support it.")
        None
      }
    }
  }

  // A map to store preferred hostname and possible task numbers running on it.
  private var hostToLocalTaskCounts: Map[String, Int] = Map.empty

  // Number of tasks that have locality preferences in active stages
  private var numLocalityAwareTasks: Int = 0

  // A container placement strategy based on pending tasks' locality preference
  private[yarn] val containerPlacementStrategy =
    new LocalityPreferredContainerPlacementStrategy(sparkConf, conf, resource)

  def getNumExecutorsRunning: Int = numExecutorsRunning

  def getNumExecutorsFailed: Int = numExecutorsFailed

  /**
   * Number of container requests that have not yet been fulfilled.
   */
  def getNumPendingAllocate: Int = getNumPendingAtLocation(ANY_HOST)

  /**
   * Number of container requests at the given location that have not yet been fulfilled.
   */
  private def getNumPendingAtLocation(location: String): Int =
    amClient.getMatchingRequests(RM_REQUEST_PRIORITY, location, resource).asScala.map(_.size).sum

  /**
   * Request as many executors from the ResourceManager as needed to reach the desired total. If
   * the requested total is smaller than the current number of running executors, no executors will
   * be killed.
   * @param requestedTotal total number of containers requested
   * @param localityAwareTasks number of locality aware tasks to be used as container placement hint
   * @param hostToLocalTaskCount a map of preferred hostname to possible task counts to be used as
   *                             container placement hint.
   * @return Whether the new requested total is different than the old value.
   */
  def requestTotalExecutorsWithPreferredLocalities(
      requestedTotal: Int,
      localityAwareTasks: Int,
      hostToLocalTaskCount: Map[String, Int]): Boolean = synchronized {
    this.numLocalityAwareTasks = localityAwareTasks
    this.hostToLocalTaskCounts = hostToLocalTaskCount

    if (requestedTotal != targetNumExecutors) {
      logInfo(s"Driver requested a total number of $requestedTotal executor(s).")
      targetNumExecutors = requestedTotal
      true
    } else {
      false
    }
  }

  /**
   * Request that the ResourceManager release the container running the specified executor.
   */
  def killExecutor(executorId: String): Unit = synchronized {
    if (executorIdToContainer.contains(executorId)) {
      val container = executorIdToContainer.remove(executorId).get
      containerIdToExecutorId.remove(container.getId)
      internalReleaseContainer(container)
      numExecutorsRunning -= 1
    } else {
      logWarning(s"Attempted to kill unknown executor $executorId!")
    }
  }

  /**
   * Request resources such that, if YARN gives us all we ask for, we'll have a number of containers
   * equal to maxExecutors.
   *
   * Deal with any containers YARN has granted to us by possibly launching executors in them.
   *
   * This must be synchronized because variables read in this method are mutated by other methods.
   */
  def allocateResources(): Unit = synchronized {
    updateResourceRequests()

    val progressIndicator = 0.1f
    // Poll the ResourceManager. This doubles as a heartbeat if there are no pending container
    // requests.
    val allocateResponse = amClient.allocate(progressIndicator)

    val allocatedContainers = allocateResponse.getAllocatedContainers()

    if (allocatedContainers.size > 0) {
      logDebug("Allocated containers: %d. Current executor count: %d. Cluster resources: %s."
        .format(
          allocatedContainers.size,
          numExecutorsRunning,
          allocateResponse.getAvailableResources))

      handleAllocatedContainers(allocatedContainers.asScala)
    }

    val completedContainers = allocateResponse.getCompletedContainersStatuses()
    if (completedContainers.size > 0) {
      logDebug("Completed %d containers".format(completedContainers.size))
      processCompletedContainers(completedContainers.asScala)
      logDebug("Finished processing %d completed containers. Current running executor count: %d."
        .format(completedContainers.size, numExecutorsRunning))
    }
  }

  /**
   * Update the set of container requests that we will sync with the RM based on the number of
   * executors we have currently running and our target number of executors.
   *
   * Visible for testing.
   */
  def updateResourceRequests(): Unit = {
    val numPendingAllocate = getNumPendingAllocate
    val missing = targetNumExecutors - numPendingAllocate - numExecutorsRunning

    // TODO. Consider locality preferences of pending container requests.
    // Since the last time we made container requests, stages have completed and been submitted,
    // and that the localities at which we requested our pending executors
    // no longer apply to our current needs. We should consider to remove all outstanding
    // container requests and add requests anew each time to avoid this.
    if (missing > 0) {
      logInfo(s"Will request $missing executor containers, each with ${resource.getVirtualCores} " +
        s"cores and ${resource.getMemory} MB memory including $memoryOverhead MB overhead")

      val containerLocalityPreferences = containerPlacementStrategy.localityOfRequestedContainers(
        missing, numLocalityAwareTasks, hostToLocalTaskCounts, allocatedHostToContainersMap)

      for (locality <- containerLocalityPreferences) {
        val request = createContainerRequest(resource, locality.nodes, locality.racks)
        amClient.addContainerRequest(request)
        val nodes = request.getNodes
        val hostStr = if (nodes == null || nodes.isEmpty) "Any" else nodes.asScala.last
        logInfo(s"Container request (host: $hostStr, capability: $resource)")
      }
    } else if (missing < 0) {
      val numToCancel = math.min(numPendingAllocate, -missing)
      logInfo(s"Canceling requests for $numToCancel executor containers")

      val matchingRequests = amClient.getMatchingRequests(RM_REQUEST_PRIORITY, ANY_HOST, resource)
      if (!matchingRequests.isEmpty) {
        matchingRequests.iterator().next().asScala
          .take(numToCancel).foreach(amClient.removeContainerRequest)
      } else {
        logWarning("Expected to find pending requests, but found none.")
      }
    }
  }

  /**
   * Creates a container request, handling the reflection required to use YARN features that were
   * added in recent versions.
   */
  protected def createContainerRequest(
      resource: Resource,
      nodes: Array[String],
      racks: Array[String]): ContainerRequest = {
    nodeLabelConstructor.map { constructor =>
      constructor.newInstance(resource, nodes, racks, RM_REQUEST_PRIORITY, true: java.lang.Boolean,
        labelExpression.orNull)
    }.getOrElse(new ContainerRequest(resource, nodes, racks, RM_REQUEST_PRIORITY))
  }

  /**
   * Handle containers granted by the RM by launching executors on them.
   *
   * Due to the way the YARN allocation protocol works, certain healthy race conditions can result
   * in YARN granting containers that we no longer need. In this case, we release them.
   *
   * Visible for testing.
   */
  def handleAllocatedContainers(allocatedContainers: Seq[Container]): Unit = {
    val containersToUse = new ArrayBuffer[Container](allocatedContainers.size)

    // Match incoming requests by host
    val remainingAfterHostMatches = new ArrayBuffer[Container]
    for (allocatedContainer <- allocatedContainers) {
      matchContainerToRequest(allocatedContainer, allocatedContainer.getNodeId.getHost,
        containersToUse, remainingAfterHostMatches)
    }

    // Match remaining by rack
    val remainingAfterRackMatches = new ArrayBuffer[Container]
    for (allocatedContainer <- remainingAfterHostMatches) {
      val rack = RackResolver.resolve(conf, allocatedContainer.getNodeId.getHost).getNetworkLocation
      matchContainerToRequest(allocatedContainer, rack, containersToUse,
        remainingAfterRackMatches)
    }

    // Assign remaining that are neither node-local nor rack-local
    val remainingAfterOffRackMatches = new ArrayBuffer[Container]
    for (allocatedContainer <- remainingAfterRackMatches) {
      matchContainerToRequest(allocatedContainer, ANY_HOST, containersToUse,
        remainingAfterOffRackMatches)
    }

    if (!remainingAfterOffRackMatches.isEmpty) {
      logDebug(s"Releasing ${remainingAfterOffRackMatches.size} unneeded containers that were " +
        s"allocated to us")
      for (container <- remainingAfterOffRackMatches) {
        internalReleaseContainer(container)
      }
    }

    runAllocatedContainers(containersToUse)

    logInfo("Received %d containers from YARN, launching executors on %d of them."
      .format(allocatedContainers.size, containersToUse.size))
  }

  /**
   * Looks for requests for the given location that match the given container allocation. If it
   * finds one, removes the request so that it won't be submitted again. Places the container into
   * containersToUse or remaining.
   *
   * @param allocatedContainer container that was given to us by YARN
   * @param location resource name, either a node, rack, or *
   * @param containersToUse list of containers that will be used
   * @param remaining list of containers that will not be used
   */
  private def matchContainerToRequest(
      allocatedContainer: Container,
      location: String,
      containersToUse: ArrayBuffer[Container],
      remaining: ArrayBuffer[Container]): Unit = {
    // SPARK-6050: certain Yarn configurations return a virtual core count that doesn't match the
    // request; for example, capacity scheduler + DefaultResourceCalculator. So match on requested
    // memory, but use the asked vcore count for matching, effectively disabling matching on vcore
    // count.
    val matchingResource = Resource.newInstance(allocatedContainer.getResource.getMemory,
          resource.getVirtualCores)
    val matchingRequests = amClient.getMatchingRequests(allocatedContainer.getPriority, location,
      matchingResource)

    // Match the allocation to a request
    if (!matchingRequests.isEmpty) {
      val containerRequest = matchingRequests.get(0).iterator.next
      amClient.removeContainerRequest(containerRequest)
      containersToUse += allocatedContainer
    } else {
      remaining += allocatedContainer
    }
  }

  /**
   * Launches executors in the allocated containers.
   */
  private def runAllocatedContainers(containersToUse: ArrayBuffer[Container]): Unit = {
    for (container <- containersToUse) {
      numExecutorsRunning += 1
      assert(numExecutorsRunning <= targetNumExecutors)
      val executorHostname = container.getNodeId.getHost
      val containerId = container.getId
      executorIdCounter += 1
      val executorId = executorIdCounter.toString

      assert(container.getResource.getMemory >= resource.getMemory)

      logInfo("Launching container %s for on host %s".format(containerId, executorHostname))
      executorIdToContainer(executorId) = container
      containerIdToExecutorId(container.getId) = executorId

      val containerSet = allocatedHostToContainersMap.getOrElseUpdate(executorHostname,
        new HashSet[ContainerId])

      containerSet += containerId
      allocatedContainerToHostMap.put(containerId, executorHostname)

      val executorRunnable = new ExecutorRunnable(
        container,
        conf,
        sparkConf,
        driverUrl,
        executorId,
        executorHostname,
        executorMemory,
        executorCores,
        appAttemptId.getApplicationId.toString,
        securityMgr)
      if (launchContainers) {
        logInfo("Launching ExecutorRunnable. driverUrl: %s,  executorHostname: %s".format(
          driverUrl, executorHostname))
        launcherPool.execute(executorRunnable)
      }
    }
  }

  // Visible for testing.
  private[yarn] def processCompletedContainers(completedContainers: Seq[ContainerStatus]): Unit = {
    for (completedContainer <- completedContainers) {
      val containerId = completedContainer.getContainerId
      val alreadyReleased = releasedContainers.remove(containerId)
      val hostOpt = allocatedContainerToHostMap.get(containerId)
      val onHostStr = hostOpt.map(host => s" on host: $host").getOrElse("")
      val exitReason = if (!alreadyReleased) {
        // Decrement the number of executors running. The next iteration of
        // the ApplicationMaster's reporting thread will take care of allocating.
        numExecutorsRunning -= 1
        logInfo("Completed container %s%s (state: %s, exit status: %s)".format(
          containerId,
          onHostStr,
          completedContainer.getState,
          completedContainer.getExitStatus))
        // Hadoop 2.2.X added a ContainerExitStatus we should switch to use
        // there are some exit status' we shouldn't necessarily count against us, but for
        // now I think its ok as none of the containers are expected to exit.
        val exitStatus = completedContainer.getExitStatus
        val (exitCausedByApp, containerExitReason) = exitStatus match {
          case ContainerExitStatus.SUCCESS =>
            (false, s"Executor for container $containerId exited because of a YARN event (e.g., " +
              "pre-emption) and not because of an error in the running job.")
          case ContainerExitStatus.PREEMPTED =>
            // Preemption is not the fault of the running tasks, since YARN preempts containers
            // merely to do resource sharing, and tasks that fail due to preempted executors could
            // just as easily finish on any other executor. See SPARK-8167.
<<<<<<< HEAD
            (false, s"Container $containerId was preempted.")
=======
            (true, s"Container ${containerId}${onHostStr} was preempted.")
>>>>>>> 616be29c
          // Should probably still count memory exceeded exit codes towards task failures
          case VMEM_EXCEEDED_EXIT_CODE =>
            (true, memLimitExceededLogMessage(
              completedContainer.getDiagnostics,
              VMEM_EXCEEDED_PATTERN))
          case PMEM_EXCEEDED_EXIT_CODE =>
            (true, memLimitExceededLogMessage(
              completedContainer.getDiagnostics,
              PMEM_EXCEEDED_PATTERN))
          case unknown =>
            numExecutorsFailed += 1
<<<<<<< HEAD
            (true, "Container marked as failed: " + containerId +
=======
            (false, "Container marked as failed: " + containerId + onHostStr +
>>>>>>> 616be29c
              ". Exit status: " + completedContainer.getExitStatus +
              ". Diagnostics: " + completedContainer.getDiagnostics)

        }
        if (exitCausedByApp) {
          logWarning(containerExitReason)
        } else {
          logInfo(containerExitReason)
        }
        ExecutorExited(0, exitCausedByApp, containerExitReason)
      } else {
        // If we have already released this container, then it must mean
        // that the driver has explicitly requested it to be killed
        ExecutorExited(completedContainer.getExitStatus, exitCausedByApp = true,
          s"Container $containerId exited from explicit termination request.")
      }

      for {
        host <- hostOpt
        containerSet <- allocatedHostToContainersMap.get(host)
      } {
        containerSet.remove(containerId)
        if (containerSet.isEmpty) {
          allocatedHostToContainersMap.remove(host)
        } else {
          allocatedHostToContainersMap.update(host, containerSet)
        }

        allocatedContainerToHostMap.remove(containerId)
      }

      containerIdToExecutorId.remove(containerId).foreach { eid =>
        executorIdToContainer.remove(eid)
        pendingLossReasonRequests.remove(eid).foreach { pendingRequests =>
          // Notify application of executor loss reasons so it can decide whether it should abort
          pendingRequests.foreach(_.reply(exitReason))
        }
        if (!alreadyReleased) {
          // The executor could have gone away (like no route to host, node failure, etc)
          // Notify backend about the failure of the executor
          numUnexpectedContainerRelease += 1
          driverRef.send(RemoveExecutor(eid, exitReason))
        }
      }
    }
  }

  /**
   * Register that some RpcCallContext has asked the AM why the executor was lost. Note that
   * we can only find the loss reason to send back in the next call to allocateResources().
   */
  private[yarn] def enqueueGetLossReasonRequest(
      eid: String,
      context: RpcCallContext): Unit = synchronized {
    if (executorIdToContainer.contains(eid)) {
      pendingLossReasonRequests
        .getOrElseUpdate(eid, new ArrayBuffer[RpcCallContext]) += context
    } else {
      logWarning(s"Tried to get the loss reason for non-existent executor $eid")
    }
  }

  private def internalReleaseContainer(container: Container): Unit = {
    releasedContainers.add(container.getId())
    amClient.releaseAssignedContainer(container.getId())
  }

  private[yarn] def getNumUnexpectedContainerRelease = numUnexpectedContainerRelease

}

private object YarnAllocator {
  val MEM_REGEX = "[0-9.]+ [KMG]B"
  val PMEM_EXCEEDED_PATTERN =
    Pattern.compile(s"$MEM_REGEX of $MEM_REGEX physical memory used")
  val VMEM_EXCEEDED_PATTERN =
    Pattern.compile(s"$MEM_REGEX of $MEM_REGEX virtual memory used")
  val VMEM_EXCEEDED_EXIT_CODE = -103
  val PMEM_EXCEEDED_EXIT_CODE = -104

  def memLimitExceededLogMessage(diagnostics: String, pattern: Pattern): String = {
    val matcher = pattern.matcher(diagnostics)
    val diag = if (matcher.find()) " " + matcher.group() + "." else ""
    ("Container killed by YARN for exceeding memory limits." + diag
      + " Consider boosting spark.yarn.executor.memoryOverhead.")
  }
}<|MERGE_RESOLUTION|>--- conflicted
+++ resolved
@@ -453,11 +453,7 @@
             // Preemption is not the fault of the running tasks, since YARN preempts containers
             // merely to do resource sharing, and tasks that fail due to preempted executors could
             // just as easily finish on any other executor. See SPARK-8167.
-<<<<<<< HEAD
-            (false, s"Container $containerId was preempted.")
-=======
-            (true, s"Container ${containerId}${onHostStr} was preempted.")
->>>>>>> 616be29c
+            (false, s"Container ${containerId}${onHostStr} was preempted.")
           // Should probably still count memory exceeded exit codes towards task failures
           case VMEM_EXCEEDED_EXIT_CODE =>
             (true, memLimitExceededLogMessage(
@@ -469,11 +465,7 @@
               PMEM_EXCEEDED_PATTERN))
           case unknown =>
             numExecutorsFailed += 1
-<<<<<<< HEAD
-            (true, "Container marked as failed: " + containerId +
-=======
-            (false, "Container marked as failed: " + containerId + onHostStr +
->>>>>>> 616be29c
+            (true, "Container marked as failed: " + containerId + onHostStr +
               ". Exit status: " + completedContainer.getExitStatus +
               ". Diagnostics: " + completedContainer.getDiagnostics)
 
