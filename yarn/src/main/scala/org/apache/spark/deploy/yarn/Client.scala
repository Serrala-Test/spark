/*
 * Licensed to the Apache Software Foundation (ASF) under one or more
 * contributor license agreements.  See the NOTICE file distributed with
 * this work for additional information regarding copyright ownership.
 * The ASF licenses this file to You under the Apache License, Version 2.0
 * (the "License"); you may not use this file except in compliance with
 * the License.  You may obtain a copy of the License at
 *
 *    http://www.apache.org/licenses/LICENSE-2.0
 *
 * Unless required by applicable law or agreed to in writing, software
 * distributed under the License is distributed on an "AS IS" BASIS,
 * WITHOUT WARRANTIES OR CONDITIONS OF ANY KIND, either express or implied.
 * See the License for the specific language governing permissions and
 * limitations under the License.
 */

package org.apache.spark.deploy.yarn

import java.io.File
import java.net.{InetAddress, UnknownHostException, URI}
import java.nio.ByteBuffer
import java.util.UUID

import scala.collection.JavaConversions._
import scala.collection.mutable.{ArrayBuffer, HashMap, ListBuffer, Map}
import scala.reflect.runtime.universe
import scala.util.{Try, Success, Failure}

import com.google.common.base.Objects
import org.apache.hadoop.io.DataOutputBuffer
import org.apache.hadoop.conf.Configuration
import org.apache.hadoop.hdfs.security.token.delegation.DelegationTokenIdentifier
import org.apache.hadoop.fs._
import org.apache.hadoop.fs.permission.FsPermission
<<<<<<< HEAD
=======
import org.apache.hadoop.io.Text
import org.apache.hadoop.mapred.Master
>>>>>>> 8a53de16
import org.apache.hadoop.mapreduce.MRJobConfig
import org.apache.hadoop.security.{Credentials, UserGroupInformation}
import org.apache.hadoop.security.token.Token
import org.apache.hadoop.util.StringUtils
import org.apache.hadoop.yarn.api._
import org.apache.hadoop.yarn.api.ApplicationConstants.Environment
import org.apache.hadoop.yarn.api.protocolrecords._
import org.apache.hadoop.yarn.api.records._
import org.apache.hadoop.yarn.client.api.{YarnClient, YarnClientApplication}
import org.apache.hadoop.yarn.conf.YarnConfiguration
import org.apache.hadoop.yarn.exceptions.ApplicationNotFoundException
import org.apache.hadoop.yarn.util.Records

import org.apache.spark.deploy.SparkHadoopUtil
import org.apache.spark.{Logging, SecurityManager, SparkConf, SparkContext, SparkException}
import org.apache.spark.util.Utils

private[spark] class Client(
    val args: ClientArguments,
    val hadoopConf: Configuration,
    val sparkConf: SparkConf)
  extends Logging {

  import Client._

  def this(clientArgs: ClientArguments, spConf: SparkConf) =
    this(clientArgs, SparkHadoopUtil.get.newConfiguration(spConf), spConf)

  def this(clientArgs: ClientArguments) = this(clientArgs, new SparkConf())

  private val yarnClient = YarnClient.createYarnClient
  private val yarnConf = new YarnConfiguration(hadoopConf)
  private var credentials: Credentials = null
  private val amMemoryOverhead = args.amMemoryOverhead // MB
  private val executorMemoryOverhead = args.executorMemoryOverhead // MB
  private val distCacheMgr = new ClientDistributedCacheManager()
  private val isClusterMode = args.isClusterMode

  private var loginFromKeytab = false
  private val fireAndForget = isClusterMode &&
    !sparkConf.getBoolean("spark.yarn.submit.waitAppCompletion", true)


  def stop(): Unit = yarnClient.stop()

  /* ------------------------------------------------------------------------------------- *
   | The following methods have much in common in the stable and alpha versions of Client, |
   | but cannot be implemented in the parent trait due to subtle API differences across    |
   | hadoop versions.                                                                      |
   * ------------------------------------------------------------------------------------- */

  /**
   * Submit an application running our ApplicationMaster to the ResourceManager.
   *
   * The stable Yarn API provides a convenience method (YarnClient#createApplication) for
   * creating applications and setting up the application submission context. This was not
   * available in the alpha API.
   */
  def submitApplication(): ApplicationId = {
    // Setup the credentials before doing anything else, so we have don't have issues at any point.
    setupCredentials()
    yarnClient.init(yarnConf)
    yarnClient.start()

    logInfo("Requesting a new application from cluster with %d NodeManagers"
      .format(yarnClient.getYarnClusterMetrics.getNumNodeManagers))

    // Get a new application from our RM
    val newApp = yarnClient.createApplication()
    val newAppResponse = newApp.getNewApplicationResponse()
    val appId = newAppResponse.getApplicationId()

    // Verify whether the cluster has enough resources for our AM
    verifyClusterResources(newAppResponse)

    // Set up the appropriate contexts to launch our AM
    val containerContext = createContainerLaunchContext(newAppResponse)
    val appContext = createApplicationSubmissionContext(newApp, containerContext)

    // Finally, submit and monitor the application
    logInfo(s"Submitting application ${appId.getId} to ResourceManager")
    yarnClient.submitApplication(appContext)
    appId
  }

  /**
   * Set up the context for submitting our ApplicationMaster.
   * This uses the YarnClientApplication not available in the Yarn alpha API.
   */
  def createApplicationSubmissionContext(
      newApp: YarnClientApplication,
      containerContext: ContainerLaunchContext): ApplicationSubmissionContext = {
    val appContext = newApp.getApplicationSubmissionContext
    appContext.setApplicationName(args.appName)
    appContext.setQueue(args.amQueue)
    appContext.setAMContainerSpec(containerContext)
    appContext.setApplicationType("SPARK")
    sparkConf.getOption("spark.yarn.maxAppAttempts").map(_.toInt) match {
      case Some(v) => appContext.setMaxAppAttempts(v)
      case None => logDebug("spark.yarn.maxAppAttempts is not set. " +
          "Cluster's default value will be used.")
    }
    val capability = Records.newRecord(classOf[Resource])
    capability.setMemory(args.amMemory + amMemoryOverhead)
    capability.setVirtualCores(args.amCores)
    appContext.setResource(capability)
    appContext
  }

  /** Set up security tokens for launching our ApplicationMaster container. */
  private def setupSecurityToken(amContainer: ContainerLaunchContext): Unit = {
    val dob = new DataOutputBuffer
    credentials.writeTokenStorageToStream(dob)
    amContainer.setTokens(ByteBuffer.wrap(dob.getData))
  }

  /** Get the application report from the ResourceManager for an application we have submitted. */
  def getApplicationReport(appId: ApplicationId): ApplicationReport =
    yarnClient.getApplicationReport(appId)

  /**
   * Return the security token used by this client to communicate with the ApplicationMaster.
   * If no security is enabled, the token returned by the report is null.
   */
  private def getClientToken(report: ApplicationReport): String =
    Option(report.getClientToAMToken).map(_.toString).getOrElse("")

  /**
   * Fail fast if we have requested more resources per container than is available in the cluster.
   */
  private def verifyClusterResources(newAppResponse: GetNewApplicationResponse): Unit = {
    val maxMem = newAppResponse.getMaximumResourceCapability().getMemory()
    logInfo("Verifying our application has not requested more than the maximum " +
      s"memory capability of the cluster ($maxMem MB per container)")
    val executorMem = args.executorMemory + executorMemoryOverhead
    if (executorMem > maxMem) {
      throw new IllegalArgumentException(s"Required executor memory (${args.executorMemory}" +
        s"+$executorMemoryOverhead MB) is above the max threshold ($maxMem MB) of this cluster!")
    }
    val amMem = args.amMemory + amMemoryOverhead
    if (amMem > maxMem) {
      throw new IllegalArgumentException(s"Required AM memory (${args.amMemory}" +
        s"+$amMemoryOverhead MB) is above the max threshold ($maxMem MB) of this cluster!")
    }
    logInfo("Will allocate AM container, with %d MB memory including %d MB overhead".format(
      amMem,
      amMemoryOverhead))

    // We could add checks to make sure the entire cluster has enough resources but that involves
    // getting all the node reports and computing ourselves.
  }

  /**
   * Copy the given file to a remote file system (e.g. HDFS) if needed.
   * The file is only copied if the source and destination file systems are different. This is used
   * for preparing resources for launching the ApplicationMaster container. Exposed for testing.
   */
  private[yarn] def copyFileToRemote(
      destDir: Path,
      srcPath: Path,
      replication: Short): Path = {
    val destFs = destDir.getFileSystem(hadoopConf)
    val srcFs = srcPath.getFileSystem(hadoopConf)
    var destPath = srcPath
    if (!compareFs(srcFs, destFs)) {
      destPath = new Path(destDir, srcPath.getName())
      logInfo(s"Uploading resource $srcPath -> $destPath")
      FileUtil.copy(srcFs, srcPath, destFs, destPath, false, hadoopConf)
      destFs.setReplication(destPath, replication)
      destFs.setPermission(destPath, new FsPermission(APP_FILE_PERMISSION))
    } else {
      logInfo(s"Source and destination file systems are the same. Not copying $srcPath")
    }
    // Resolve any symlinks in the URI path so using a "current" symlink to point to a specific
    // version shows the specific version in the distributed cache configuration
    val qualifiedDestPath = destFs.makeQualified(destPath)
    val fc = FileContext.getFileContext(qualifiedDestPath.toUri(), hadoopConf)
    fc.resolvePath(qualifiedDestPath)
  }

  /**
   * Upload any resources to the distributed cache if needed. If a resource is intended to be
   * consumed locally, set up the appropriate config for downstream code to handle it properly.
   * This is used for setting up a container launch context for our ApplicationMaster.
   * Exposed for testing.
   */
  def prepareLocalResources(appStagingDir: String): HashMap[String, LocalResource] = {
    logInfo("Preparing resources for our AM container")
    // Upload Spark and the application JAR to the remote file system if necessary,
    // and add them as local resources to the application master.
    val fs = FileSystem.get(hadoopConf)
    val dst = new Path(fs.getHomeDirectory(), appStagingDir)
<<<<<<< HEAD
    val nns = YarnSparkHadoopUtil.get.getNameNodesToAccess(sparkConf) + dst
    YarnSparkHadoopUtil.get.obtainTokensForNamenodes(nns, hadoopConf, credentials)
=======
    val nns = getNameNodesToAccess(sparkConf) + dst
    obtainTokensForNamenodes(nns, hadoopConf, credentials)
    obtainTokenForHiveMetastore(hadoopConf, credentials)
>>>>>>> 8a53de16

    val replication = sparkConf.getInt("spark.yarn.submit.file.replication",
      fs.getDefaultReplication(dst)).toShort
    val localResources = HashMap[String, LocalResource]()
    FileSystem.mkdirs(fs, dst, new FsPermission(STAGING_DIR_PERMISSION))

    val statCache: Map[URI, FileStatus] = HashMap[URI, FileStatus]()

    val oldLog4jConf = Option(System.getenv("SPARK_LOG4J_CONF"))
    if (oldLog4jConf.isDefined) {
      logWarning(
        "SPARK_LOG4J_CONF detected in the system environment. This variable has been " +
          "deprecated. Please refer to the \"Launching Spark on YARN\" documentation " +
          "for alternatives.")
    }

    // If we passed in a keytab, make sure we copy the keytab to the staging directory on
    // HDFS, and setup the relevant environment vars, so the AM can login again.
    if (loginFromKeytab) {
      logInfo("To enable the AM to login from keytab, credentials are being copied over to the AM" +
        " via the YARN Secure Distributed Cache.")
      val localUri = new URI(args.keytab)
      val localPath = getQualifiedLocalPath(localUri, hadoopConf)
      val destinationPath = copyFileToRemote(dst, localPath, replication)
      val destFs = FileSystem.get(destinationPath.toUri(), hadoopConf)
      distCacheMgr.addResource(
        destFs, hadoopConf, destinationPath, localResources, LocalResourceType.FILE,
        sparkConf.get("spark.yarn.keytab"), statCache, appMasterOnly = true)
    }

    /**
     * Copy the given main resource to the distributed cache if the scheme is not "local".
     * Otherwise, set the corresponding key in our SparkConf to handle it downstream.
     * Each resource is represented by a 3-tuple of:
     *   (1) destination resource name,
     *   (2) local path to the resource,
     *   (3) Spark property key to set if the scheme is not local
     */
    List(
      (SPARK_JAR, sparkJar(sparkConf), CONF_SPARK_JAR),
      (APP_JAR, args.userJar, CONF_SPARK_USER_JAR),
      ("log4j.properties", oldLog4jConf.orNull, null)
    ).foreach { case (destName, _localPath, confKey) =>
      val localPath: String = if (_localPath != null) _localPath.trim() else ""
      if (!localPath.isEmpty()) {
        val localURI = new URI(localPath)
        if (localURI.getScheme != LOCAL_SCHEME) {
          val src = getQualifiedLocalPath(localURI, hadoopConf)
          val destPath = copyFileToRemote(dst, src, replication)
          val destFs = FileSystem.get(destPath.toUri(), hadoopConf)
          distCacheMgr.addResource(destFs, hadoopConf, destPath,
            localResources, LocalResourceType.FILE, destName, statCache)
        } else if (confKey != null) {
          // If the resource is intended for local use only, handle this downstream
          // by setting the appropriate property
          sparkConf.set(confKey, localPath)
        }
      }
    }

    /**
     * Do the same for any additional resources passed in through ClientArguments.
     * Each resource category is represented by a 3-tuple of:
     *   (1) comma separated list of resources in this category,
     *   (2) resource type, and
     *   (3) whether to add these resources to the classpath
     */
    val cachedSecondaryJarLinks = ListBuffer.empty[String]
    List(
      (args.addJars, LocalResourceType.FILE, true),
      (args.files, LocalResourceType.FILE, false),
      (args.archives, LocalResourceType.ARCHIVE, false)
    ).foreach { case (flist, resType, addToClasspath) =>
      if (flist != null && !flist.isEmpty()) {
        flist.split(',').foreach { file =>
          val localURI = new URI(file.trim())
          if (localURI.getScheme != LOCAL_SCHEME) {
            val localPath = new Path(localURI)
            val linkname = Option(localURI.getFragment()).getOrElse(localPath.getName())
            val destPath = copyFileToRemote(dst, localPath, replication)
            distCacheMgr.addResource(
              fs, hadoopConf, destPath, localResources, resType, linkname, statCache)
            if (addToClasspath) {
              cachedSecondaryJarLinks += linkname
            }
          } else if (addToClasspath) {
            // Resource is intended for local use only and should be added to the class path
            cachedSecondaryJarLinks += file.trim()
          }
        }
      }
    }
    if (cachedSecondaryJarLinks.nonEmpty) {
      sparkConf.set(CONF_SPARK_YARN_SECONDARY_JARS, cachedSecondaryJarLinks.mkString(","))
    }

    localResources
  }

  /**
   * Set up the environment for launching our ApplicationMaster container.
   */
  private def setupLaunchEnv(stagingDir: String): HashMap[String, String] = {
    logInfo("Setting up the launch environment for our AM container")
    val env = new HashMap[String, String]()
    val extraCp = sparkConf.getOption("spark.driver.extraClassPath")
    populateClasspath(args, yarnConf, sparkConf, env, extraCp)
    env("SPARK_YARN_MODE") = "true"
    env("SPARK_YARN_STAGING_DIR") = stagingDir
    env("SPARK_USER") = UserGroupInformation.getCurrentUser().getShortUserName()
    if (loginFromKeytab) {
      val remoteFs = FileSystem.get(hadoopConf)
      val stagingDirPath = new Path(remoteFs.getHomeDirectory, stagingDir)
      val credentialsFile = "credentials-" + UUID.randomUUID().toString
      sparkConf.set(
        "spark.yarn.credentials.file", new Path(stagingDirPath, credentialsFile).toString)
      logInfo(s"Credentials file set to: $credentialsFile")
    }

    // Set the environment variables to be passed on to the executors.
    distCacheMgr.setDistFilesEnv(env)
    distCacheMgr.setDistArchivesEnv(env)

    // Pick up any environment variables for the AM provided through spark.yarn.appMasterEnv.*
    val amEnvPrefix = "spark.yarn.appMasterEnv."
    sparkConf.getAll
      .filter { case (k, v) => k.startsWith(amEnvPrefix) }
      .map { case (k, v) => (k.substring(amEnvPrefix.length), v) }
      .foreach { case (k, v) => YarnSparkHadoopUtil.addPathToEnvironment(env, k, v) }

    // Keep this for backwards compatibility but users should move to the config
    sys.env.get("SPARK_YARN_USER_ENV").foreach { userEnvs =>
    // Allow users to specify some environment variables.
      YarnSparkHadoopUtil.setEnvFromInputString(env, userEnvs)
      // Pass SPARK_YARN_USER_ENV itself to the AM so it can use it to set up executor environments.
      env("SPARK_YARN_USER_ENV") = userEnvs
    }

    // In cluster mode, if the deprecated SPARK_JAVA_OPTS is set, we need to propagate it to
    // executors. But we can't just set spark.executor.extraJavaOptions, because the driver's
    // SparkContext will not let that set spark* system properties, which is expected behavior for
    // Yarn clients. So propagate it through the environment.
    //
    // Note that to warn the user about the deprecation in cluster mode, some code from
    // SparkConf#validateSettings() is duplicated here (to avoid triggering the condition
    // described above).
    if (isClusterMode) {
      sys.env.get("SPARK_JAVA_OPTS").foreach { value =>
        val warning =
          s"""
            |SPARK_JAVA_OPTS was detected (set to '$value').
            |This is deprecated in Spark 1.0+.
            |
            |Please instead use:
            | - ./spark-submit with conf/spark-defaults.conf to set defaults for an application
            | - ./spark-submit with --driver-java-options to set -X options for a driver
            | - spark.executor.extraJavaOptions to set -X options for executors
          """.stripMargin
        logWarning(warning)
        for (proc <- Seq("driver", "executor")) {
          val key = s"spark.$proc.extraJavaOptions"
          if (sparkConf.contains(key)) {
            throw new SparkException(s"Found both $key and SPARK_JAVA_OPTS. Use only the former.")
          }
        }
        env("SPARK_JAVA_OPTS") = value
      }
    }

    sys.env.get(ENV_DIST_CLASSPATH).foreach { dcp =>
      env(ENV_DIST_CLASSPATH) = dcp
    }

    env
  }

  /**
   * Set up a ContainerLaunchContext to launch our ApplicationMaster container.
   * This sets up the launch environment, java options, and the command for launching the AM.
   */
  private def createContainerLaunchContext(newAppResponse: GetNewApplicationResponse)
    : ContainerLaunchContext = {
    logInfo("Setting up container launch context for our AM")
    val appId = newAppResponse.getApplicationId
    val appStagingDir = getAppStagingDir(appId)
    val localResources = prepareLocalResources(appStagingDir)
    val launchEnv = setupLaunchEnv(appStagingDir)
    val amContainer = Records.newRecord(classOf[ContainerLaunchContext])
    amContainer.setLocalResources(localResources)
    amContainer.setEnvironment(launchEnv)

    val javaOpts = ListBuffer[String]()

    // Set the environment variable through a command prefix
    // to append to the existing value of the variable
    var prefixEnv: Option[String] = None

    // Add Xmx for AM memory
    javaOpts += "-Xmx" + args.amMemory + "m"

    val tmpDir = new Path(
      YarnSparkHadoopUtil.expandEnvironment(Environment.PWD),
      YarnConfiguration.DEFAULT_CONTAINER_TEMP_DIR
    )
    javaOpts += "-Djava.io.tmpdir=" + tmpDir

    // TODO: Remove once cpuset version is pushed out.
    // The context is, default gc for server class machines ends up using all cores to do gc -
    // hence if there are multiple containers in same node, Spark GC affects all other containers'
    // performance (which can be that of other Spark containers)
    // Instead of using this, rely on cpusets by YARN to enforce "proper" Spark behavior in
    // multi-tenant environments. Not sure how default Java GC behaves if it is limited to subset
    // of cores on a node.
    val useConcurrentAndIncrementalGC = launchEnv.get("SPARK_USE_CONC_INCR_GC").exists(_.toBoolean)
    if (useConcurrentAndIncrementalGC) {
      // In our expts, using (default) throughput collector has severe perf ramifications in
      // multi-tenant machines
      javaOpts += "-XX:+UseConcMarkSweepGC"
      javaOpts += "-XX:MaxTenuringThreshold=31"
      javaOpts += "-XX:SurvivorRatio=8"
      javaOpts += "-XX:+CMSIncrementalMode"
      javaOpts += "-XX:+CMSIncrementalPacing"
      javaOpts += "-XX:CMSIncrementalDutyCycleMin=0"
      javaOpts += "-XX:CMSIncrementalDutyCycle=10"
    }

    // Forward the Spark configuration to the application master / executors.
    // TODO: it might be nicer to pass these as an internal environment variable rather than
    // as Java options, due to complications with string parsing of nested quotes.
    for ((k, v) <- sparkConf.getAll) {
      javaOpts += YarnSparkHadoopUtil.escapeForShell(s"-D$k=$v")
    }

    // Include driver-specific java options if we are launching a driver
    if (isClusterMode) {
      val driverOpts = sparkConf.getOption("spark.driver.extraJavaOptions")
        .orElse(sys.env.get("SPARK_JAVA_OPTS"))
      driverOpts.foreach { opts =>
        javaOpts ++= Utils.splitCommandString(opts).map(YarnSparkHadoopUtil.escapeForShell)
      }
      val libraryPaths = Seq(sys.props.get("spark.driver.extraLibraryPath"),
        sys.props.get("spark.driver.libraryPath")).flatten
      if (libraryPaths.nonEmpty) {
        prefixEnv = Some(Utils.libraryPathEnvPrefix(libraryPaths))
      }
      if (sparkConf.getOption("spark.yarn.am.extraJavaOptions").isDefined) {
        logWarning("spark.yarn.am.extraJavaOptions will not take effect in cluster mode")
      }
    } else {
      // Validate and include yarn am specific java options in yarn-client mode.
      val amOptsKey = "spark.yarn.am.extraJavaOptions"
      val amOpts = sparkConf.getOption(amOptsKey)
      amOpts.foreach { opts =>
        if (opts.contains("-Dspark")) {
          val msg = s"$amOptsKey is not allowed to set Spark options (was '$opts'). "
          throw new SparkException(msg)
        }
        if (opts.contains("-Xmx") || opts.contains("-Xms")) {
          val msg = s"$amOptsKey is not allowed to alter memory settings (was '$opts')."
          throw new SparkException(msg)
        }
        javaOpts ++= Utils.splitCommandString(opts).map(YarnSparkHadoopUtil.escapeForShell)
      }
    }

    // For log4j configuration to reference
    javaOpts += ("-Dspark.yarn.app.container.log.dir=" + ApplicationConstants.LOG_DIR_EXPANSION_VAR)

    val userClass =
      if (isClusterMode) {
        Seq("--class", YarnSparkHadoopUtil.escapeForShell(args.userClass))
      } else {
        Nil
      }
    val userJar =
      if (args.userJar != null) {
        Seq("--jar", args.userJar)
      } else {
        Nil
      }
    val primaryPyFile =
      if (args.primaryPyFile != null) {
        Seq("--primary-py-file", args.primaryPyFile)
      } else {
        Nil
      }
    val pyFiles =
      if (args.pyFiles != null) {
        Seq("--py-files", args.pyFiles)
      } else {
        Nil
      }
    val primaryRFile =
      if (args.primaryRFile != null) {
        Seq("--primary-r-file", args.primaryRFile)
      } else {
        Nil
      }
    val amClass =
      if (isClusterMode) {
        Class.forName("org.apache.spark.deploy.yarn.ApplicationMaster").getName
      } else {
        Class.forName("org.apache.spark.deploy.yarn.ExecutorLauncher").getName
      }
    if (args.primaryPyFile != null && args.primaryPyFile.endsWith(".py")) {
      args.userArgs = ArrayBuffer(args.primaryPyFile, args.pyFiles) ++ args.userArgs
    }
    if (args.primaryRFile != null && args.primaryRFile.endsWith(".R")) {
      args.userArgs = ArrayBuffer(args.primaryRFile) ++ args.userArgs
    }
    val userArgs = args.userArgs.flatMap { arg =>
      Seq("--arg", YarnSparkHadoopUtil.escapeForShell(arg))
    }
    val amArgs =
      Seq(amClass) ++ userClass ++ userJar ++ primaryPyFile ++ pyFiles ++ primaryRFile ++
        userArgs ++ Seq(
          "--executor-memory", args.executorMemory.toString + "m",
          "--executor-cores", args.executorCores.toString,
          "--num-executors ", args.numExecutors.toString)

    // Command for the ApplicationMaster
    val commands = prefixEnv ++ Seq(
        YarnSparkHadoopUtil.expandEnvironment(Environment.JAVA_HOME) + "/bin/java", "-server"
      ) ++
      javaOpts ++ amArgs ++
      Seq(
        "1>", ApplicationConstants.LOG_DIR_EXPANSION_VAR + "/stdout",
        "2>", ApplicationConstants.LOG_DIR_EXPANSION_VAR + "/stderr")

    // TODO: it would be nicer to just make sure there are no null commands here
    val printableCommands = commands.map(s => if (s == null) "null" else s).toList
    amContainer.setCommands(printableCommands)

    logDebug("===============================================================================")
    logDebug("Yarn AM launch context:")
    logDebug(s"    user class: ${Option(args.userClass).getOrElse("N/A")}")
    logDebug("    env:")
    launchEnv.foreach { case (k, v) => logDebug(s"        $k -> $v") }
    logDebug("    resources:")
    localResources.foreach { case (k, v) => logDebug(s"        $k -> $v")}
    logDebug("    command:")
    logDebug(s"        ${printableCommands.mkString(" ")}")
    logDebug("===============================================================================")

    // send the acl settings into YARN to control who has access via YARN interfaces
    val securityManager = new SecurityManager(sparkConf)
    amContainer.setApplicationACLs(YarnSparkHadoopUtil.getApplicationAclsForYarn(securityManager))
    setupSecurityToken(amContainer)
    UserGroupInformation.getCurrentUser().addCredentials(credentials)

    amContainer
  }

  def setupCredentials(): Unit = {
    if (args.principal != null) {
      require(args.keytab != null, "Keytab must be specified when principal is specified.")
      logInfo("Attempting to login to the Kerberos" +
        s" using principal: ${args.principal} and keytab: ${args.keytab}")
      val f = new File(args.keytab)
      // Generate a file name that can be used for the keytab file, that does not conflict
      // with any user file.
      val keytabFileName = f.getName + "-" + UUID.randomUUID().toString
      UserGroupInformation.loginUserFromKeytab(args.principal, args.keytab)
      loginFromKeytab = true
      sparkConf.set("spark.yarn.keytab", keytabFileName)
      sparkConf.set("spark.yarn.principal", args.principal)
      logInfo("Successfully logged into the KDC.")
    }
    credentials = UserGroupInformation.getCurrentUser.getCredentials
  }

  /**
   * Report the state of an application until it has exited, either successfully or
   * due to some failure, then return a pair of the yarn application state (FINISHED, FAILED,
   * KILLED, or RUNNING) and the final application state (UNDEFINED, SUCCEEDED, FAILED,
   * or KILLED).
   *
   * @param appId ID of the application to monitor.
   * @param returnOnRunning Whether to also return the application state when it is RUNNING.
   * @param logApplicationReport Whether to log details of the application report every iteration.
   * @return A pair of the yarn application state and the final application state.
   */
  def monitorApplication(
      appId: ApplicationId,
      returnOnRunning: Boolean = false,
      logApplicationReport: Boolean = true): (YarnApplicationState, FinalApplicationStatus) = {
    val interval = sparkConf.getLong("spark.yarn.report.interval", 1000)
    var lastState: YarnApplicationState = null
    while (true) {
      Thread.sleep(interval)
      val report: ApplicationReport =
        try {
          getApplicationReport(appId)
        } catch {
          case e: ApplicationNotFoundException =>
            logError(s"Application $appId not found.")
            return (YarnApplicationState.KILLED, FinalApplicationStatus.KILLED)
        }
      val state = report.getYarnApplicationState

      if (logApplicationReport) {
        logInfo(s"Application report for $appId (state: $state)")

        // If DEBUG is enabled, log report details every iteration
        // Otherwise, log them every time the application changes state
        if (log.isDebugEnabled) {
          logDebug(formatReportDetails(report))
        } else if (lastState != state) {
          logInfo(formatReportDetails(report))
        }
      }

      if (state == YarnApplicationState.FINISHED ||
        state == YarnApplicationState.FAILED ||
        state == YarnApplicationState.KILLED) {
        return (state, report.getFinalApplicationStatus)
      }

      if (returnOnRunning && state == YarnApplicationState.RUNNING) {
        return (state, report.getFinalApplicationStatus)
      }

      lastState = state
    }

    // Never reached, but keeps compiler happy
    throw new SparkException("While loop is depleted! This should never happen...")
  }

  private def formatReportDetails(report: ApplicationReport): String = {
    val details = Seq[(String, String)](
      ("client token", getClientToken(report)),
      ("diagnostics", report.getDiagnostics),
      ("ApplicationMaster host", report.getHost),
      ("ApplicationMaster RPC port", report.getRpcPort.toString),
      ("queue", report.getQueue),
      ("start time", report.getStartTime.toString),
      ("final status", report.getFinalApplicationStatus.toString),
      ("tracking URL", report.getTrackingUrl),
      ("user", report.getUser)
    )

    // Use more loggable format if value is null or empty
    details.map { case (k, v) =>
      val newValue = Option(v).filter(_.nonEmpty).getOrElse("N/A")
      s"\n\t $k: $newValue"
    }.mkString("")
  }

  /**
   * Submit an application to the ResourceManager.
   * If set spark.yarn.submit.waitAppCompletion to true, it will stay alive
   * reporting the application's status until the application has exited for any reason.
   * Otherwise, the client process will exit after submission.
   * If the application finishes with a failed, killed, or undefined status,
   * throw an appropriate SparkException.
   */
  def run(): Unit = {
    val appId = submitApplication()
    if (fireAndForget) {
      val report = getApplicationReport(appId)
      val state = report.getYarnApplicationState
      logInfo(s"Application report for $appId (state: $state)")
      logInfo(formatReportDetails(report))
      if (state == YarnApplicationState.FAILED || state == YarnApplicationState.KILLED) {
        throw new SparkException(s"Application $appId finished with status: $state")
      }
    } else {
      val (yarnApplicationState, finalApplicationStatus) = monitorApplication(appId)
      if (yarnApplicationState == YarnApplicationState.FAILED ||
        finalApplicationStatus == FinalApplicationStatus.FAILED) {
        throw new SparkException(s"Application $appId finished with failed status")
      }
      if (yarnApplicationState == YarnApplicationState.KILLED ||
        finalApplicationStatus == FinalApplicationStatus.KILLED) {
        throw new SparkException(s"Application $appId is killed")
      }
      if (finalApplicationStatus == FinalApplicationStatus.UNDEFINED) {
        throw new SparkException(s"The final status of application $appId is undefined")
      }
    }
  }
}

object Client extends Logging {
  def main(argStrings: Array[String]) {
    if (!sys.props.contains("SPARK_SUBMIT")) {
      println("WARNING: This client is deprecated and will be removed in a " +
        "future version of Spark. Use ./bin/spark-submit with \"--master yarn\"")
    }

    // Set an env variable indicating we are running in YARN mode.
    // Note that any env variable with the SPARK_ prefix gets propagated to all (remote) processes
    System.setProperty("SPARK_YARN_MODE", "true")
    val sparkConf = new SparkConf

    val args = new ClientArguments(argStrings, sparkConf)
    new Client(args, sparkConf).run()
  }

  // Alias for the Spark assembly jar and the user jar
  val SPARK_JAR: String = "__spark__.jar"
  val APP_JAR: String = "__app__.jar"

  // URI scheme that identifies local resources
  val LOCAL_SCHEME = "local"

  // Staging directory for any temporary jars or files
  val SPARK_STAGING: String = ".sparkStaging"

  // Location of any user-defined Spark jars
  val CONF_SPARK_JAR = "spark.yarn.jar"
  val ENV_SPARK_JAR = "SPARK_JAR"

  // Internal config to propagate the location of the user's jar to the driver/executors
  val CONF_SPARK_USER_JAR = "spark.yarn.user.jar"

  // Internal config to propagate the locations of any extra jars to add to the classpath
  // of the executors
  val CONF_SPARK_YARN_SECONDARY_JARS = "spark.yarn.secondary.jars"

  // Staging directory is private! -> rwx--------
  val STAGING_DIR_PERMISSION: FsPermission =
    FsPermission.createImmutable(Integer.parseInt("700", 8).toShort)

  // App files are world-wide readable and owner writable -> rw-r--r--
  val APP_FILE_PERMISSION: FsPermission =
    FsPermission.createImmutable(Integer.parseInt("644", 8).toShort)

  // Distribution-defined classpath to add to processes
  val ENV_DIST_CLASSPATH = "SPARK_DIST_CLASSPATH"

  /**
   * Find the user-defined Spark jar if configured, or return the jar containing this
   * class if not.
   *
   * This method first looks in the SparkConf object for the CONF_SPARK_JAR key, and in the
   * user environment if that is not found (for backwards compatibility).
   */
  private def sparkJar(conf: SparkConf): String = {
    if (conf.contains(CONF_SPARK_JAR)) {
      conf.get(CONF_SPARK_JAR)
    } else if (System.getenv(ENV_SPARK_JAR) != null) {
      logWarning(
        s"$ENV_SPARK_JAR detected in the system environment. This variable has been deprecated " +
          s"in favor of the $CONF_SPARK_JAR configuration variable.")
      System.getenv(ENV_SPARK_JAR)
    } else {
      SparkContext.jarOfClass(this.getClass).head
    }
  }

  /**
   * Return the path to the given application's staging directory.
   */
  private def getAppStagingDir(appId: ApplicationId): String = {
    buildPath(SPARK_STAGING, appId.toString())
  }

  /**
   * Populate the classpath entry in the given environment map with any application
   * classpath specified through the Hadoop and Yarn configurations.
   */
  private[yarn] def populateHadoopClasspath(conf: Configuration, env: HashMap[String, String])
    : Unit = {
    val classPathElementsToAdd = getYarnAppClasspath(conf) ++ getMRAppClasspath(conf)
    for (c <- classPathElementsToAdd.flatten) {
      YarnSparkHadoopUtil.addPathToEnvironment(env, Environment.CLASSPATH.name, c.trim)
    }
  }

  private def getYarnAppClasspath(conf: Configuration): Option[Seq[String]] =
    Option(conf.getStrings(YarnConfiguration.YARN_APPLICATION_CLASSPATH)) match {
      case Some(s) => Some(s.toSeq)
      case None => getDefaultYarnApplicationClasspath
    }

  private def getMRAppClasspath(conf: Configuration): Option[Seq[String]] =
    Option(conf.getStrings("mapreduce.application.classpath")) match {
      case Some(s) => Some(s.toSeq)
      case None => getDefaultMRApplicationClasspath
    }

  private[yarn] def getDefaultYarnApplicationClasspath: Option[Seq[String]] = {
    val triedDefault = Try[Seq[String]] {
      val field = classOf[YarnConfiguration].getField("DEFAULT_YARN_APPLICATION_CLASSPATH")
      val value = field.get(null).asInstanceOf[Array[String]]
      value.toSeq
    } recoverWith {
      case e: NoSuchFieldException => Success(Seq.empty[String])
    }

    triedDefault match {
      case f: Failure[_] =>
        logError("Unable to obtain the default YARN Application classpath.", f.exception)
      case s: Success[Seq[String]] =>
        logDebug(s"Using the default YARN application classpath: ${s.get.mkString(",")}")
    }

    triedDefault.toOption
  }

  /**
   * In Hadoop 0.23, the MR application classpath comes with the YARN application
   * classpath. In Hadoop 2.0, it's an array of Strings, and in 2.2+ it's a String.
   * So we need to use reflection to retrieve it.
   */
  private[yarn] def getDefaultMRApplicationClasspath: Option[Seq[String]] = {
    val triedDefault = Try[Seq[String]] {
      val field = classOf[MRJobConfig].getField("DEFAULT_MAPREDUCE_APPLICATION_CLASSPATH")
      val value = if (field.getType == classOf[String]) {
        StringUtils.getStrings(field.get(null).asInstanceOf[String]).toArray
      } else {
        field.get(null).asInstanceOf[Array[String]]
      }
      value.toSeq
    } recoverWith {
      case e: NoSuchFieldException => Success(Seq.empty[String])
    }

    triedDefault match {
      case f: Failure[_] =>
        logError("Unable to obtain the default MR Application classpath.", f.exception)
      case s: Success[Seq[String]] =>
        logDebug(s"Using the default MR application classpath: ${s.get.mkString(",")}")
    }

    triedDefault.toOption
  }

  /**
   * Populate the classpath entry in the given environment map.
   *
   * User jars are generally not added to the JVM's system classpath; those are handled by the AM
   * and executor backend. When the deprecated `spark.yarn.user.classpath.first` is used, user jars
   * are included in the system classpath, though. The extra class path and other uploaded files are
   * always made available through the system class path.
   *
   * @param args Client arguments (when starting the AM) or null (when starting executors).
   */
  private[yarn] def populateClasspath(
      args: ClientArguments,
      conf: Configuration,
      sparkConf: SparkConf,
      env: HashMap[String, String],
      extraClassPath: Option[String] = None): Unit = {
    extraClassPath.foreach(addClasspathEntry(_, env))
    addClasspathEntry(
      YarnSparkHadoopUtil.expandEnvironment(Environment.PWD), env
    )
    if (sparkConf.getBoolean("spark.yarn.user.classpath.first", false)) {
      val userClassPath =
        if (args != null) {
          getUserClasspath(Option(args.userJar), Option(args.addJars))
        } else {
          getUserClasspath(sparkConf)
        }
      userClassPath.foreach { x =>
        addFileToClasspath(x, null, env)
      }
    }
    addFileToClasspath(new URI(sparkJar(sparkConf)), SPARK_JAR, env)
    populateHadoopClasspath(conf, env)
    sys.env.get(ENV_DIST_CLASSPATH).foreach(addClasspathEntry(_, env))
  }

  /**
   * Returns a list of URIs representing the user classpath.
   *
   * @param conf Spark configuration.
   */
  def getUserClasspath(conf: SparkConf): Array[URI] = {
    getUserClasspath(conf.getOption(CONF_SPARK_USER_JAR),
      conf.getOption(CONF_SPARK_YARN_SECONDARY_JARS))
  }

  private def getUserClasspath(
      mainJar: Option[String],
      secondaryJars: Option[String]): Array[URI] = {
    val mainUri = mainJar.orElse(Some(APP_JAR)).map(new URI(_))
    val secondaryUris = secondaryJars.map(_.split(",")).toSeq.flatten.map(new URI(_))
    (mainUri ++ secondaryUris).toArray
  }

  /**
   * Adds the given path to the classpath, handling "local:" URIs correctly.
   *
   * If an alternate name for the file is given, and it's not a "local:" file, the alternate
   * name will be added to the classpath (relative to the job's work directory).
   *
   * If not a "local:" file and no alternate name, the environment is not modified.
   *
   * @param uri       URI to add to classpath (optional).
   * @param fileName  Alternate name for the file (optional).
   * @param env       Map holding the environment variables.
   */
  private def addFileToClasspath(
      uri: URI,
      fileName: String,
      env: HashMap[String, String]): Unit = {
    if (uri != null && uri.getScheme == LOCAL_SCHEME) {
      addClasspathEntry(uri.getPath, env)
    } else if (fileName != null) {
      addClasspathEntry(buildPath(
        YarnSparkHadoopUtil.expandEnvironment(Environment.PWD), fileName), env)
    }
  }

  /**
   * Add the given path to the classpath entry of the given environment map.
   * If the classpath is already set, this appends the new path to the existing classpath.
   */
  private def addClasspathEntry(path: String, env: HashMap[String, String]): Unit =
    YarnSparkHadoopUtil.addPathToEnvironment(env, Environment.CLASSPATH.name, path)

  /**
<<<<<<< HEAD
=======
   * Get the list of namenodes the user may access.
   */
  private[yarn] def getNameNodesToAccess(sparkConf: SparkConf): Set[Path] = {
    sparkConf.get("spark.yarn.access.namenodes", "")
      .split(",")
      .map(_.trim())
      .filter(!_.isEmpty)
      .map(new Path(_))
      .toSet
  }

  private[yarn] def getTokenRenewer(conf: Configuration): String = {
    val delegTokenRenewer = Master.getMasterPrincipal(conf)
    logDebug("delegation token renewer is: " + delegTokenRenewer)
    if (delegTokenRenewer == null || delegTokenRenewer.length() == 0) {
      val errorMessage = "Can't get Master Kerberos principal for use as renewer"
      logError(errorMessage)
      throw new SparkException(errorMessage)
    }
    delegTokenRenewer
  }

  /**
   * Obtains tokens for the namenodes passed in and adds them to the credentials.
   */
  private def obtainTokensForNamenodes(
      paths: Set[Path],
      conf: Configuration,
      creds: Credentials): Unit = {
    if (UserGroupInformation.isSecurityEnabled()) {
      val delegTokenRenewer = getTokenRenewer(conf)
      paths.foreach { dst =>
        val dstFs = dst.getFileSystem(conf)
        logDebug("getting token for namenode: " + dst)
        dstFs.addDelegationTokens(delegTokenRenewer, creds)
      }
    }
  }

  /**
   * Obtains token for the Hive metastore and adds them to the credentials.
   */
  private def obtainTokenForHiveMetastore(conf: Configuration, credentials: Credentials) {
    if (UserGroupInformation.isSecurityEnabled) {
      val mirror = universe.runtimeMirror(getClass.getClassLoader)

      try {
        val hiveClass = mirror.classLoader.loadClass("org.apache.hadoop.hive.ql.metadata.Hive")
        val hive = hiveClass.getMethod("get").invoke(null)

        val hiveConf = hiveClass.getMethod("getConf").invoke(hive)
        val hiveConfClass = mirror.classLoader.loadClass("org.apache.hadoop.hive.conf.HiveConf")

        val hiveConfGet = (param:String) => Option(hiveConfClass
          .getMethod("get", classOf[java.lang.String])
          .invoke(hiveConf, param))

        val metastore_uri = hiveConfGet("hive.metastore.uris")

        // Check for local metastore
        if (metastore_uri != None && metastore_uri.get.toString.size > 0) {
          val metastore_kerberos_principal_conf_var = mirror.classLoader
            .loadClass("org.apache.hadoop.hive.conf.HiveConf$ConfVars")
            .getField("METASTORE_KERBEROS_PRINCIPAL").get("varname").toString

          val principal = hiveConfGet(metastore_kerberos_principal_conf_var)

          val username = Option(UserGroupInformation.getCurrentUser().getUserName)
          if (principal != None && username != None) {
            val tokenStr = hiveClass.getMethod("getDelegationToken",
              classOf[java.lang.String], classOf[java.lang.String])
              .invoke(hive, username.get, principal.get).asInstanceOf[java.lang.String]

            val hive2Token = new Token[DelegationTokenIdentifier]()
            hive2Token.decodeFromUrlString(tokenStr)
            credentials.addToken(new Text("hive.server2.delegation.token"),hive2Token)
            logDebug("Added hive.Server2.delegation.token to conf.")
            hiveClass.getMethod("closeCurrent").invoke(null)
          } else {
            logError("Username or principal == NULL")
            logError(s"""username=${username.getOrElse("(NULL)")}""")
            logError(s"""principal=${principal.getOrElse("(NULL)")}""")
            throw new IllegalArgumentException("username and/or principal is equal to null!")
          }
        } else {
          logDebug("HiveMetaStore configured in localmode")
        }
      } catch {
        case e:java.lang.NoSuchMethodException => { logInfo("Hive Method not found " + e); return }
        case e:java.lang.ClassNotFoundException => { logInfo("Hive Class not found " + e); return }
        case e:Exception => { logError("Unexpected Exception " + e)
          throw new RuntimeException("Unexpected exception", e)
        }
      }
    }
  }

  /**
>>>>>>> 8a53de16
   * Return whether the two file systems are the same.
   */
  private def compareFs(srcFs: FileSystem, destFs: FileSystem): Boolean = {
    val srcUri = srcFs.getUri()
    val dstUri = destFs.getUri()
    if (srcUri.getScheme() == null || srcUri.getScheme() != dstUri.getScheme()) {
      return false
    }

    var srcHost = srcUri.getHost()
    var dstHost = dstUri.getHost()

    // In HA or when using viewfs, the host part of the URI may not actually be a host, but the
    // name of the HDFS namespace. Those names won't resolve, so avoid even trying if they
    // match.
    if (srcHost != null && dstHost != null && srcHost != dstHost) {
      try {
        srcHost = InetAddress.getByName(srcHost).getCanonicalHostName()
        dstHost = InetAddress.getByName(dstHost).getCanonicalHostName()
      } catch {
        case e: UnknownHostException =>
          return false
      }
    }

    Objects.equal(srcHost, dstHost) && srcUri.getPort() == dstUri.getPort()
  }

  /**
   * Given a local URI, resolve it and return a qualified local path that corresponds to the URI.
   * This is used for preparing local resources to be included in the container launch context.
   */
  private def getQualifiedLocalPath(localURI: URI, hadoopConf: Configuration): Path = {
    val qualifiedURI =
      if (localURI.getScheme == null) {
        // If not specified, assume this is in the local filesystem to keep the behavior
        // consistent with that of Hadoop
        new URI(FileSystem.getLocal(hadoopConf).makeQualified(new Path(localURI)).toString)
      } else {
        localURI
      }
    new Path(qualifiedURI)
  }

  /**
   * Whether to consider jars provided by the user to have precedence over the Spark jars when
   * loading user classes.
   */
  def isUserClassPathFirst(conf: SparkConf, isDriver: Boolean): Boolean = {
    if (isDriver) {
      conf.getBoolean("spark.driver.userClassPathFirst", false)
    } else {
      conf.getBoolean("spark.executor.userClassPathFirst",
        conf.getBoolean("spark.files.userClassPathFirst", false))
    }
  }

  /**
   * Joins all the path components using Path.SEPARATOR.
   */
  def buildPath(components: String*): String = {
    components.mkString(Path.SEPARATOR)
  }

}<|MERGE_RESOLUTION|>--- conflicted
+++ resolved
@@ -33,11 +33,7 @@
 import org.apache.hadoop.hdfs.security.token.delegation.DelegationTokenIdentifier
 import org.apache.hadoop.fs._
 import org.apache.hadoop.fs.permission.FsPermission
-<<<<<<< HEAD
-=======
 import org.apache.hadoop.io.Text
-import org.apache.hadoop.mapred.Master
->>>>>>> 8a53de16
 import org.apache.hadoop.mapreduce.MRJobConfig
 import org.apache.hadoop.security.{Credentials, UserGroupInformation}
 import org.apache.hadoop.security.token.Token
@@ -230,14 +226,9 @@
     // and add them as local resources to the application master.
     val fs = FileSystem.get(hadoopConf)
     val dst = new Path(fs.getHomeDirectory(), appStagingDir)
-<<<<<<< HEAD
     val nns = YarnSparkHadoopUtil.get.getNameNodesToAccess(sparkConf) + dst
     YarnSparkHadoopUtil.get.obtainTokensForNamenodes(nns, hadoopConf, credentials)
-=======
-    val nns = getNameNodesToAccess(sparkConf) + dst
-    obtainTokensForNamenodes(nns, hadoopConf, credentials)
     obtainTokenForHiveMetastore(hadoopConf, credentials)
->>>>>>> 8a53de16
 
     val replication = sparkConf.getInt("spark.yarn.submit.file.replication",
       fs.getDefaultReplication(dst)).toShort
@@ -954,48 +945,6 @@
     YarnSparkHadoopUtil.addPathToEnvironment(env, Environment.CLASSPATH.name, path)
 
   /**
-<<<<<<< HEAD
-=======
-   * Get the list of namenodes the user may access.
-   */
-  private[yarn] def getNameNodesToAccess(sparkConf: SparkConf): Set[Path] = {
-    sparkConf.get("spark.yarn.access.namenodes", "")
-      .split(",")
-      .map(_.trim())
-      .filter(!_.isEmpty)
-      .map(new Path(_))
-      .toSet
-  }
-
-  private[yarn] def getTokenRenewer(conf: Configuration): String = {
-    val delegTokenRenewer = Master.getMasterPrincipal(conf)
-    logDebug("delegation token renewer is: " + delegTokenRenewer)
-    if (delegTokenRenewer == null || delegTokenRenewer.length() == 0) {
-      val errorMessage = "Can't get Master Kerberos principal for use as renewer"
-      logError(errorMessage)
-      throw new SparkException(errorMessage)
-    }
-    delegTokenRenewer
-  }
-
-  /**
-   * Obtains tokens for the namenodes passed in and adds them to the credentials.
-   */
-  private def obtainTokensForNamenodes(
-      paths: Set[Path],
-      conf: Configuration,
-      creds: Credentials): Unit = {
-    if (UserGroupInformation.isSecurityEnabled()) {
-      val delegTokenRenewer = getTokenRenewer(conf)
-      paths.foreach { dst =>
-        val dstFs = dst.getFileSystem(conf)
-        logDebug("getting token for namenode: " + dst)
-        dstFs.addDelegationTokens(delegTokenRenewer, creds)
-      }
-    }
-  }
-
-  /**
    * Obtains token for the Hive metastore and adds them to the credentials.
    */
   private def obtainTokenForHiveMetastore(conf: Configuration, credentials: Credentials) {
@@ -1054,7 +1003,6 @@
   }
 
   /**
->>>>>>> 8a53de16
    * Return whether the two file systems are the same.
    */
   private def compareFs(srcFs: FileSystem, destFs: FileSystem): Boolean = {
