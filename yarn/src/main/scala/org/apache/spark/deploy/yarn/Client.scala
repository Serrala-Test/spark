/*
 * Licensed to the Apache Software Foundation (ASF) under one or more
 * contributor license agreements.  See the NOTICE file distributed with
 * this work for additional information regarding copyright ownership.
 * The ASF licenses this file to You under the Apache License, Version 2.0
 * (the "License"); you may not use this file except in compliance with
 * the License.  You may obtain a copy of the License at
 *
 *    http://www.apache.org/licenses/LICENSE-2.0
 *
 * Unless required by applicable law or agreed to in writing, software
 * distributed under the License is distributed on an "AS IS" BASIS,
 * WITHOUT WARRANTIES OR CONDITIONS OF ANY KIND, either express or implied.
 * See the License for the specific language governing permissions and
 * limitations under the License.
 */

package org.apache.spark.deploy.yarn

import java.net.{InetAddress, UnknownHostException, URI, URISyntaxException}
import java.nio.ByteBuffer

import scala.collection.JavaConversions._
import scala.collection.mutable.{ArrayBuffer, HashMap, ListBuffer, Map}
import scala.util.{Try, Success, Failure}

import com.google.common.base.Objects

import org.apache.hadoop.io.DataOutputBuffer
import org.apache.hadoop.conf.Configuration
import org.apache.hadoop.fs._
import org.apache.hadoop.fs.permission.FsPermission
import org.apache.hadoop.mapred.Master
import org.apache.hadoop.mapreduce.MRJobConfig
import org.apache.hadoop.security.{Credentials, UserGroupInformation}
import org.apache.hadoop.util.StringUtils
import org.apache.hadoop.yarn.api._
import org.apache.hadoop.yarn.api.ApplicationConstants.Environment
import org.apache.hadoop.yarn.api.protocolrecords._
import org.apache.hadoop.yarn.api.records._
import org.apache.hadoop.yarn.client.api.{YarnClient, YarnClientApplication}
import org.apache.hadoop.yarn.conf.YarnConfiguration
import org.apache.hadoop.yarn.util.Records

import org.apache.spark.{Logging, SecurityManager, SparkConf, SparkContext, SparkException}
import org.apache.spark.deploy.SparkHadoopUtil
import org.apache.spark.util.Utils

private[spark] class Client(
    val args: ClientArguments,
    val hadoopConf: Configuration,
    val sparkConf: SparkConf)
  extends Logging {

  import Client._

  def this(clientArgs: ClientArguments, spConf: SparkConf) =
    this(clientArgs, SparkHadoopUtil.get.newConfiguration(spConf), spConf)

  def this(clientArgs: ClientArguments) = this(clientArgs, new SparkConf())

  private val yarnClient = YarnClient.createYarnClient
  private val yarnConf = new YarnConfiguration(hadoopConf)
  private val credentials = UserGroupInformation.getCurrentUser.getCredentials
  private val amMemoryOverhead = args.amMemoryOverhead // MB
  private val executorMemoryOverhead = args.executorMemoryOverhead // MB
  private val distCacheMgr = new ClientDistributedCacheManager()
  private val isClusterMode = args.isClusterMode


  def stop(): Unit = yarnClient.stop()

  /* ------------------------------------------------------------------------------------- *
   | The following methods have much in common in the stable and alpha versions of Client, |
   | but cannot be implemented in the parent trait due to subtle API differences across    |
   | hadoop versions.                                                                      |
   * ------------------------------------------------------------------------------------- */

  /**
   * Submit an application running our ApplicationMaster to the ResourceManager.
   *
   * The stable Yarn API provides a convenience method (YarnClient#createApplication) for
   * creating applications and setting up the application submission context. This was not
   * available in the alpha API.
   */
  def submitApplication(): ApplicationId = {
    yarnClient.init(yarnConf)
    yarnClient.start()

    logInfo("Requesting a new application from cluster with %d NodeManagers"
      .format(yarnClient.getYarnClusterMetrics.getNumNodeManagers))

    // Get a new application from our RM
    val newApp = yarnClient.createApplication()
    val newAppResponse = newApp.getNewApplicationResponse()
    val appId = newAppResponse.getApplicationId()

    // Verify whether the cluster has enough resources for our AM
    verifyClusterResources(newAppResponse)

    // Set up the appropriate contexts to launch our AM
    val containerContext = createContainerLaunchContext(newAppResponse)
    val appContext = createApplicationSubmissionContext(newApp, containerContext)

    // Finally, submit and monitor the application
    logInfo(s"Submitting application ${appId.getId} to ResourceManager")
    yarnClient.submitApplication(appContext)
    appId
  }

  /**
   * Set up the context for submitting our ApplicationMaster.
   * This uses the YarnClientApplication not available in the Yarn alpha API.
   */
  def createApplicationSubmissionContext(
      newApp: YarnClientApplication,
      containerContext: ContainerLaunchContext): ApplicationSubmissionContext = {
    val appContext = newApp.getApplicationSubmissionContext
    appContext.setApplicationName(args.appName)
    appContext.setQueue(args.amQueue)
    appContext.setAMContainerSpec(containerContext)
    appContext.setApplicationType("SPARK")
    sparkConf.getOption("spark.yarn.maxAppAttempts").map(_.toInt) match {
      case Some(v) => appContext.setMaxAppAttempts(v)
      case None => logDebug("spark.yarn.maxAppAttempts is not set. " +
          "Cluster's default value will be used.")
    }
    val capability = Records.newRecord(classOf[Resource])
    capability.setMemory(args.amMemory + amMemoryOverhead)
    capability.setVirtualCores(args.amCores)
    appContext.setResource(capability)
    appContext
  }

  /** Set up security tokens for launching our ApplicationMaster container. */
  private def setupSecurityToken(amContainer: ContainerLaunchContext): Unit = {
    val dob = new DataOutputBuffer
    credentials.writeTokenStorageToStream(dob)
    amContainer.setTokens(ByteBuffer.wrap(dob.getData))
  }

  /** Get the application report from the ResourceManager for an application we have submitted. */
  def getApplicationReport(appId: ApplicationId): ApplicationReport =
    yarnClient.getApplicationReport(appId)

  /**
   * Return the security token used by this client to communicate with the ApplicationMaster.
   * If no security is enabled, the token returned by the report is null.
   */
  private def getClientToken(report: ApplicationReport): String =
    Option(report.getClientToAMToken).map(_.toString).getOrElse("")

  /**
   * Fail fast if we have requested more resources per container than is available in the cluster.
   */
  private def verifyClusterResources(newAppResponse: GetNewApplicationResponse): Unit = {
    val maxMem = newAppResponse.getMaximumResourceCapability().getMemory()
    logInfo("Verifying our application has not requested more than the maximum " +
      s"memory capability of the cluster ($maxMem MB per container)")
    val executorMem = args.executorMemory + executorMemoryOverhead
    if (executorMem > maxMem) {
      throw new IllegalArgumentException(s"Required executor memory (${args.executorMemory}" +
        s"+$executorMemoryOverhead MB) is above the max threshold ($maxMem MB) of this cluster!")
    }
    val amMem = args.amMemory + amMemoryOverhead
    if (amMem > maxMem) {
      throw new IllegalArgumentException(s"Required AM memory (${args.amMemory}" +
        s"+$amMemoryOverhead MB) is above the max threshold ($maxMem MB) of this cluster!")
    }
    logInfo("Will allocate AM container, with %d MB memory including %d MB overhead".format(
      amMem,
      amMemoryOverhead))

    // We could add checks to make sure the entire cluster has enough resources but that involves
    // getting all the node reports and computing ourselves.
  }

  /**
   * Copy the given file to a remote file system (e.g. HDFS) if needed.
   * The file is only copied if the source and destination file systems are different. This is used
   * for preparing resources for launching the ApplicationMaster container. Exposed for testing.
   */
  private[yarn] def copyFileToRemote(
      destDir: Path,
      srcPath: Path,
      replication: Short): Path = {
    val destFs = destDir.getFileSystem(hadoopConf)
    val srcFs = srcPath.getFileSystem(hadoopConf)
    var destPath = srcPath
    if (!compareFs(srcFs, destFs)) {
      destPath = new Path(destDir, srcPath.getName())
      logInfo(s"Uploading resource $srcPath -> $destPath")
      FileUtil.copy(srcFs, srcPath, destFs, destPath, false, hadoopConf)
      destFs.setReplication(destPath, replication)
      destFs.setPermission(destPath, new FsPermission(APP_FILE_PERMISSION))
    } else {
      logInfo(s"Source and destination file systems are the same. Not copying $srcPath")
    }
    // Resolve any symlinks in the URI path so using a "current" symlink to point to a specific
    // version shows the specific version in the distributed cache configuration
    val qualifiedDestPath = destFs.makeQualified(destPath)
    val fc = FileContext.getFileContext(qualifiedDestPath.toUri(), hadoopConf)
    fc.resolvePath(qualifiedDestPath)
  }

  /**
   * Upload any resources to the distributed cache if needed. If a resource is intended to be
   * consumed locally, set up the appropriate config for downstream code to handle it properly.
   * This is used for setting up a container launch context for our ApplicationMaster.
   * Exposed for testing.
   */
  def prepareLocalResources(appStagingDir: String): HashMap[String, LocalResource] = {
    logInfo("Preparing resources for our AM container")
    // Upload Spark and the application JAR to the remote file system if necessary,
    // and add them as local resources to the application master.
    val fs = FileSystem.get(hadoopConf)
    val dst = new Path(fs.getHomeDirectory(), appStagingDir)
    val nns = getNameNodesToAccess(sparkConf) + dst
    obtainTokensForNamenodes(nns, hadoopConf, credentials)

    val replication = sparkConf.getInt("spark.yarn.submit.file.replication",
      fs.getDefaultReplication(dst)).toShort
    val localResources = HashMap[String, LocalResource]()
    FileSystem.mkdirs(fs, dst, new FsPermission(STAGING_DIR_PERMISSION))

    val statCache: Map[URI, FileStatus] = HashMap[URI, FileStatus]()

    val oldLog4jConf = Option(System.getenv("SPARK_LOG4J_CONF"))
    if (oldLog4jConf.isDefined) {
      logWarning(
        "SPARK_LOG4J_CONF detected in the system environment. This variable has been " +
          "deprecated. Please refer to the \"Launching Spark on YARN\" documentation " +
          "for alternatives.")
    }

    /**
     * Copy the given main resource to the distributed cache if the scheme is not "local".
     * Otherwise, set the corresponding key in our SparkConf to handle it downstream.
     * Each resource is represented by a 3-tuple of:
     *   (1) destination resource name,
     *   (2) local path to the resource,
     *   (3) Spark property key to set if the scheme is not local, and
     */
    List(
      (SPARK_JAR, sparkJar(sparkConf), CONF_SPARK_JAR),
      (APP_JAR, args.userJar, CONF_SPARK_USER_JAR),
      ("log4j.properties", oldLog4jConf.orNull, null)
    ).foreach { case (destName, _localPath, confKey) =>
      val localPath: String = if (_localPath != null) _localPath.trim() else ""
      if (!localPath.isEmpty()) {
        val localURI = new URI(localPath)
        if (localURI.getScheme != LOCAL_SCHEME) {
          val src = getQualifiedLocalPath(localURI, hadoopConf)
          val destPath = copyFileToRemote(dst, src, replication)
          val destFs = FileSystem.get(destPath.toUri(), hadoopConf)
          distCacheMgr.addResource(destFs, hadoopConf, destPath,
            localResources, LocalResourceType.FILE, destName, statCache)
        } else if (confKey != null) {
          // If the resource is intended for local use only, handle this downstream
          // by setting the appropriate property
          sparkConf.set(confKey, localPath)
        }
      }
    }

    /**
     * Do the same for any additional resources passed in through ClientArguments.
     * Each resource category is represented by a 3-tuple of:
     *   (1) comma separated list of resources in this category,
     *   (2) resource type, and
     *   (3) whether to add these resources to the classpath
     */
    val cachedSecondaryJarLinks = ListBuffer.empty[String]
    List(
      (args.addJars, LocalResourceType.FILE, true),
      (args.files, LocalResourceType.FILE, false),
      (args.archives, LocalResourceType.ARCHIVE, false)
    ).foreach { case (flist, resType, addToClasspath) =>
      if (flist != null && !flist.isEmpty()) {
        flist.split(',').foreach { file =>
          val localURI = new URI(file.trim())
          if (localURI.getScheme != LOCAL_SCHEME) {
            val localPath = new Path(localURI)
            val linkname = Option(localURI.getFragment()).getOrElse(localPath.getName())
            val destPath = copyFileToRemote(dst, localPath, replication)
            distCacheMgr.addResource(
              fs, hadoopConf, destPath, localResources, resType, linkname, statCache)
            if (addToClasspath) {
              cachedSecondaryJarLinks += linkname
            }
          } else if (addToClasspath) {
            // Resource is intended for local use only and should be added to the class path
            cachedSecondaryJarLinks += file.trim()
          }
        }
      }
    }
    if (cachedSecondaryJarLinks.nonEmpty) {
      sparkConf.set(CONF_SPARK_YARN_SECONDARY_JARS, cachedSecondaryJarLinks.mkString(","))
    }

    localResources
  }

  /**
   * Set up the environment for launching our ApplicationMaster container.
   */
  private def setupLaunchEnv(stagingDir: String): HashMap[String, String] = {
    logInfo("Setting up the launch environment for our AM container")
    val env = new HashMap[String, String]()
    val extraCp = sparkConf.getOption("spark.driver.extraClassPath")
    populateClasspath(args, yarnConf, sparkConf, env, extraCp)
    env("SPARK_YARN_MODE") = "true"
    env("SPARK_YARN_STAGING_DIR") = stagingDir
    env("SPARK_USER") = UserGroupInformation.getCurrentUser().getShortUserName()

    // Set the environment variables to be passed on to the executors.
    distCacheMgr.setDistFilesEnv(env)
    distCacheMgr.setDistArchivesEnv(env)

    // Pick up any environment variables for the AM provided through spark.yarn.appMasterEnv.*
    val amEnvPrefix = "spark.yarn.appMasterEnv."
    sparkConf.getAll
      .filter { case (k, v) => k.startsWith(amEnvPrefix) }
      .map { case (k, v) => (k.substring(amEnvPrefix.length), v) }
      .foreach { case (k, v) => YarnSparkHadoopUtil.addPathToEnvironment(env, k, v) }

    // Keep this for backwards compatibility but users should move to the config
    sys.env.get("SPARK_YARN_USER_ENV").foreach { userEnvs =>
    // Allow users to specify some environment variables.
      YarnSparkHadoopUtil.setEnvFromInputString(env, userEnvs)
      // Pass SPARK_YARN_USER_ENV itself to the AM so it can use it to set up executor environments.
      env("SPARK_YARN_USER_ENV") = userEnvs
    }

    // In cluster mode, if the deprecated SPARK_JAVA_OPTS is set, we need to propagate it to
    // executors. But we can't just set spark.executor.extraJavaOptions, because the driver's
    // SparkContext will not let that set spark* system properties, which is expected behavior for
    // Yarn clients. So propagate it through the environment.
    //
    // Note that to warn the user about the deprecation in cluster mode, some code from
    // SparkConf#validateSettings() is duplicated here (to avoid triggering the condition
    // described above).
    if (isClusterMode) {
      sys.env.get("SPARK_JAVA_OPTS").foreach { value =>
        val warning =
          s"""
            |SPARK_JAVA_OPTS was detected (set to '$value').
            |This is deprecated in Spark 1.0+.
            |
            |Please instead use:
            | - ./spark-submit with conf/spark-defaults.conf to set defaults for an application
            | - ./spark-submit with --driver-java-options to set -X options for a driver
            | - spark.executor.extraJavaOptions to set -X options for executors
          """.stripMargin
        logWarning(warning)
        for (proc <- Seq("driver", "executor")) {
          val key = s"spark.$proc.extraJavaOptions"
          if (sparkConf.contains(key)) {
            throw new SparkException(s"Found both $key and SPARK_JAVA_OPTS. Use only the former.")
          }
        }
        env("SPARK_JAVA_OPTS") = value
      }
    }

    sys.env.get(ENV_DIST_CLASSPATH).foreach { dcp =>
      env(ENV_DIST_CLASSPATH) = dcp
    }

    env
  }

  /**
   * Set up a ContainerLaunchContext to launch our ApplicationMaster container.
   * This sets up the launch environment, java options, and the command for launching the AM.
   */
  private def createContainerLaunchContext(newAppResponse: GetNewApplicationResponse)
    : ContainerLaunchContext = {
    logInfo("Setting up container launch context for our AM")

    val appId = newAppResponse.getApplicationId
    val appStagingDir = getAppStagingDir(appId)
    val localResources = prepareLocalResources(appStagingDir)
    val launchEnv = setupLaunchEnv(appStagingDir)
    val amContainer = Records.newRecord(classOf[ContainerLaunchContext])
    amContainer.setLocalResources(localResources)
    amContainer.setEnvironment(launchEnv)

    val javaOpts = ListBuffer[String]()

    // Set the environment variable through a command prefix
    // to append to the existing value of the variable
    var prefixEnv: Option[String] = None

    // Add Xmx for AM memory
    javaOpts += "-Xmx" + args.amMemory + "m"

    val tmpDir = new Path(
      YarnSparkHadoopUtil.expandEnvironment(Environment.PWD),
      YarnConfiguration.DEFAULT_CONTAINER_TEMP_DIR
    )
    javaOpts += "-Djava.io.tmpdir=" + tmpDir

    // TODO: Remove once cpuset version is pushed out.
    // The context is, default gc for server class machines ends up using all cores to do gc -
    // hence if there are multiple containers in same node, Spark GC affects all other containers'
    // performance (which can be that of other Spark containers)
    // Instead of using this, rely on cpusets by YARN to enforce "proper" Spark behavior in
    // multi-tenant environments. Not sure how default Java GC behaves if it is limited to subset
    // of cores on a node.
    val useConcurrentAndIncrementalGC = launchEnv.get("SPARK_USE_CONC_INCR_GC").exists(_.toBoolean)
    if (useConcurrentAndIncrementalGC) {
      // In our expts, using (default) throughput collector has severe perf ramifications in
      // multi-tenant machines
      javaOpts += "-XX:+UseConcMarkSweepGC"
      javaOpts += "-XX:+CMSIncrementalMode"
      javaOpts += "-XX:+CMSIncrementalPacing"
      javaOpts += "-XX:CMSIncrementalDutyCycleMin=0"
      javaOpts += "-XX:CMSIncrementalDutyCycle=10"
    }

    // Forward the Spark configuration to the application master / executors.
    // TODO: it might be nicer to pass these as an internal environment variable rather than
    // as Java options, due to complications with string parsing of nested quotes.
    for ((k, v) <- sparkConf.getAll) {
      javaOpts += YarnSparkHadoopUtil.escapeForShell(s"-D$k=$v")
    }

    // Include driver-specific java options if we are launching a driver
    if (isClusterMode) {
      sparkConf.getOption("spark.driver.extraJavaOptions")
        .orElse(sys.env.get("SPARK_JAVA_OPTS"))
        .map(Utils.splitCommandString).getOrElse(Seq.empty)
        .foreach(opts => javaOpts += opts)
      val libraryPaths = Seq(sys.props.get("spark.driver.extraLibraryPath"),
        sys.props.get("spark.driver.libraryPath")).flatten
      if (libraryPaths.nonEmpty) {
        prefixEnv = Some(Utils.libraryPathEnvPrefix(libraryPaths))
      }
      if (sparkConf.getOption("spark.yarn.am.extraJavaOptions").isDefined) {
        logWarning("spark.yarn.am.extraJavaOptions will not take effect in cluster mode")
      }
    } else {
      // Validate and include yarn am specific java options in yarn-client mode.
      val amOptsKey = "spark.yarn.am.extraJavaOptions"
      val amOpts = sparkConf.getOption(amOptsKey)
      amOpts.foreach { opts =>
        if (opts.contains("-Dspark")) {
          val msg = s"$amOptsKey is not allowed to set Spark options (was '$opts'). "
          throw new SparkException(msg)
        }
        if (opts.contains("-Xmx") || opts.contains("-Xms")) {
          val msg = s"$amOptsKey is not allowed to alter memory settings (was '$opts')."
          throw new SparkException(msg)
        }
        javaOpts ++= Utils.splitCommandString(opts)
      }
    }

    // For log4j configuration to reference
    javaOpts += ("-Dspark.yarn.app.container.log.dir=" + ApplicationConstants.LOG_DIR_EXPANSION_VAR)

    val userClass =
      if (isClusterMode) {
        Seq("--class", YarnSparkHadoopUtil.escapeForShell(args.userClass))
      } else {
        Nil
      }
    val userJar =
      if (args.userJar != null) {
        Seq("--jar", args.userJar)
      } else {
        Nil
      }
    val primaryPyFile =
      if (args.primaryPyFile != null) {
        Seq("--primary-py-file", args.primaryPyFile)
      } else {
        Nil
      }
    val pyFiles =
      if (args.pyFiles != null) {
        Seq("--py-files", args.pyFiles)
      } else {
        Nil
      }
    val amClass =
      if (isClusterMode) {
        Class.forName("org.apache.spark.deploy.yarn.ApplicationMaster").getName
      } else {
        Class.forName("org.apache.spark.deploy.yarn.ExecutorLauncher").getName
      }
    if (args.primaryPyFile != null && args.primaryPyFile.endsWith(".py")) {
      args.userArgs = ArrayBuffer(args.primaryPyFile, args.pyFiles) ++ args.userArgs
    }
    val userArgs = args.userArgs.flatMap { arg =>
      Seq("--arg", YarnSparkHadoopUtil.escapeForShell(arg))
    }
    val amArgs =
      Seq(amClass) ++ userClass ++ userJar ++ primaryPyFile ++ pyFiles ++ userArgs ++
        Seq(
          "--executor-memory", args.executorMemory.toString + "m",
          "--executor-cores", args.executorCores.toString,
          "--num-executors ", args.numExecutors.toString)

    // Command for the ApplicationMaster
    val commands = prefixEnv ++ Seq(
        YarnSparkHadoopUtil.expandEnvironment(Environment.JAVA_HOME) + "/bin/java", "-server"
      ) ++
      javaOpts ++ amArgs ++
      Seq(
        "1>", ApplicationConstants.LOG_DIR_EXPANSION_VAR + "/stdout",
        "2>", ApplicationConstants.LOG_DIR_EXPANSION_VAR + "/stderr")

    // TODO: it would be nicer to just make sure there are no null commands here
    val printableCommands = commands.map(s => if (s == null) "null" else s).toList
    amContainer.setCommands(printableCommands)

    logDebug("===============================================================================")
    logDebug("Yarn AM launch context:")
    logDebug(s"    user class: ${Option(args.userClass).getOrElse("N/A")}")
    logDebug("    env:")
    launchEnv.foreach { case (k, v) => logDebug(s"        $k -> $v") }
    logDebug("    resources:")
    localResources.foreach { case (k, v) => logDebug(s"        $k -> $v")}
    logDebug("    command:")
    logDebug(s"        ${printableCommands.mkString(" ")}")
    logDebug("===============================================================================")

    // send the acl settings into YARN to control who has access via YARN interfaces
    val securityManager = new SecurityManager(sparkConf)
    amContainer.setApplicationACLs(YarnSparkHadoopUtil.getApplicationAclsForYarn(securityManager))
    setupSecurityToken(amContainer)
    UserGroupInformation.getCurrentUser().addCredentials(credentials)

    amContainer
  }

  /**
   * Report the state of an application until it has exited, either successfully or
   * due to some failure, then return a pair of the yarn application state (FINISHED, FAILED,
   * KILLED, or RUNNING) and the final application state (UNDEFINED, SUCCEEDED, FAILED,
   * or KILLED).
   *
   * @param appId ID of the application to monitor.
   * @param returnOnRunning Whether to also return the application state when it is RUNNING.
   * @param logApplicationReport Whether to log details of the application report every iteration.
   * @return A pair of the yarn application state and the final application state.
   */
  def monitorApplication(
      appId: ApplicationId,
      returnOnRunning: Boolean = false,
      logApplicationReport: Boolean = true): (YarnApplicationState, FinalApplicationStatus) = {
    val interval = sparkConf.getLong("spark.yarn.report.interval", 1000)
    var lastState: YarnApplicationState = null
    while (true) {
      Thread.sleep(interval)
      val report = getApplicationReport(appId)
      val state = report.getYarnApplicationState

      if (logApplicationReport) {
        logInfo(s"Application report for $appId (state: $state)")
        val details = Seq[(String, String)](
          ("client token", getClientToken(report)),
          ("diagnostics", report.getDiagnostics),
          ("ApplicationMaster host", report.getHost),
          ("ApplicationMaster RPC port", report.getRpcPort.toString),
          ("queue", report.getQueue),
          ("start time", report.getStartTime.toString),
          ("final status", report.getFinalApplicationStatus.toString),
          ("tracking URL", report.getTrackingUrl),
          ("user", report.getUser)
        )

        // Use more loggable format if value is null or empty
        val formattedDetails = details
          .map { case (k, v) =>
          val newValue = Option(v).filter(_.nonEmpty).getOrElse("N/A")
          s"\n\t $k: $newValue" }
          .mkString("")

        // If DEBUG is enabled, log report details every iteration
        // Otherwise, log them every time the application changes state
        if (log.isDebugEnabled) {
          logDebug(formattedDetails)
        } else if (lastState != state) {
          logInfo(formattedDetails)
        }
      }

      if (state == YarnApplicationState.FINISHED ||
        state == YarnApplicationState.FAILED ||
        state == YarnApplicationState.KILLED) {
        return (state, report.getFinalApplicationStatus)
      }

      if (returnOnRunning && state == YarnApplicationState.RUNNING) {
        return (state, report.getFinalApplicationStatus)
      }

      lastState = state
    }

    // Never reached, but keeps compiler happy
    throw new SparkException("While loop is depleted! This should never happen...")
  }

  /**
   * Submit an application to the ResourceManager and monitor its state.
   * This continues until the application has exited for any reason.
   * If the application finishes with a failed, killed, or undefined status,
   * throw an appropriate SparkException.
   */
  def run(): Unit = {
    val (yarnApplicationState, finalApplicationStatus) = monitorApplication(submitApplication())
    if (yarnApplicationState == YarnApplicationState.FAILED ||
      finalApplicationStatus == FinalApplicationStatus.FAILED) {
      throw new SparkException("Application finished with failed status")
    }
    if (yarnApplicationState == YarnApplicationState.KILLED ||
      finalApplicationStatus == FinalApplicationStatus.KILLED) {
      throw new SparkException("Application is killed")
    }
    if (finalApplicationStatus == FinalApplicationStatus.UNDEFINED) {
      throw new SparkException("The final status of application is undefined")
    }
  }
}

object Client extends Logging {
  def main(argStrings: Array[String]) {
    if (!sys.props.contains("SPARK_SUBMIT")) {
      println("WARNING: This client is deprecated and will be removed in a " +
        "future version of Spark. Use ./bin/spark-submit with \"--master yarn\"")
    }

    // Set an env variable indicating we are running in YARN mode.
    // Note that any env variable with the SPARK_ prefix gets propagated to all (remote) processes
    System.setProperty("SPARK_YARN_MODE", "true")
    val sparkConf = new SparkConf

    val args = new ClientArguments(argStrings, sparkConf)
    new Client(args, sparkConf).run()
  }

  // Alias for the Spark assembly jar and the user jar
  val SPARK_JAR: String = "__spark__.jar"
  val APP_JAR: String = "__app__.jar"

  // URI scheme that identifies local resources
  val LOCAL_SCHEME = "local"

  // Staging directory for any temporary jars or files
  val SPARK_STAGING: String = ".sparkStaging"

  // Location of any user-defined Spark jars
  val CONF_SPARK_JAR = "spark.yarn.jar"
  val ENV_SPARK_JAR = "SPARK_JAR"

  // Internal config to propagate the location of the user's jar to the driver/executors
  val CONF_SPARK_USER_JAR = "spark.yarn.user.jar"

  // Internal config to propagate the locations of any extra jars to add to the classpath
  // of the executors
  val CONF_SPARK_YARN_SECONDARY_JARS = "spark.yarn.secondary.jars"

  // Staging directory is private! -> rwx--------
  val STAGING_DIR_PERMISSION: FsPermission =
    FsPermission.createImmutable(Integer.parseInt("700", 8).toShort)

  // App files are world-wide readable and owner writable -> rw-r--r--
  val APP_FILE_PERMISSION: FsPermission =
    FsPermission.createImmutable(Integer.parseInt("644", 8).toShort)

  // Distribution-defined classpath to add to processes
  val ENV_DIST_CLASSPATH = "SPARK_DIST_CLASSPATH"

  /**
   * Find the user-defined Spark jar if configured, or return the jar containing this
   * class if not.
   *
   * This method first looks in the SparkConf object for the CONF_SPARK_JAR key, and in the
   * user environment if that is not found (for backwards compatibility).
   */
  private def sparkJar(conf: SparkConf): String = {
    if (conf.contains(CONF_SPARK_JAR)) {
      conf.get(CONF_SPARK_JAR)
    } else if (System.getenv(ENV_SPARK_JAR) != null) {
      logWarning(
        s"$ENV_SPARK_JAR detected in the system environment. This variable has been deprecated " +
          s"in favor of the $CONF_SPARK_JAR configuration variable.")
      System.getenv(ENV_SPARK_JAR)
    } else {
      SparkContext.jarOfClass(this.getClass).head
    }
  }

  /**
   * Return the path to the given application's staging directory.
   */
  private def getAppStagingDir(appId: ApplicationId): String = {
    buildPath(SPARK_STAGING, appId.toString())
  }

  /**
   * Populate the classpath entry in the given environment map with any application
   * classpath specified through the Hadoop and Yarn configurations.
   */
  private[yarn] def populateHadoopClasspath(conf: Configuration, env: HashMap[String, String])
    : Unit = {
    val classPathElementsToAdd = getYarnAppClasspath(conf) ++ getMRAppClasspath(conf)
    for (c <- classPathElementsToAdd.flatten) {
      YarnSparkHadoopUtil.addPathToEnvironment(env, Environment.CLASSPATH.name, c.trim)
    }
  }

  private def getYarnAppClasspath(conf: Configuration): Option[Seq[String]] =
    Option(conf.getStrings(YarnConfiguration.YARN_APPLICATION_CLASSPATH)) match {
      case Some(s) => Some(s.toSeq)
      case None => getDefaultYarnApplicationClasspath
    }

  private def getMRAppClasspath(conf: Configuration): Option[Seq[String]] =
    Option(conf.getStrings("mapreduce.application.classpath")) match {
      case Some(s) => Some(s.toSeq)
      case None => getDefaultMRApplicationClasspath
    }

  private[yarn] def getDefaultYarnApplicationClasspath: Option[Seq[String]] = {
    val triedDefault = Try[Seq[String]] {
      val field = classOf[YarnConfiguration].getField("DEFAULT_YARN_APPLICATION_CLASSPATH")
      val value = field.get(null).asInstanceOf[Array[String]]
      value.toSeq
    } recoverWith {
      case e: NoSuchFieldException => Success(Seq.empty[String])
    }

    triedDefault match {
      case f: Failure[_] =>
        logError("Unable to obtain the default YARN Application classpath.", f.exception)
      case s: Success[Seq[String]] =>
        logDebug(s"Using the default YARN application classpath: ${s.get.mkString(",")}")
    }

    triedDefault.toOption
  }

  /**
   * In Hadoop 0.23, the MR application classpath comes with the YARN application
   * classpath. In Hadoop 2.0, it's an array of Strings, and in 2.2+ it's a String.
   * So we need to use reflection to retrieve it.
   */
  private[yarn] def getDefaultMRApplicationClasspath: Option[Seq[String]] = {
    val triedDefault = Try[Seq[String]] {
      val field = classOf[MRJobConfig].getField("DEFAULT_MAPREDUCE_APPLICATION_CLASSPATH")
      val value = if (field.getType == classOf[String]) {
        StringUtils.getStrings(field.get(null).asInstanceOf[String]).toArray
      } else {
        field.get(null).asInstanceOf[Array[String]]
      }
      value.toSeq
    } recoverWith {
      case e: NoSuchFieldException => Success(Seq.empty[String])
    }

    triedDefault match {
      case f: Failure[_] =>
        logError("Unable to obtain the default MR Application classpath.", f.exception)
      case s: Success[Seq[String]] =>
        logDebug(s"Using the default MR application classpath: ${s.get.mkString(",")}")
    }

    triedDefault.toOption
  }

  /**
   * Populate the classpath entry in the given environment map.
   *
   * User jars are generally not added to the JVM's classpath; those are handled by the AM and
   * executor backend. When the deprecated `spark.yarn.user.classpath.first` is used, user jars are
   * included in the system classpath, though. The extra class path and other uploaded files are
   * always made available through the system class path.
   *
   * @param args Client arguments (when starting the AM) or null (when starting executors).
   */
  private[yarn] def populateClasspath(
      args: ClientArguments,
      conf: Configuration,
      sparkConf: SparkConf,
      env: HashMap[String, String],
      extraClassPath: Option[String] = None): Unit = {
    extraClassPath.foreach(addClasspathEntry(_, env))
<<<<<<< HEAD
    addClasspathEntry(Environment.PWD.$(), env)
=======
    addClasspathEntry(
      YarnSparkHadoopUtil.expandEnvironment(Environment.PWD), env
    )

    // Normally the users app.jar is last in case conflicts with spark jars
>>>>>>> db821ed2
    if (sparkConf.getBoolean("spark.yarn.user.classpath.first", false)) {
      getUserClasspath(args, sparkConf).foreach { x =>
        addFileToClasspath(x, null, env)
      }
    }
<<<<<<< HEAD
    addFileToClasspath(new URI(sparkJar(sparkConf)), SPARK_JAR, env)
    populateHadoopClasspath(conf, env)
=======

    // Append all jar files under the working directory to the classpath.
    addClasspathEntry(
      YarnSparkHadoopUtil.expandEnvironment(Environment.PWD) + Path.SEPARATOR + "*", env
    )
>>>>>>> db821ed2
  }

  /**
   * Returns a list of URIs representing the user classpath.
   *
   * @param args Client arguments (or null to load list of files from configuration object).
   * @param conf Spark configuration.
   */
  def getUserClasspath(
      args: ClientArguments,
      conf: SparkConf): Array[URI] = {
    // If `args` is not null, we are launching an AM container.
    // Otherwise, we are launching executor containers.
    val (mainJar, secondaryJars) =
      if (args != null) {
        (args.userJar, args.addJars)
      } else {
        (conf.get(CONF_SPARK_USER_JAR, null),
          conf.get(CONF_SPARK_YARN_SECONDARY_JARS, null))
      }

    val mainUri = Option(mainJar).orElse(Some(APP_JAR)).map(new URI(_))
    val secondaryUris = Option(secondaryJars).map(_.split(",")).toSeq.flatten.map(new URI(_))
    (mainUri ++ secondaryUris).toArray
  }

  /**
   * Adds the given path to the classpath, handling "local:" URIs correctly.
   *
   * If an alternate name for the file is given, and it's not a "local:" file, the alternate
   * name will be added to the classpath (relative to the job's work directory).
   *
   * If not a "local:" file and no alternate name, the environment is not modified.
   *
   * @param uri       URI to add to classpath (optional).
   * @param fileName  Alternate name for the file (optional).
   * @param env       Map holding the environment variables.
   */
  private def addFileToClasspath(
      uri: URI,
      fileName: String,
      env: HashMap[String, String]): Unit = {
<<<<<<< HEAD
    if (uri != null && uri.getScheme == LOCAL_SCHEME) {
      addClasspathEntry(uri.getPath, env)
    } else if (fileName != null) {
      addClasspathEntry(buildPath(Environment.PWD.$(), fileName), env)
=======
    if (path != null) {
      scala.util.control.Exception.ignoring(classOf[URISyntaxException]) {
        val uri = new URI(path)
        if (uri.getScheme == LOCAL_SCHEME) {
          addClasspathEntry(uri.getPath, env)
          return
        }
      }
    }
    if (fileName != null) {
      addClasspathEntry(
        YarnSparkHadoopUtil.expandEnvironment(Environment.PWD) + Path.SEPARATOR + fileName, env
      )
>>>>>>> db821ed2
    }
  }

  /**
   * Add the given path to the classpath entry of the given environment map.
   * If the classpath is already set, this appends the new path to the existing classpath.
   */
  private def addClasspathEntry(path: String, env: HashMap[String, String]): Unit =
    YarnSparkHadoopUtil.addPathToEnvironment(env, Environment.CLASSPATH.name, path)

  /**
   * Get the list of namenodes the user may access.
   */
  private[yarn] def getNameNodesToAccess(sparkConf: SparkConf): Set[Path] = {
    sparkConf.get("spark.yarn.access.namenodes", "")
      .split(",")
      .map(_.trim())
      .filter(!_.isEmpty)
      .map(new Path(_))
      .toSet
  }

  private[yarn] def getTokenRenewer(conf: Configuration): String = {
    val delegTokenRenewer = Master.getMasterPrincipal(conf)
    logDebug("delegation token renewer is: " + delegTokenRenewer)
    if (delegTokenRenewer == null || delegTokenRenewer.length() == 0) {
      val errorMessage = "Can't get Master Kerberos principal for use as renewer"
      logError(errorMessage)
      throw new SparkException(errorMessage)
    }
    delegTokenRenewer
  }

  /**
   * Obtains tokens for the namenodes passed in and adds them to the credentials.
   */
  private def obtainTokensForNamenodes(
      paths: Set[Path],
      conf: Configuration,
      creds: Credentials): Unit = {
    if (UserGroupInformation.isSecurityEnabled()) {
      val delegTokenRenewer = getTokenRenewer(conf)
      paths.foreach { dst =>
        val dstFs = dst.getFileSystem(conf)
        logDebug("getting token for namenode: " + dst)
        dstFs.addDelegationTokens(delegTokenRenewer, creds)
      }
    }
  }

  /**
   * Return whether the two file systems are the same.
   */
  private def compareFs(srcFs: FileSystem, destFs: FileSystem): Boolean = {
    val srcUri = srcFs.getUri()
    val dstUri = destFs.getUri()
    if (srcUri.getScheme() == null || srcUri.getScheme() != dstUri.getScheme()) {
      return false
    }

    var srcHost = srcUri.getHost()
    var dstHost = dstUri.getHost()

    // In HA or when using viewfs, the host part of the URI may not actually be a host, but the
    // name of the HDFS namespace. Those names won't resolve, so avoid even trying if they
    // match.
    if (srcHost != null && dstHost != null && srcHost != dstHost) {
      try {
        srcHost = InetAddress.getByName(srcHost).getCanonicalHostName()
        dstHost = InetAddress.getByName(dstHost).getCanonicalHostName()
      } catch {
        case e: UnknownHostException =>
          return false
      }
    }

    Objects.equal(srcHost, dstHost) && srcUri.getPort() == dstUri.getPort()
  }

  /**
   * Given a local URI, resolve it and return a qualified local path that corresponds to the URI.
   * This is used for preparing local resources to be included in the container launch context.
   */
  private def getQualifiedLocalPath(localURI: URI, hadoopConf: Configuration): Path = {
    val qualifiedURI =
      if (localURI.getScheme == null) {
        // If not specified, assume this is in the local filesystem to keep the behavior
        // consistent with that of Hadoop
        new URI(FileSystem.getLocal(hadoopConf).makeQualified(new Path(localURI)).toString)
      } else {
        localURI
      }
    new Path(qualifiedURI)
  }

  /**
   * Whether to consider jars provided by the user to have precedence over the Spark jars when
   * loading user classes.
   */
  def isUserClassPathFirst(conf: SparkConf, isDriver: Boolean): Boolean = {
    if (isDriver) {
      conf.getBoolean("spark.driver.userClassPathFirst", false)
    } else {
      conf.getBoolean("spark.executor.userClassPathFirst", false)
    }
  }

  /**
   * Joins all the path components using Path.SEPARATOR.
   */
  def buildPath(components: String*) = {
    components.mkString(Path.SEPARATOR)
  }

}<|MERGE_RESOLUTION|>--- conflicted
+++ resolved
@@ -791,30 +791,16 @@
       env: HashMap[String, String],
       extraClassPath: Option[String] = None): Unit = {
     extraClassPath.foreach(addClasspathEntry(_, env))
-<<<<<<< HEAD
-    addClasspathEntry(Environment.PWD.$(), env)
-=======
     addClasspathEntry(
       YarnSparkHadoopUtil.expandEnvironment(Environment.PWD), env
     )
-
-    // Normally the users app.jar is last in case conflicts with spark jars
->>>>>>> db821ed2
     if (sparkConf.getBoolean("spark.yarn.user.classpath.first", false)) {
       getUserClasspath(args, sparkConf).foreach { x =>
         addFileToClasspath(x, null, env)
       }
     }
-<<<<<<< HEAD
     addFileToClasspath(new URI(sparkJar(sparkConf)), SPARK_JAR, env)
     populateHadoopClasspath(conf, env)
-=======
-
-    // Append all jar files under the working directory to the classpath.
-    addClasspathEntry(
-      YarnSparkHadoopUtil.expandEnvironment(Environment.PWD) + Path.SEPARATOR + "*", env
-    )
->>>>>>> db821ed2
   }
 
   /**
@@ -857,26 +843,11 @@
       uri: URI,
       fileName: String,
       env: HashMap[String, String]): Unit = {
-<<<<<<< HEAD
     if (uri != null && uri.getScheme == LOCAL_SCHEME) {
       addClasspathEntry(uri.getPath, env)
     } else if (fileName != null) {
-      addClasspathEntry(buildPath(Environment.PWD.$(), fileName), env)
-=======
-    if (path != null) {
-      scala.util.control.Exception.ignoring(classOf[URISyntaxException]) {
-        val uri = new URI(path)
-        if (uri.getScheme == LOCAL_SCHEME) {
-          addClasspathEntry(uri.getPath, env)
-          return
-        }
-      }
-    }
-    if (fileName != null) {
-      addClasspathEntry(
-        YarnSparkHadoopUtil.expandEnvironment(Environment.PWD) + Path.SEPARATOR + fileName, env
-      )
->>>>>>> db821ed2
+      addClasspathEntry(buildPath(
+        YarnSparkHadoopUtil.expandEnvironment(Environment.PWD), fileName), env)
     }
   }
 
