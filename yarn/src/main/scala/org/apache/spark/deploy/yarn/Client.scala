/*
 * Licensed to the Apache Software Foundation (ASF) under one or more
 * contributor license agreements.  See the NOTICE file distributed with
 * this work for additional information regarding copyright ownership.
 * The ASF licenses this file to You under the Apache License, Version 2.0
 * (the "License"); you may not use this file except in compliance with
 * the License.  You may obtain a copy of the License at
 *
 *    http://www.apache.org/licenses/LICENSE-2.0
 *
 * Unless required by applicable law or agreed to in writing, software
 * distributed under the License is distributed on an "AS IS" BASIS,
 * WITHOUT WARRANTIES OR CONDITIONS OF ANY KIND, either express or implied.
 * See the License for the specific language governing permissions and
 * limitations under the License.
 */

package org.apache.spark.deploy.yarn

import java.io.File
import java.net.{InetAddress, UnknownHostException, URI}
import java.nio.ByteBuffer
import java.util.UUID

import scala.collection.JavaConversions._
import scala.collection.mutable.{ArrayBuffer, HashMap, ListBuffer, Map}
import scala.util.{Try, Success, Failure}

import com.google.common.base.Objects
import org.apache.hadoop.io.DataOutputBuffer
import org.apache.hadoop.conf.Configuration
import org.apache.hadoop.fs._
import org.apache.hadoop.fs.permission.FsPermission
import org.apache.hadoop.mapreduce.MRJobConfig
import org.apache.hadoop.security.{Credentials, UserGroupInformation}
import org.apache.hadoop.util.StringUtils
import org.apache.hadoop.yarn.api._
import org.apache.hadoop.yarn.api.ApplicationConstants.Environment
import org.apache.hadoop.yarn.api.protocolrecords._
import org.apache.hadoop.yarn.api.records._
import org.apache.hadoop.yarn.client.api.{YarnClient, YarnClientApplication}
import org.apache.hadoop.yarn.conf.YarnConfiguration
import org.apache.hadoop.yarn.exceptions.ApplicationNotFoundException
import org.apache.hadoop.yarn.util.Records

import org.apache.spark.deploy.SparkHadoopUtil
import org.apache.spark.{Logging, SecurityManager, SparkConf, SparkContext, SparkException}
import org.apache.spark.util.Utils

private[spark] class Client(
    val args: ClientArguments,
    val hadoopConf: Configuration,
    val sparkConf: SparkConf)
  extends Logging {

  import Client._

  def this(clientArgs: ClientArguments, spConf: SparkConf) =
    this(clientArgs, SparkHadoopUtil.get.newConfiguration(spConf), spConf)

  def this(clientArgs: ClientArguments) = this(clientArgs, new SparkConf())

  private val yarnClient = YarnClient.createYarnClient
  private val yarnConf = new YarnConfiguration(hadoopConf)
  private var credentials: Credentials = null
  private val amMemoryOverhead = args.amMemoryOverhead // MB
  private val executorMemoryOverhead = args.executorMemoryOverhead // MB
  private val distCacheMgr = new ClientDistributedCacheManager()
  private val isClusterMode = args.isClusterMode
<<<<<<< HEAD
  private var loginFromKeytab = false
=======
  private val fireAndForget = isClusterMode &&
    !sparkConf.getBoolean("spark.yarn.submit.waitAppCompletion", true)

>>>>>>> 470d7453

  def stop(): Unit = yarnClient.stop()

  /* ------------------------------------------------------------------------------------- *
   | The following methods have much in common in the stable and alpha versions of Client, |
   | but cannot be implemented in the parent trait due to subtle API differences across    |
   | hadoop versions.                                                                      |
   * ------------------------------------------------------------------------------------- */

  /**
   * Submit an application running our ApplicationMaster to the ResourceManager.
   *
   * The stable Yarn API provides a convenience method (YarnClient#createApplication) for
   * creating applications and setting up the application submission context. This was not
   * available in the alpha API.
   */
  def submitApplication(): ApplicationId = {
    // Setup the credentials before doing anything else, so we have don't have issues at any point.
    setupCredentials()
    yarnClient.init(yarnConf)
    yarnClient.start()

    logInfo("Requesting a new application from cluster with %d NodeManagers"
      .format(yarnClient.getYarnClusterMetrics.getNumNodeManagers))

    // Get a new application from our RM
    val newApp = yarnClient.createApplication()
    val newAppResponse = newApp.getNewApplicationResponse()
    val appId = newAppResponse.getApplicationId()

    // Verify whether the cluster has enough resources for our AM
    verifyClusterResources(newAppResponse)

    // Set up the appropriate contexts to launch our AM
    val containerContext = createContainerLaunchContext(newAppResponse)
    val appContext = createApplicationSubmissionContext(newApp, containerContext)

    // Finally, submit and monitor the application
    logInfo(s"Submitting application ${appId.getId} to ResourceManager")
    yarnClient.submitApplication(appContext)
    appId
  }

  /**
   * Set up the context for submitting our ApplicationMaster.
   * This uses the YarnClientApplication not available in the Yarn alpha API.
   */
  def createApplicationSubmissionContext(
      newApp: YarnClientApplication,
      containerContext: ContainerLaunchContext): ApplicationSubmissionContext = {
    val appContext = newApp.getApplicationSubmissionContext
    appContext.setApplicationName(args.appName)
    appContext.setQueue(args.amQueue)
    appContext.setAMContainerSpec(containerContext)
    appContext.setApplicationType("SPARK")
    sparkConf.getOption("spark.yarn.maxAppAttempts").map(_.toInt) match {
      case Some(v) => appContext.setMaxAppAttempts(v)
      case None => logDebug("spark.yarn.maxAppAttempts is not set. " +
          "Cluster's default value will be used.")
    }
    val capability = Records.newRecord(classOf[Resource])
    capability.setMemory(args.amMemory + amMemoryOverhead)
    capability.setVirtualCores(args.amCores)
    appContext.setResource(capability)
    appContext
  }

  /** Set up security tokens for launching our ApplicationMaster container. */
  private def setupSecurityToken(amContainer: ContainerLaunchContext): Unit = {
    val dob = new DataOutputBuffer
    credentials.writeTokenStorageToStream(dob)
    amContainer.setTokens(ByteBuffer.wrap(dob.getData))
  }

  /** Get the application report from the ResourceManager for an application we have submitted. */
  def getApplicationReport(appId: ApplicationId): ApplicationReport =
    yarnClient.getApplicationReport(appId)

  /**
   * Return the security token used by this client to communicate with the ApplicationMaster.
   * If no security is enabled, the token returned by the report is null.
   */
  private def getClientToken(report: ApplicationReport): String =
    Option(report.getClientToAMToken).map(_.toString).getOrElse("")

  /**
   * Fail fast if we have requested more resources per container than is available in the cluster.
   */
  private def verifyClusterResources(newAppResponse: GetNewApplicationResponse): Unit = {
    val maxMem = newAppResponse.getMaximumResourceCapability().getMemory()
    logInfo("Verifying our application has not requested more than the maximum " +
      s"memory capability of the cluster ($maxMem MB per container)")
    val executorMem = args.executorMemory + executorMemoryOverhead
    if (executorMem > maxMem) {
      throw new IllegalArgumentException(s"Required executor memory (${args.executorMemory}" +
        s"+$executorMemoryOverhead MB) is above the max threshold ($maxMem MB) of this cluster!")
    }
    val amMem = args.amMemory + amMemoryOverhead
    if (amMem > maxMem) {
      throw new IllegalArgumentException(s"Required AM memory (${args.amMemory}" +
        s"+$amMemoryOverhead MB) is above the max threshold ($maxMem MB) of this cluster!")
    }
    logInfo("Will allocate AM container, with %d MB memory including %d MB overhead".format(
      amMem,
      amMemoryOverhead))

    // We could add checks to make sure the entire cluster has enough resources but that involves
    // getting all the node reports and computing ourselves.
  }

  /**
   * Copy the given file to a remote file system (e.g. HDFS) if needed.
   * The file is only copied if the source and destination file systems are different. This is used
   * for preparing resources for launching the ApplicationMaster container. Exposed for testing.
   */
  private[yarn] def copyFileToRemote(
      destDir: Path,
      srcPath: Path,
      replication: Short): Path = {
    val destFs = destDir.getFileSystem(hadoopConf)
    val srcFs = srcPath.getFileSystem(hadoopConf)
    var destPath = srcPath
    if (!compareFs(srcFs, destFs)) {
      destPath = new Path(destDir, srcPath.getName())
      logInfo(s"Uploading resource $srcPath -> $destPath")
      FileUtil.copy(srcFs, srcPath, destFs, destPath, false, hadoopConf)
      destFs.setReplication(destPath, replication)
      destFs.setPermission(destPath, new FsPermission(APP_FILE_PERMISSION))
    } else {
      logInfo(s"Source and destination file systems are the same. Not copying $srcPath")
    }
    // Resolve any symlinks in the URI path so using a "current" symlink to point to a specific
    // version shows the specific version in the distributed cache configuration
    val qualifiedDestPath = destFs.makeQualified(destPath)
    val fc = FileContext.getFileContext(qualifiedDestPath.toUri(), hadoopConf)
    fc.resolvePath(qualifiedDestPath)
  }

  /**
   * Upload any resources to the distributed cache if needed. If a resource is intended to be
   * consumed locally, set up the appropriate config for downstream code to handle it properly.
   * This is used for setting up a container launch context for our ApplicationMaster.
   * Exposed for testing.
   */
  def prepareLocalResources(appStagingDir: String): HashMap[String, LocalResource] = {
    logInfo("Preparing resources for our AM container")
    // Upload Spark and the application JAR to the remote file system if necessary,
    // and add them as local resources to the application master.
    val fs = FileSystem.get(hadoopConf)
    val dst = new Path(fs.getHomeDirectory(), appStagingDir)
    val nns = YarnSparkHadoopUtil.get.getNameNodesToAccess(sparkConf) + dst
    YarnSparkHadoopUtil.get.obtainTokensForNamenodes(nns, hadoopConf, credentials)

    val replication = sparkConf.getInt("spark.yarn.submit.file.replication",
      fs.getDefaultReplication(dst)).toShort
    val localResources = HashMap[String, LocalResource]()
    FileSystem.mkdirs(fs, dst, new FsPermission(STAGING_DIR_PERMISSION))

    val statCache: Map[URI, FileStatus] = HashMap[URI, FileStatus]()

    val oldLog4jConf = Option(System.getenv("SPARK_LOG4J_CONF"))
    if (oldLog4jConf.isDefined) {
      logWarning(
        "SPARK_LOG4J_CONF detected in the system environment. This variable has been " +
          "deprecated. Please refer to the \"Launching Spark on YARN\" documentation " +
          "for alternatives.")
    }

    // If we passed in a keytab, make sure we copy the keytab to the staging directory on
    // HDFS, and setup the relevant environment vars, so the AM can login again.
    if (loginFromKeytab) {
      logInfo("To enable the AM to login from keytab, credentials are being copied over to the AM" +
        " via the YARN Secure Distributed Cache.")
      val localUri = new URI(args.keytab)
      val localPath = getQualifiedLocalPath(localUri, hadoopConf)
      val destinationPath = copyFileToRemote(dst, localPath, replication)
      val destFs = FileSystem.get(destinationPath.toUri(), hadoopConf)
      distCacheMgr.addResource(
        destFs, hadoopConf, destinationPath, localResources, LocalResourceType.FILE,
        sparkConf.get("spark.yarn.keytab"), statCache, appMasterOnly = true)
    }

    /**
     * Copy the given main resource to the distributed cache if the scheme is not "local".
     * Otherwise, set the corresponding key in our SparkConf to handle it downstream.
     * Each resource is represented by a 3-tuple of:
     *   (1) destination resource name,
     *   (2) local path to the resource,
     *   (3) Spark property key to set if the scheme is not local
     */
    List(
      (SPARK_JAR, sparkJar(sparkConf), CONF_SPARK_JAR),
      (APP_JAR, args.userJar, CONF_SPARK_USER_JAR),
      ("log4j.properties", oldLog4jConf.orNull, null)
    ).foreach { case (destName, _localPath, confKey) =>
      val localPath: String = if (_localPath != null) _localPath.trim() else ""
      if (!localPath.isEmpty()) {
        val localURI = new URI(localPath)
        if (localURI.getScheme != LOCAL_SCHEME) {
          val src = getQualifiedLocalPath(localURI, hadoopConf)
          val destPath = copyFileToRemote(dst, src, replication)
          val destFs = FileSystem.get(destPath.toUri(), hadoopConf)
          distCacheMgr.addResource(destFs, hadoopConf, destPath,
            localResources, LocalResourceType.FILE, destName, statCache)
        } else if (confKey != null) {
          // If the resource is intended for local use only, handle this downstream
          // by setting the appropriate property
          sparkConf.set(confKey, localPath)
        }
      }
    }

    /**
     * Do the same for any additional resources passed in through ClientArguments.
     * Each resource category is represented by a 3-tuple of:
     *   (1) comma separated list of resources in this category,
     *   (2) resource type, and
     *   (3) whether to add these resources to the classpath
     */
    val cachedSecondaryJarLinks = ListBuffer.empty[String]
    List(
      (args.addJars, LocalResourceType.FILE, true),
      (args.files, LocalResourceType.FILE, false),
      (args.archives, LocalResourceType.ARCHIVE, false)
    ).foreach { case (flist, resType, addToClasspath) =>
      if (flist != null && !flist.isEmpty()) {
        flist.split(',').foreach { file =>
          val localURI = new URI(file.trim())
          if (localURI.getScheme != LOCAL_SCHEME) {
            val localPath = new Path(localURI)
            val linkname = Option(localURI.getFragment()).getOrElse(localPath.getName())
            val destPath = copyFileToRemote(dst, localPath, replication)
            distCacheMgr.addResource(
              fs, hadoopConf, destPath, localResources, resType, linkname, statCache)
            if (addToClasspath) {
              cachedSecondaryJarLinks += linkname
            }
          } else if (addToClasspath) {
            // Resource is intended for local use only and should be added to the class path
            cachedSecondaryJarLinks += file.trim()
          }
        }
      }
    }
    if (cachedSecondaryJarLinks.nonEmpty) {
      sparkConf.set(CONF_SPARK_YARN_SECONDARY_JARS, cachedSecondaryJarLinks.mkString(","))
    }

    localResources
  }

  /**
   * Set up the environment for launching our ApplicationMaster container.
   */
  private def setupLaunchEnv(stagingDir: String): HashMap[String, String] = {
    logInfo("Setting up the launch environment for our AM container")
    val env = new HashMap[String, String]()
    val extraCp = sparkConf.getOption("spark.driver.extraClassPath")
    populateClasspath(args, yarnConf, sparkConf, env, extraCp)
    env("SPARK_YARN_MODE") = "true"
    env("SPARK_YARN_STAGING_DIR") = stagingDir
    env("SPARK_USER") = UserGroupInformation.getCurrentUser().getShortUserName()
    if (loginFromKeytab) {
      val remoteFs = FileSystem.get(hadoopConf)
      val stagingDirPath = new Path(remoteFs.getHomeDirectory, stagingDir)
      val credentialsFile = "credentials-" + UUID.randomUUID().toString
      sparkConf.set(
        "spark.yarn.credentials.file", new Path(stagingDirPath, credentialsFile).toString)
      logInfo(s"Credentials file set to: $credentialsFile")
    }

    // Set the environment variables to be passed on to the executors.
    distCacheMgr.setDistFilesEnv(env)
    distCacheMgr.setDistArchivesEnv(env)

    // Pick up any environment variables for the AM provided through spark.yarn.appMasterEnv.*
    val amEnvPrefix = "spark.yarn.appMasterEnv."
    sparkConf.getAll
      .filter { case (k, v) => k.startsWith(amEnvPrefix) }
      .map { case (k, v) => (k.substring(amEnvPrefix.length), v) }
      .foreach { case (k, v) => YarnSparkHadoopUtil.addPathToEnvironment(env, k, v) }

    // Keep this for backwards compatibility but users should move to the config
    sys.env.get("SPARK_YARN_USER_ENV").foreach { userEnvs =>
    // Allow users to specify some environment variables.
      YarnSparkHadoopUtil.setEnvFromInputString(env, userEnvs)
      // Pass SPARK_YARN_USER_ENV itself to the AM so it can use it to set up executor environments.
      env("SPARK_YARN_USER_ENV") = userEnvs
    }

    // In cluster mode, if the deprecated SPARK_JAVA_OPTS is set, we need to propagate it to
    // executors. But we can't just set spark.executor.extraJavaOptions, because the driver's
    // SparkContext will not let that set spark* system properties, which is expected behavior for
    // Yarn clients. So propagate it through the environment.
    //
    // Note that to warn the user about the deprecation in cluster mode, some code from
    // SparkConf#validateSettings() is duplicated here (to avoid triggering the condition
    // described above).
    if (isClusterMode) {
      sys.env.get("SPARK_JAVA_OPTS").foreach { value =>
        val warning =
          s"""
            |SPARK_JAVA_OPTS was detected (set to '$value').
            |This is deprecated in Spark 1.0+.
            |
            |Please instead use:
            | - ./spark-submit with conf/spark-defaults.conf to set defaults for an application
            | - ./spark-submit with --driver-java-options to set -X options for a driver
            | - spark.executor.extraJavaOptions to set -X options for executors
          """.stripMargin
        logWarning(warning)
        for (proc <- Seq("driver", "executor")) {
          val key = s"spark.$proc.extraJavaOptions"
          if (sparkConf.contains(key)) {
            throw new SparkException(s"Found both $key and SPARK_JAVA_OPTS. Use only the former.")
          }
        }
        env("SPARK_JAVA_OPTS") = value
      }
    }

    sys.env.get(ENV_DIST_CLASSPATH).foreach { dcp =>
      env(ENV_DIST_CLASSPATH) = dcp
    }

    env
  }

  /**
   * Set up a ContainerLaunchContext to launch our ApplicationMaster container.
   * This sets up the launch environment, java options, and the command for launching the AM.
   */
  private def createContainerLaunchContext(newAppResponse: GetNewApplicationResponse)
    : ContainerLaunchContext = {
    logInfo("Setting up container launch context for our AM")
    val appId = newAppResponse.getApplicationId
    val appStagingDir = getAppStagingDir(appId)
    val localResources = prepareLocalResources(appStagingDir)
    val launchEnv = setupLaunchEnv(appStagingDir)
    val amContainer = Records.newRecord(classOf[ContainerLaunchContext])
    amContainer.setLocalResources(localResources)
    amContainer.setEnvironment(launchEnv)

    val javaOpts = ListBuffer[String]()

    // Set the environment variable through a command prefix
    // to append to the existing value of the variable
    var prefixEnv: Option[String] = None

    // Add Xmx for AM memory
    javaOpts += "-Xmx" + args.amMemory + "m"

    val tmpDir = new Path(
      YarnSparkHadoopUtil.expandEnvironment(Environment.PWD),
      YarnConfiguration.DEFAULT_CONTAINER_TEMP_DIR
    )
    javaOpts += "-Djava.io.tmpdir=" + tmpDir

    // TODO: Remove once cpuset version is pushed out.
    // The context is, default gc for server class machines ends up using all cores to do gc -
    // hence if there are multiple containers in same node, Spark GC affects all other containers'
    // performance (which can be that of other Spark containers)
    // Instead of using this, rely on cpusets by YARN to enforce "proper" Spark behavior in
    // multi-tenant environments. Not sure how default Java GC behaves if it is limited to subset
    // of cores on a node.
    val useConcurrentAndIncrementalGC = launchEnv.get("SPARK_USE_CONC_INCR_GC").exists(_.toBoolean)
    if (useConcurrentAndIncrementalGC) {
      // In our expts, using (default) throughput collector has severe perf ramifications in
      // multi-tenant machines
      javaOpts += "-XX:+UseConcMarkSweepGC"
      javaOpts += "-XX:MaxTenuringThreshold=31"
      javaOpts += "-XX:SurvivorRatio=8"
      javaOpts += "-XX:+CMSIncrementalMode"
      javaOpts += "-XX:+CMSIncrementalPacing"
      javaOpts += "-XX:CMSIncrementalDutyCycleMin=0"
      javaOpts += "-XX:CMSIncrementalDutyCycle=10"
    }

    // Forward the Spark configuration to the application master / executors.
    // TODO: it might be nicer to pass these as an internal environment variable rather than
    // as Java options, due to complications with string parsing of nested quotes.
    for ((k, v) <- sparkConf.getAll) {
      javaOpts += YarnSparkHadoopUtil.escapeForShell(s"-D$k=$v")
    }

    // Include driver-specific java options if we are launching a driver
    if (isClusterMode) {
      val driverOpts = sparkConf.getOption("spark.driver.extraJavaOptions")
        .orElse(sys.env.get("SPARK_JAVA_OPTS"))
      driverOpts.foreach { opts =>
        javaOpts ++= Utils.splitCommandString(opts).map(YarnSparkHadoopUtil.escapeForShell)
      }
      val libraryPaths = Seq(sys.props.get("spark.driver.extraLibraryPath"),
        sys.props.get("spark.driver.libraryPath")).flatten
      if (libraryPaths.nonEmpty) {
        prefixEnv = Some(Utils.libraryPathEnvPrefix(libraryPaths))
      }
      if (sparkConf.getOption("spark.yarn.am.extraJavaOptions").isDefined) {
        logWarning("spark.yarn.am.extraJavaOptions will not take effect in cluster mode")
      }
    } else {
      // Validate and include yarn am specific java options in yarn-client mode.
      val amOptsKey = "spark.yarn.am.extraJavaOptions"
      val amOpts = sparkConf.getOption(amOptsKey)
      amOpts.foreach { opts =>
        if (opts.contains("-Dspark")) {
          val msg = s"$amOptsKey is not allowed to set Spark options (was '$opts'). "
          throw new SparkException(msg)
        }
        if (opts.contains("-Xmx") || opts.contains("-Xms")) {
          val msg = s"$amOptsKey is not allowed to alter memory settings (was '$opts')."
          throw new SparkException(msg)
        }
        javaOpts ++= Utils.splitCommandString(opts).map(YarnSparkHadoopUtil.escapeForShell)
      }
    }

    // For log4j configuration to reference
    javaOpts += ("-Dspark.yarn.app.container.log.dir=" + ApplicationConstants.LOG_DIR_EXPANSION_VAR)

    val userClass =
      if (isClusterMode) {
        Seq("--class", YarnSparkHadoopUtil.escapeForShell(args.userClass))
      } else {
        Nil
      }
    val userJar =
      if (args.userJar != null) {
        Seq("--jar", args.userJar)
      } else {
        Nil
      }
    val primaryPyFile =
      if (args.primaryPyFile != null) {
        Seq("--primary-py-file", args.primaryPyFile)
      } else {
        Nil
      }
    val pyFiles =
      if (args.pyFiles != null) {
        Seq("--py-files", args.pyFiles)
      } else {
        Nil
      }
    val primaryRFile =
      if (args.primaryRFile != null) {
        Seq("--primary-r-file", args.primaryRFile)
      } else {
        Nil
      }
    val amClass =
      if (isClusterMode) {
        Class.forName("org.apache.spark.deploy.yarn.ApplicationMaster").getName
      } else {
        Class.forName("org.apache.spark.deploy.yarn.ExecutorLauncher").getName
      }
    if (args.primaryPyFile != null && args.primaryPyFile.endsWith(".py")) {
      args.userArgs = ArrayBuffer(args.primaryPyFile, args.pyFiles) ++ args.userArgs
    }
    if (args.primaryRFile != null && args.primaryRFile.endsWith(".R")) {
      args.userArgs = ArrayBuffer(args.primaryRFile) ++ args.userArgs
    }
    val userArgs = args.userArgs.flatMap { arg =>
      Seq("--arg", YarnSparkHadoopUtil.escapeForShell(arg))
    }
    val amArgs =
      Seq(amClass) ++ userClass ++ userJar ++ primaryPyFile ++ pyFiles ++ primaryRFile ++
        userArgs ++ Seq(
          "--executor-memory", args.executorMemory.toString + "m",
          "--executor-cores", args.executorCores.toString,
          "--num-executors ", args.numExecutors.toString)

    // Command for the ApplicationMaster
    val commands = prefixEnv ++ Seq(
        YarnSparkHadoopUtil.expandEnvironment(Environment.JAVA_HOME) + "/bin/java", "-server"
      ) ++
      javaOpts ++ amArgs ++
      Seq(
        "1>", ApplicationConstants.LOG_DIR_EXPANSION_VAR + "/stdout",
        "2>", ApplicationConstants.LOG_DIR_EXPANSION_VAR + "/stderr")

    // TODO: it would be nicer to just make sure there are no null commands here
    val printableCommands = commands.map(s => if (s == null) "null" else s).toList
    amContainer.setCommands(printableCommands)

    logDebug("===============================================================================")
    logDebug("Yarn AM launch context:")
    logDebug(s"    user class: ${Option(args.userClass).getOrElse("N/A")}")
    logDebug("    env:")
    launchEnv.foreach { case (k, v) => logDebug(s"        $k -> $v") }
    logDebug("    resources:")
    localResources.foreach { case (k, v) => logDebug(s"        $k -> $v")}
    logDebug("    command:")
    logDebug(s"        ${printableCommands.mkString(" ")}")
    logDebug("===============================================================================")

    // send the acl settings into YARN to control who has access via YARN interfaces
    val securityManager = new SecurityManager(sparkConf)
    amContainer.setApplicationACLs(YarnSparkHadoopUtil.getApplicationAclsForYarn(securityManager))
    setupSecurityToken(amContainer)
    UserGroupInformation.getCurrentUser().addCredentials(credentials)

    amContainer
  }

  def setupCredentials(): Unit = {
    if (args.principal != null) {
      require(args.keytab != null, "Keytab must be specified when principal is specified.")
      logInfo("Attempting to login to the Kerberos" +
        s" using principal: ${args.principal} and keytab: ${args.keytab}")
      val f = new File(args.keytab)
      // Generate a file name that can be used for the keytab file, that does not conflict
      // with any user file.
      val keytabFileName = f.getName + "-" + UUID.randomUUID().toString
      UserGroupInformation.loginUserFromKeytab(args.principal, args.keytab)
      loginFromKeytab = true
      sparkConf.set("spark.yarn.keytab", keytabFileName)
      sparkConf.set("spark.yarn.principal", args.principal)
      logInfo("Successfully logged into the KDC.")
    }
    credentials = UserGroupInformation.getCurrentUser.getCredentials
  }

  /**
   * Report the state of an application until it has exited, either successfully or
   * due to some failure, then return a pair of the yarn application state (FINISHED, FAILED,
   * KILLED, or RUNNING) and the final application state (UNDEFINED, SUCCEEDED, FAILED,
   * or KILLED).
   *
   * @param appId ID of the application to monitor.
   * @param returnOnRunning Whether to also return the application state when it is RUNNING.
   * @param logApplicationReport Whether to log details of the application report every iteration.
   * @return A pair of the yarn application state and the final application state.
   */
  def monitorApplication(
      appId: ApplicationId,
      returnOnRunning: Boolean = false,
      logApplicationReport: Boolean = true): (YarnApplicationState, FinalApplicationStatus) = {
    val interval = sparkConf.getLong("spark.yarn.report.interval", 1000)
    var lastState: YarnApplicationState = null
    while (true) {
      Thread.sleep(interval)
      val report: ApplicationReport =
        try {
          getApplicationReport(appId)
        } catch {
          case e: ApplicationNotFoundException =>
            logError(s"Application $appId not found.")
            return (YarnApplicationState.KILLED, FinalApplicationStatus.KILLED)
        }
      val state = report.getYarnApplicationState

      if (logApplicationReport) {
        logInfo(s"Application report for $appId (state: $state)")

        // If DEBUG is enabled, log report details every iteration
        // Otherwise, log them every time the application changes state
        if (log.isDebugEnabled) {
          logDebug(formatReportDetails(report))
        } else if (lastState != state) {
          logInfo(formatReportDetails(report))
        }
      }

      if (state == YarnApplicationState.FINISHED ||
        state == YarnApplicationState.FAILED ||
        state == YarnApplicationState.KILLED) {
        return (state, report.getFinalApplicationStatus)
      }

      if (returnOnRunning && state == YarnApplicationState.RUNNING) {
        return (state, report.getFinalApplicationStatus)
      }

      lastState = state
    }

    // Never reached, but keeps compiler happy
    throw new SparkException("While loop is depleted! This should never happen...")
  }

  private def formatReportDetails(report: ApplicationReport): String = {
    val details = Seq[(String, String)](
      ("client token", getClientToken(report)),
      ("diagnostics", report.getDiagnostics),
      ("ApplicationMaster host", report.getHost),
      ("ApplicationMaster RPC port", report.getRpcPort.toString),
      ("queue", report.getQueue),
      ("start time", report.getStartTime.toString),
      ("final status", report.getFinalApplicationStatus.toString),
      ("tracking URL", report.getTrackingUrl),
      ("user", report.getUser)
    )

    // Use more loggable format if value is null or empty
    details.map { case (k, v) =>
      val newValue = Option(v).filter(_.nonEmpty).getOrElse("N/A")
      s"\n\t $k: $newValue"
    }.mkString("")
  }

  /**
   * Submit an application to the ResourceManager.
   * If set spark.yarn.submit.waitAppCompletion to true, it will stay alive
   * reporting the application's status until the application has exited for any reason.
   * Otherwise, the client process will exit after submission.
   * If the application finishes with a failed, killed, or undefined status,
   * throw an appropriate SparkException.
   */
  def run(): Unit = {
    val appId = submitApplication()
    if (fireAndForget) {
      val report = getApplicationReport(appId)
      val state = report.getYarnApplicationState
      logInfo(s"Application report for $appId (state: $state)")
      logInfo(formatReportDetails(report))
      if (state == YarnApplicationState.FAILED || state == YarnApplicationState.KILLED) {
        throw new SparkException(s"Application $appId finished with status: $state")
      }
    } else {
      val (yarnApplicationState, finalApplicationStatus) = monitorApplication(appId)
      if (yarnApplicationState == YarnApplicationState.FAILED ||
        finalApplicationStatus == FinalApplicationStatus.FAILED) {
        throw new SparkException(s"Application $appId finished with failed status")
      }
      if (yarnApplicationState == YarnApplicationState.KILLED ||
        finalApplicationStatus == FinalApplicationStatus.KILLED) {
        throw new SparkException(s"Application $appId is killed")
      }
      if (finalApplicationStatus == FinalApplicationStatus.UNDEFINED) {
        throw new SparkException(s"The final status of application $appId is undefined")
      }
    }
  }
}

object Client extends Logging {
  def main(argStrings: Array[String]) {
    if (!sys.props.contains("SPARK_SUBMIT")) {
      println("WARNING: This client is deprecated and will be removed in a " +
        "future version of Spark. Use ./bin/spark-submit with \"--master yarn\"")
    }

    // Set an env variable indicating we are running in YARN mode.
    // Note that any env variable with the SPARK_ prefix gets propagated to all (remote) processes
    System.setProperty("SPARK_YARN_MODE", "true")
    val sparkConf = new SparkConf

    val args = new ClientArguments(argStrings, sparkConf)
    new Client(args, sparkConf).run()
  }

  // Alias for the Spark assembly jar and the user jar
  val SPARK_JAR: String = "__spark__.jar"
  val APP_JAR: String = "__app__.jar"

  // URI scheme that identifies local resources
  val LOCAL_SCHEME = "local"

  // Staging directory for any temporary jars or files
  val SPARK_STAGING: String = ".sparkStaging"

  // Location of any user-defined Spark jars
  val CONF_SPARK_JAR = "spark.yarn.jar"
  val ENV_SPARK_JAR = "SPARK_JAR"

  // Internal config to propagate the location of the user's jar to the driver/executors
  val CONF_SPARK_USER_JAR = "spark.yarn.user.jar"

  // Internal config to propagate the locations of any extra jars to add to the classpath
  // of the executors
  val CONF_SPARK_YARN_SECONDARY_JARS = "spark.yarn.secondary.jars"

  // Staging directory is private! -> rwx--------
  val STAGING_DIR_PERMISSION: FsPermission =
    FsPermission.createImmutable(Integer.parseInt("700", 8).toShort)

  // App files are world-wide readable and owner writable -> rw-r--r--
  val APP_FILE_PERMISSION: FsPermission =
    FsPermission.createImmutable(Integer.parseInt("644", 8).toShort)

  // Distribution-defined classpath to add to processes
  val ENV_DIST_CLASSPATH = "SPARK_DIST_CLASSPATH"

  /**
   * Find the user-defined Spark jar if configured, or return the jar containing this
   * class if not.
   *
   * This method first looks in the SparkConf object for the CONF_SPARK_JAR key, and in the
   * user environment if that is not found (for backwards compatibility).
   */
  private def sparkJar(conf: SparkConf): String = {
    if (conf.contains(CONF_SPARK_JAR)) {
      conf.get(CONF_SPARK_JAR)
    } else if (System.getenv(ENV_SPARK_JAR) != null) {
      logWarning(
        s"$ENV_SPARK_JAR detected in the system environment. This variable has been deprecated " +
          s"in favor of the $CONF_SPARK_JAR configuration variable.")
      System.getenv(ENV_SPARK_JAR)
    } else {
      SparkContext.jarOfClass(this.getClass).head
    }
  }

  /**
   * Return the path to the given application's staging directory.
   */
  private def getAppStagingDir(appId: ApplicationId): String = {
    buildPath(SPARK_STAGING, appId.toString())
  }

  /**
   * Populate the classpath entry in the given environment map with any application
   * classpath specified through the Hadoop and Yarn configurations.
   */
  private[yarn] def populateHadoopClasspath(conf: Configuration, env: HashMap[String, String])
    : Unit = {
    val classPathElementsToAdd = getYarnAppClasspath(conf) ++ getMRAppClasspath(conf)
    for (c <- classPathElementsToAdd.flatten) {
      YarnSparkHadoopUtil.addPathToEnvironment(env, Environment.CLASSPATH.name, c.trim)
    }
  }

  private def getYarnAppClasspath(conf: Configuration): Option[Seq[String]] =
    Option(conf.getStrings(YarnConfiguration.YARN_APPLICATION_CLASSPATH)) match {
      case Some(s) => Some(s.toSeq)
      case None => getDefaultYarnApplicationClasspath
    }

  private def getMRAppClasspath(conf: Configuration): Option[Seq[String]] =
    Option(conf.getStrings("mapreduce.application.classpath")) match {
      case Some(s) => Some(s.toSeq)
      case None => getDefaultMRApplicationClasspath
    }

  private[yarn] def getDefaultYarnApplicationClasspath: Option[Seq[String]] = {
    val triedDefault = Try[Seq[String]] {
      val field = classOf[YarnConfiguration].getField("DEFAULT_YARN_APPLICATION_CLASSPATH")
      val value = field.get(null).asInstanceOf[Array[String]]
      value.toSeq
    } recoverWith {
      case e: NoSuchFieldException => Success(Seq.empty[String])
    }

    triedDefault match {
      case f: Failure[_] =>
        logError("Unable to obtain the default YARN Application classpath.", f.exception)
      case s: Success[Seq[String]] =>
        logDebug(s"Using the default YARN application classpath: ${s.get.mkString(",")}")
    }

    triedDefault.toOption
  }

  /**
   * In Hadoop 0.23, the MR application classpath comes with the YARN application
   * classpath. In Hadoop 2.0, it's an array of Strings, and in 2.2+ it's a String.
   * So we need to use reflection to retrieve it.
   */
  private[yarn] def getDefaultMRApplicationClasspath: Option[Seq[String]] = {
    val triedDefault = Try[Seq[String]] {
      val field = classOf[MRJobConfig].getField("DEFAULT_MAPREDUCE_APPLICATION_CLASSPATH")
      val value = if (field.getType == classOf[String]) {
        StringUtils.getStrings(field.get(null).asInstanceOf[String]).toArray
      } else {
        field.get(null).asInstanceOf[Array[String]]
      }
      value.toSeq
    } recoverWith {
      case e: NoSuchFieldException => Success(Seq.empty[String])
    }

    triedDefault match {
      case f: Failure[_] =>
        logError("Unable to obtain the default MR Application classpath.", f.exception)
      case s: Success[Seq[String]] =>
        logDebug(s"Using the default MR application classpath: ${s.get.mkString(",")}")
    }

    triedDefault.toOption
  }

  /**
   * Populate the classpath entry in the given environment map.
   *
   * User jars are generally not added to the JVM's system classpath; those are handled by the AM
   * and executor backend. When the deprecated `spark.yarn.user.classpath.first` is used, user jars
   * are included in the system classpath, though. The extra class path and other uploaded files are
   * always made available through the system class path.
   *
   * @param args Client arguments (when starting the AM) or null (when starting executors).
   */
  private[yarn] def populateClasspath(
      args: ClientArguments,
      conf: Configuration,
      sparkConf: SparkConf,
      env: HashMap[String, String],
      extraClassPath: Option[String] = None): Unit = {
    extraClassPath.foreach(addClasspathEntry(_, env))
    addClasspathEntry(
      YarnSparkHadoopUtil.expandEnvironment(Environment.PWD), env
    )
    if (sparkConf.getBoolean("spark.yarn.user.classpath.first", false)) {
      val userClassPath =
        if (args != null) {
          getUserClasspath(Option(args.userJar), Option(args.addJars))
        } else {
          getUserClasspath(sparkConf)
        }
      userClassPath.foreach { x =>
        addFileToClasspath(x, null, env)
      }
    }
    addFileToClasspath(new URI(sparkJar(sparkConf)), SPARK_JAR, env)
    populateHadoopClasspath(conf, env)
    sys.env.get(ENV_DIST_CLASSPATH).foreach(addClasspathEntry(_, env))
  }

  /**
   * Returns a list of URIs representing the user classpath.
   *
   * @param conf Spark configuration.
   */
  def getUserClasspath(conf: SparkConf): Array[URI] = {
    getUserClasspath(conf.getOption(CONF_SPARK_USER_JAR),
      conf.getOption(CONF_SPARK_YARN_SECONDARY_JARS))
  }

  private def getUserClasspath(
      mainJar: Option[String],
      secondaryJars: Option[String]): Array[URI] = {
    val mainUri = mainJar.orElse(Some(APP_JAR)).map(new URI(_))
    val secondaryUris = secondaryJars.map(_.split(",")).toSeq.flatten.map(new URI(_))
    (mainUri ++ secondaryUris).toArray
  }

  /**
   * Adds the given path to the classpath, handling "local:" URIs correctly.
   *
   * If an alternate name for the file is given, and it's not a "local:" file, the alternate
   * name will be added to the classpath (relative to the job's work directory).
   *
   * If not a "local:" file and no alternate name, the environment is not modified.
   *
   * @param uri       URI to add to classpath (optional).
   * @param fileName  Alternate name for the file (optional).
   * @param env       Map holding the environment variables.
   */
  private def addFileToClasspath(
      uri: URI,
      fileName: String,
      env: HashMap[String, String]): Unit = {
    if (uri != null && uri.getScheme == LOCAL_SCHEME) {
      addClasspathEntry(uri.getPath, env)
    } else if (fileName != null) {
      addClasspathEntry(buildPath(
        YarnSparkHadoopUtil.expandEnvironment(Environment.PWD), fileName), env)
    }
  }

  /**
   * Add the given path to the classpath entry of the given environment map.
   * If the classpath is already set, this appends the new path to the existing classpath.
   */
  private def addClasspathEntry(path: String, env: HashMap[String, String]): Unit =
    YarnSparkHadoopUtil.addPathToEnvironment(env, Environment.CLASSPATH.name, path)

  /**
   * Return whether the two file systems are the same.
   */
  private def compareFs(srcFs: FileSystem, destFs: FileSystem): Boolean = {
    val srcUri = srcFs.getUri()
    val dstUri = destFs.getUri()
    if (srcUri.getScheme() == null || srcUri.getScheme() != dstUri.getScheme()) {
      return false
    }

    var srcHost = srcUri.getHost()
    var dstHost = dstUri.getHost()

    // In HA or when using viewfs, the host part of the URI may not actually be a host, but the
    // name of the HDFS namespace. Those names won't resolve, so avoid even trying if they
    // match.
    if (srcHost != null && dstHost != null && srcHost != dstHost) {
      try {
        srcHost = InetAddress.getByName(srcHost).getCanonicalHostName()
        dstHost = InetAddress.getByName(dstHost).getCanonicalHostName()
      } catch {
        case e: UnknownHostException =>
          return false
      }
    }

    Objects.equal(srcHost, dstHost) && srcUri.getPort() == dstUri.getPort()
  }

  /**
   * Given a local URI, resolve it and return a qualified local path that corresponds to the URI.
   * This is used for preparing local resources to be included in the container launch context.
   */
  private def getQualifiedLocalPath(localURI: URI, hadoopConf: Configuration): Path = {
    val qualifiedURI =
      if (localURI.getScheme == null) {
        // If not specified, assume this is in the local filesystem to keep the behavior
        // consistent with that of Hadoop
        new URI(FileSystem.getLocal(hadoopConf).makeQualified(new Path(localURI)).toString)
      } else {
        localURI
      }
    new Path(qualifiedURI)
  }

  /**
   * Whether to consider jars provided by the user to have precedence over the Spark jars when
   * loading user classes.
   */
  def isUserClassPathFirst(conf: SparkConf, isDriver: Boolean): Boolean = {
    if (isDriver) {
      conf.getBoolean("spark.driver.userClassPathFirst", false)
    } else {
      conf.getBoolean("spark.executor.userClassPathFirst",
        conf.getBoolean("spark.files.userClassPathFirst", false))
    }
  }

  /**
   * Joins all the path components using Path.SEPARATOR.
   */
  def buildPath(components: String*): String = {
    components.mkString(Path.SEPARATOR)
  }

}<|MERGE_RESOLUTION|>--- conflicted
+++ resolved
@@ -67,13 +67,11 @@
   private val executorMemoryOverhead = args.executorMemoryOverhead // MB
   private val distCacheMgr = new ClientDistributedCacheManager()
   private val isClusterMode = args.isClusterMode
-<<<<<<< HEAD
+
   private var loginFromKeytab = false
-=======
   private val fireAndForget = isClusterMode &&
     !sparkConf.getBoolean("spark.yarn.submit.waitAppCompletion", true)
 
->>>>>>> 470d7453
 
   def stop(): Unit = yarnClient.stop()
 
