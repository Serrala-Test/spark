/*
 * Licensed to the Apache Software Foundation (ASF) under one or more
 * contributor license agreements.  See the NOTICE file distributed with
 * this work for additional information regarding copyright ownership.
 * The ASF licenses this file to You under the Apache License, Version 2.0
 * (the "License"); you may not use this file except in compliance with
 * the License.  You may obtain a copy of the License at
 *
 *    http://www.apache.org/licenses/LICENSE-2.0
 *
 * Unless required by applicable law or agreed to in writing, software
 * distributed under the License is distributed on an "AS IS" BASIS,
 * WITHOUT WARRANTIES OR CONDITIONS OF ANY KIND, either express or implied.
 * See the License for the specific language governing permissions and
 * limitations under the License.
 */

package org.apache.spark.deploy.yarn

import java.io.{ByteArrayInputStream, DataInputStream, File, FileOutputStream, IOException,
  OutputStreamWriter}
import java.net.{InetAddress, UnknownHostException, URI}
import java.nio.ByteBuffer
import java.util.{Properties, UUID}
import java.util.zip.{ZipEntry, ZipOutputStream}

import scala.collection.JavaConverters._
import scala.collection.mutable.{ArrayBuffer, HashMap, HashSet, ListBuffer, Map}
import scala.util.{Failure, Success, Try}
import scala.util.control.NonFatal

import com.google.common.base.Charsets.UTF_8
import com.google.common.base.Objects
import com.google.common.io.Files
import org.apache.hadoop.conf.Configuration
import org.apache.hadoop.fs._
import org.apache.hadoop.fs.permission.FsPermission
import org.apache.hadoop.hdfs.security.token.delegation.DelegationTokenIdentifier
import org.apache.hadoop.io.DataOutputBuffer
import org.apache.hadoop.mapreduce.MRJobConfig
import org.apache.hadoop.security.{Credentials, UserGroupInformation}
import org.apache.hadoop.util.StringUtils
import org.apache.hadoop.yarn.api._
import org.apache.hadoop.yarn.api.ApplicationConstants.Environment
import org.apache.hadoop.yarn.api.protocolrecords._
import org.apache.hadoop.yarn.api.records._
import org.apache.hadoop.yarn.client.api.{YarnClient, YarnClientApplication}
import org.apache.hadoop.yarn.conf.YarnConfiguration
import org.apache.hadoop.yarn.exceptions.ApplicationNotFoundException
import org.apache.hadoop.yarn.util.Records

import org.apache.spark.{Logging, SecurityManager, SparkConf, SparkContext, SparkException}
import org.apache.spark.deploy.SparkHadoopUtil
import org.apache.spark.deploy.yarn.config._
import org.apache.spark.internal.config._
import org.apache.spark.launcher.{LauncherBackend, SparkAppHandle, YarnCommandBuilderUtils}
import org.apache.spark.util.Utils

private[spark] class Client(
    val args: ClientArguments,
    val hadoopConf: Configuration,
    val sparkConf: SparkConf)
  extends Logging {

  import Client._

  def this(clientArgs: ClientArguments, spConf: SparkConf) =
    this(clientArgs, SparkHadoopUtil.get.newConfiguration(spConf), spConf)

  private val yarnClient = YarnClient.createYarnClient
  private val yarnConf = new YarnConfiguration(hadoopConf)
  private var credentials: Credentials = null
  private val amMemoryOverhead = args.amMemoryOverhead // MB
  private val executorMemoryOverhead = args.executorMemoryOverhead // MB
  private val distCacheMgr = new ClientDistributedCacheManager()
  private val isClusterMode = args.isClusterMode

  private var loginFromKeytab = false
  private var principal: String = null
  private var keytab: String = null

  private val launcherBackend = new LauncherBackend() {
    override def onStopRequest(): Unit = {
      if (isClusterMode && appId != null) {
        yarnClient.killApplication(appId)
      } else {
        setState(SparkAppHandle.State.KILLED)
        stop()
      }
    }
  }
  private val fireAndForget = isClusterMode && sparkConf.get(WAIT_FOR_APP_COMPLETION)

  private var appId: ApplicationId = null

  def reportLauncherState(state: SparkAppHandle.State): Unit = {
    launcherBackend.setState(state)
  }

  def stop(): Unit = {
    launcherBackend.close()
    yarnClient.stop()
    // Unset YARN mode system env variable, to allow switching between cluster types.
    System.clearProperty("SPARK_YARN_MODE")
  }

  /**
   * Submit an application running our ApplicationMaster to the ResourceManager.
   *
   * The stable Yarn API provides a convenience method (YarnClient#createApplication) for
   * creating applications and setting up the application submission context. This was not
   * available in the alpha API.
   */
  def submitApplication(): ApplicationId = {
    var appId: ApplicationId = null
    try {
      launcherBackend.connect()
      // Setup the credentials before doing anything else,
      // so we have don't have issues at any point.
      setupCredentials()
      yarnClient.init(yarnConf)
      yarnClient.start()

      logInfo("Requesting a new application from cluster with %d NodeManagers"
        .format(yarnClient.getYarnClusterMetrics.getNumNodeManagers))

      // Get a new application from our RM
      val newApp = yarnClient.createApplication()
      val newAppResponse = newApp.getNewApplicationResponse()
      appId = newAppResponse.getApplicationId()
      reportLauncherState(SparkAppHandle.State.SUBMITTED)
      launcherBackend.setAppId(appId.toString())

      // Verify whether the cluster has enough resources for our AM
      verifyClusterResources(newAppResponse)

      // Set up the appropriate contexts to launch our AM
      val containerContext = createContainerLaunchContext(newAppResponse)
      val appContext = createApplicationSubmissionContext(newApp, containerContext)

      // Finally, submit and monitor the application
      logInfo(s"Submitting application ${appId.getId} to ResourceManager")
      yarnClient.submitApplication(appContext)
      appId
    } catch {
      case e: Throwable =>
        if (appId != null) {
          cleanupStagingDir(appId)
        }
        throw e
    }
  }

  /**
   * Cleanup application staging directory.
   */
  private def cleanupStagingDir(appId: ApplicationId): Unit = {
    val appStagingDir = getAppStagingDir(appId)
    try {
      val preserveFiles = sparkConf.get(PRESERVE_STAGING_FILES)
      val stagingDirPath = new Path(appStagingDir)
      val fs = FileSystem.get(hadoopConf)
      if (!preserveFiles && fs.exists(stagingDirPath)) {
        logInfo("Deleting staging directory " + stagingDirPath)
        fs.delete(stagingDirPath, true)
      }
    } catch {
      case ioe: IOException =>
        logWarning("Failed to cleanup staging dir " + appStagingDir, ioe)
    }
  }

  /**
   * Set up the context for submitting our ApplicationMaster.
   * This uses the YarnClientApplication not available in the Yarn alpha API.
   */
  def createApplicationSubmissionContext(
      newApp: YarnClientApplication,
      containerContext: ContainerLaunchContext): ApplicationSubmissionContext = {
    val appContext = newApp.getApplicationSubmissionContext
    appContext.setApplicationName(args.appName)
    appContext.setQueue(args.amQueue)
    appContext.setAMContainerSpec(containerContext)
    appContext.setApplicationType("SPARK")

    sparkConf.get(APPLICATION_TAGS).foreach { tags =>
      try {
        // The setApplicationTags method was only introduced in Hadoop 2.4+, so we need to use
        // reflection to set it, printing a warning if a tag was specified but the YARN version
        // doesn't support it.
        val method = appContext.getClass().getMethod(
          "setApplicationTags", classOf[java.util.Set[String]])
        method.invoke(appContext, new java.util.HashSet[String](tags.asJava))
      } catch {
        case e: NoSuchMethodException =>
          logWarning(s"Ignoring ${APPLICATION_TAGS.key} because this version of " +
            "YARN does not support it")
      }
    }
    sparkConf.get(MAX_APP_ATTEMPTS) match {
      case Some(v) => appContext.setMaxAppAttempts(v)
      case None => logDebug(s"${MAX_APP_ATTEMPTS.key} is not set. " +
          "Cluster's default value will be used.")
    }

    sparkConf.get(ATTEMPT_FAILURE_VALIDITY_INTERVAL_MS).foreach { interval =>
      try {
        val method = appContext.getClass().getMethod(
          "setAttemptFailuresValidityInterval", classOf[Long])
        method.invoke(appContext, interval: java.lang.Long)
      } catch {
        case e: NoSuchMethodException =>
          logWarning(s"Ignoring ${ATTEMPT_FAILURE_VALIDITY_INTERVAL_MS.key} because " +
            "the version of YARN does not support it")
      }
    }

    val capability = Records.newRecord(classOf[Resource])
    capability.setMemory(args.amMemory + amMemoryOverhead)
    capability.setVirtualCores(args.amCores)

    sparkConf.get(AM_NODE_LABEL_EXPRESSION) match {
      case Some(expr) =>
        try {
          val amRequest = Records.newRecord(classOf[ResourceRequest])
          amRequest.setResourceName(ResourceRequest.ANY)
          amRequest.setPriority(Priority.newInstance(0))
          amRequest.setCapability(capability)
          amRequest.setNumContainers(1)
          val method = amRequest.getClass.getMethod("setNodeLabelExpression", classOf[String])
          method.invoke(amRequest, expr)

          val setResourceRequestMethod =
            appContext.getClass.getMethod("setAMContainerResourceRequest", classOf[ResourceRequest])
          setResourceRequestMethod.invoke(appContext, amRequest)
        } catch {
          case e: NoSuchMethodException =>
            logWarning(s"Ignoring ${AM_NODE_LABEL_EXPRESSION.key} because the version " +
              "of YARN does not support it")
            appContext.setResource(capability)
        }
      case None =>
        appContext.setResource(capability)
    }

    appContext
  }

  /** Set up security tokens for launching our ApplicationMaster container. */
  private def setupSecurityToken(amContainer: ContainerLaunchContext): Unit = {
    val dob = new DataOutputBuffer
    credentials.writeTokenStorageToStream(dob)
    amContainer.setTokens(ByteBuffer.wrap(dob.getData))
  }

  /** Get the application report from the ResourceManager for an application we have submitted. */
  def getApplicationReport(appId: ApplicationId): ApplicationReport =
    yarnClient.getApplicationReport(appId)

  /**
   * Return the security token used by this client to communicate with the ApplicationMaster.
   * If no security is enabled, the token returned by the report is null.
   */
  private def getClientToken(report: ApplicationReport): String =
    Option(report.getClientToAMToken).map(_.toString).getOrElse("")

  /**
   * Fail fast if we have requested more resources per container than is available in the cluster.
   */
  private def verifyClusterResources(newAppResponse: GetNewApplicationResponse): Unit = {
    val maxMem = newAppResponse.getMaximumResourceCapability().getMemory()
    logInfo("Verifying our application has not requested more than the maximum " +
      s"memory capability of the cluster ($maxMem MB per container)")
    val executorMem = args.executorMemory + executorMemoryOverhead
    if (executorMem > maxMem) {
      throw new IllegalArgumentException(s"Required executor memory (${args.executorMemory}" +
        s"+$executorMemoryOverhead MB) is above the max threshold ($maxMem MB) of this cluster! " +
        "Please check the values of 'yarn.scheduler.maximum-allocation-mb' and/or " +
        "'yarn.nodemanager.resource.memory-mb'.")
    }
    val amMem = args.amMemory + amMemoryOverhead
    if (amMem > maxMem) {
      throw new IllegalArgumentException(s"Required AM memory (${args.amMemory}" +
        s"+$amMemoryOverhead MB) is above the max threshold ($maxMem MB) of this cluster! " +
        "Please increase the value of 'yarn.scheduler.maximum-allocation-mb'.")
    }
    logInfo("Will allocate AM container, with %d MB memory including %d MB overhead".format(
      amMem,
      amMemoryOverhead))

    // We could add checks to make sure the entire cluster has enough resources but that involves
    // getting all the node reports and computing ourselves.
  }

  /**
   * Copy the given file to a remote file system (e.g. HDFS) if needed.
   * The file is only copied if the source and destination file systems are different. This is used
   * for preparing resources for launching the ApplicationMaster container. Exposed for testing.
   */
  private[yarn] def copyFileToRemote(
      destDir: Path,
      srcPath: Path,
      replication: Short): Path = {
    val destFs = destDir.getFileSystem(hadoopConf)
    val srcFs = srcPath.getFileSystem(hadoopConf)
    var destPath = srcPath
    if (!compareFs(srcFs, destFs)) {
      destPath = new Path(destDir, srcPath.getName())
      logInfo(s"Uploading resource $srcPath -> $destPath")
      FileUtil.copy(srcFs, srcPath, destFs, destPath, false, hadoopConf)
      destFs.setReplication(destPath, replication)
      destFs.setPermission(destPath, new FsPermission(APP_FILE_PERMISSION))
    } else {
      logInfo(s"Source and destination file systems are the same. Not copying $srcPath")
    }
    // Resolve any symlinks in the URI path so using a "current" symlink to point to a specific
    // version shows the specific version in the distributed cache configuration
    val qualifiedDestPath = destFs.makeQualified(destPath)
    val fc = FileContext.getFileContext(qualifiedDestPath.toUri(), hadoopConf)
    fc.resolvePath(qualifiedDestPath)
  }

  /**
   * Upload any resources to the distributed cache if needed. If a resource is intended to be
   * consumed locally, set up the appropriate config for downstream code to handle it properly.
   * This is used for setting up a container launch context for our ApplicationMaster.
   * Exposed for testing.
   */
  def prepareLocalResources(
      appStagingDir: String,
      pySparkArchives: Seq[String]): HashMap[String, LocalResource] = {
    logInfo("Preparing resources for our AM container")
    // Upload Spark and the application JAR to the remote file system if necessary,
    // and add them as local resources to the application master.
    val fs = FileSystem.get(hadoopConf)
    val dst = new Path(fs.getHomeDirectory(), appStagingDir)
    val nns = YarnSparkHadoopUtil.get.getNameNodesToAccess(sparkConf) + dst
    YarnSparkHadoopUtil.get.obtainTokensForNamenodes(nns, hadoopConf, credentials)
    // Used to keep track of URIs added to the distributed cache. If the same URI is added
    // multiple times, YARN will fail to launch containers for the app with an internal
    // error.
    val distributedUris = new HashSet[String]
    YarnSparkHadoopUtil.get.obtainTokenForHiveMetastore(sparkConf, hadoopConf, credentials)
    YarnSparkHadoopUtil.get.obtainTokenForHBase(sparkConf, hadoopConf, credentials)

    val replication = sparkConf.get(STAGING_FILE_REPLICATION).map(_.toShort)
      .getOrElse(fs.getDefaultReplication(dst))
    val localResources = HashMap[String, LocalResource]()
    FileSystem.mkdirs(fs, dst, new FsPermission(STAGING_DIR_PERMISSION))

    val statCache: Map[URI, FileStatus] = HashMap[URI, FileStatus]()

    val oldLog4jConf = Option(System.getenv("SPARK_LOG4J_CONF"))
    if (oldLog4jConf.isDefined) {
      logWarning(
        "SPARK_LOG4J_CONF detected in the system environment. This variable has been " +
          "deprecated. Please refer to the \"Launching Spark on YARN\" documentation " +
          "for alternatives.")
    }

    def addDistributedUri(uri: URI): Boolean = {
      val uriStr = uri.toString()
      if (distributedUris.contains(uriStr)) {
        logWarning(s"Resource $uri added multiple times to distributed cache.")
        false
      } else {
        distributedUris += uriStr
        true
      }
    }

    /**
     * Distribute a file to the cluster.
     *
     * If the file's path is a "local:" URI, it's actually not distributed. Other files are copied
     * to HDFS (if not already there) and added to the application's distributed cache.
     *
     * @param path URI of the file to distribute.
     * @param resType Type of resource being distributed.
     * @param destName Name of the file in the distributed cache.
     * @param targetDir Subdirectory where to place the file.
     * @param appMasterOnly Whether to distribute only to the AM.
     * @return A 2-tuple. First item is whether the file is a "local:" URI. Second item is the
     *         localized path for non-local paths, or the input `path` for local paths.
     *         The localized path will be null if the URI has already been added to the cache.
     */
    def distribute(
        path: String,
        resType: LocalResourceType = LocalResourceType.FILE,
        destName: Option[String] = None,
        targetDir: Option[String] = None,
        appMasterOnly: Boolean = false): (Boolean, String) = {
      val trimmedPath = path.trim()
      val localURI = Utils.resolveURI(trimmedPath)
      if (localURI.getScheme != LOCAL_SCHEME) {
        if (addDistributedUri(localURI)) {
          val localPath = getQualifiedLocalPath(localURI, hadoopConf)
          val linkname = targetDir.map(_ + "/").getOrElse("") +
            destName.orElse(Option(localURI.getFragment())).getOrElse(localPath.getName())
          val destPath = copyFileToRemote(dst, localPath, replication)
          val destFs = FileSystem.get(destPath.toUri(), hadoopConf)
          distCacheMgr.addResource(
            destFs, hadoopConf, destPath, localResources, resType, linkname, statCache,
            appMasterOnly = appMasterOnly)
          (false, linkname)
        } else {
          (false, null)
        }
      } else {
        (true, trimmedPath)
      }
    }

    // If we passed in a keytab, make sure we copy the keytab to the staging directory on
    // HDFS, and setup the relevant environment vars, so the AM can login again.
    if (loginFromKeytab) {
      logInfo("To enable the AM to login from keytab, credentials are being copied over to the AM" +
        " via the YARN Secure Distributed Cache.")
      val (_, localizedPath) = distribute(keytab,
        destName = sparkConf.get(KEYTAB),
        appMasterOnly = true)
      require(localizedPath != null, "Keytab file already distributed.")
    }

    /**
     * Add Spark to the cache. There are two settings that control what files to add to the cache:
     * - if a Spark archive is defined, use the archive. The archive is expected to contain
     *   jar files at its root directory.
     * - if a list of jars is provided, filter the non-local ones, resolve globs, and
     *   add the found files to the cache.
     *
     * Note that the archive cannot be a "local" URI. If none of the above settings are found,
     * then upload all files found in $SPARK_HOME/jars.
     *
     * TODO: currently the code looks in $SPARK_HOME/lib while the work to replace assemblies
     * with a directory full of jars is ongoing.
     */
    if (sparkConf.contains(CONF_JARS_ARCHIVE)) {
      val archive = sparkConf.get(CONF_JARS_ARCHIVE)
      require(!isLocalUri(archive), s"$CONF_JARS_ARCHIVE cannot be a local URI.")
      distribute(Utils.resolveURI(archive).toString,
        resType = LocalResourceType.ARCHIVE,
        destName = Some(LOCALIZED_LIB_DIR))
    } else {
      sparkConf.getOption(CONF_SPARK_JARS) match {
        case Some(jarList) =>
          // Break the list of jars to upload, and resolve globs.
          val jars = jarList.split(",").map(_.trim).filter(_.nonEmpty)
          val localJars = new ArrayBuffer[String]()
          jars.foreach { jar =>
            if (!isLocalUri(jar)) {
              val path = getQualifiedLocalPath(Utils.resolveURI(jar), hadoopConf)
              val pathFs = FileSystem.get(path.toUri(), hadoopConf)
              pathFs.globStatus(path).filter(_.isFile()).foreach { entry =>
                distribute(entry.getPath().toUri().toString(),
                  targetDir = Some(LOCALIZED_LIB_DIR))
              }
            } else {
              localJars += jar
            }
          }

          // Propagate the local URIs to the containers using the configuration.
          sparkConf.set(CONF_SPARK_JARS, localJars.mkString(","))

        case None =>
          // No configuration, so fall back to uploading local jar files.
          logWarning(s"Neither $CONF_SPARK_JARS nor $CONF_JARS_ARCHIVE is set, falling back to " +
            "uploading libraries under SPARK_HOME.")
          val jarsDir = new File(sparkConf.getenv("SPARK_HOME"), "lib")
          if (jarsDir.isDirectory()) {
            jarsDir.listFiles().foreach { f =>
              if (f.isFile() && f.getName().toLowerCase().endsWith(".jar")) {
                distribute(f.getAbsolutePath(), targetDir = Some(LOCALIZED_LIB_DIR))
              }
            }
          }
      }
    }

    /**
     * Copy a few resources to the distributed cache if their scheme is not "local".
     * Otherwise, set the corresponding key in our SparkConf to handle it downstream.
     * Each resource is represented by a 3-tuple of:
     *   (1) destination resource name,
     *   (2) local path to the resource,
     *   (3) Spark property key to set if the scheme is not local
     */
    List(
<<<<<<< HEAD
      (APP_JAR, args.userJar, CONF_SPARK_USER_JAR),
=======
      (SPARK_JAR_NAME, sparkJar(sparkConf), SPARK_JAR.key),
      (APP_JAR_NAME, args.userJar, APP_JAR.key),
>>>>>>> e1fb8579
      ("log4j.properties", oldLog4jConf.orNull, null)
    ).foreach { case (destName, path, confKey) =>
      if (path != null && !path.trim().isEmpty()) {
        val (isLocal, localizedPath) = distribute(path, destName = Some(destName))
        if (isLocal && confKey != null) {
          require(localizedPath != null, s"Path $path already distributed.")
          // If the resource is intended for local use only, handle this downstream
          // by setting the appropriate property
          sparkConf.set(confKey, localizedPath)
        }
      }
    }

    /**
     * Do the same for any additional resources passed in through ClientArguments.
     * Each resource category is represented by a 3-tuple of:
     *   (1) comma separated list of resources in this category,
     *   (2) resource type, and
     *   (3) whether to add these resources to the classpath
     */
    val cachedSecondaryJarLinks = ListBuffer.empty[String]
    List(
      (args.addJars, LocalResourceType.FILE, true),
      (args.files, LocalResourceType.FILE, false),
      (args.archives, LocalResourceType.ARCHIVE, false)
    ).foreach { case (flist, resType, addToClasspath) =>
      if (flist != null && !flist.isEmpty()) {
        flist.split(',').foreach { file =>
          val (_, localizedPath) = distribute(file, resType = resType)
          require(localizedPath != null)
          if (addToClasspath) {
            cachedSecondaryJarLinks += localizedPath
          }
        }
      }
    }
    if (cachedSecondaryJarLinks.nonEmpty) {
      sparkConf.set(SECONDARY_JARS, cachedSecondaryJarLinks)
    }

    if (isClusterMode && args.primaryPyFile != null) {
      distribute(args.primaryPyFile, appMasterOnly = true)
    }

    pySparkArchives.foreach { f => distribute(f) }

    // The python files list needs to be treated especially. All files that are not an
    // archive need to be placed in a subdirectory that will be added to PYTHONPATH.
    args.pyFiles.foreach { f =>
      val targetDir = if (f.endsWith(".py")) Some(LOCALIZED_PYTHON_DIR) else None
      distribute(f, targetDir = targetDir)
    }

    // Distribute an archive with Hadoop and Spark configuration for the AM.
    val (_, confLocalizedPath) = distribute(createConfArchive().toURI().getPath(),
      resType = LocalResourceType.ARCHIVE,
      destName = Some(LOCALIZED_CONF_DIR),
      appMasterOnly = true)
    require(confLocalizedPath != null)

    localResources
  }

  /**
   * Create an archive with the config files for distribution.
   *
   * These are only used by the AM, since executors will use the configuration object broadcast by
   * the driver. The files are zipped and added to the job as an archive, so that YARN will explode
   * it when distributing to the AM. This directory is then added to the classpath of the AM
   * process, just to make sure that everybody is using the same default config.
   *
   * This follows the order of precedence set by the startup scripts, in which HADOOP_CONF_DIR
   * shows up in the classpath before YARN_CONF_DIR.
   *
   * Currently this makes a shallow copy of the conf directory. If there are cases where a
   * Hadoop config directory contains subdirectories, this code will have to be fixed.
   *
   * The archive also contains some Spark configuration. Namely, it saves the contents of
   * SparkConf in a file to be loaded by the AM process.
   */
  private def createConfArchive(): File = {
    val hadoopConfFiles = new HashMap[String, File]()

    // Uploading $SPARK_CONF_DIR/log4j.properties file to the distributed cache to make sure that
    // the executors will use the latest configurations instead of the default values. This is
    // required when user changes log4j.properties directly to set the log configurations. If
    // configuration file is provided through --files then executors will be taking configurations
    // from --files instead of $SPARK_CONF_DIR/log4j.properties.
    val log4jFileName = "log4j.properties"
    Option(Utils.getContextOrSparkClassLoader.getResource(log4jFileName)).foreach { url =>
      if (url.getProtocol == "file") {
        hadoopConfFiles(log4jFileName) = new File(url.getPath)
      }
    }

    Seq("HADOOP_CONF_DIR", "YARN_CONF_DIR").foreach { envKey =>
      sys.env.get(envKey).foreach { path =>
        val dir = new File(path)
        if (dir.isDirectory()) {
          val files = dir.listFiles()
          if (files == null) {
            logWarning("Failed to list files under directory " + dir)
          } else {
            files.foreach { file =>
              if (file.isFile && !hadoopConfFiles.contains(file.getName())) {
                hadoopConfFiles(file.getName()) = file
              }
            }
          }
        }
      }
    }

    val confArchive = File.createTempFile(LOCALIZED_CONF_DIR, ".zip",
      new File(Utils.getLocalDir(sparkConf)))
    val confStream = new ZipOutputStream(new FileOutputStream(confArchive))

    try {
      confStream.setLevel(0)
      hadoopConfFiles.foreach { case (name, file) =>
        if (file.canRead()) {
          confStream.putNextEntry(new ZipEntry(name))
          Files.copy(file, confStream)
          confStream.closeEntry()
        }
      }

      // Save Spark configuration to a file in the archive.
      val props = new Properties()
      sparkConf.getAll.foreach { case (k, v) => props.setProperty(k, v) }
      confStream.putNextEntry(new ZipEntry(SPARK_CONF_FILE))
      val writer = new OutputStreamWriter(confStream, UTF_8)
      props.store(writer, "Spark configuration.")
      writer.flush()
      confStream.closeEntry()
    } finally {
      confStream.close()
    }
    confArchive
  }

  /**
   * Get the renewal interval for tokens.
   */
  private def getTokenRenewalInterval(stagingDirPath: Path): Long = {
    // We cannot use the tokens generated above since those have renewer yarn. Trying to renew
    // those will fail with an access control issue. So create new tokens with the logged in
    // user as renewer.
    val creds = new Credentials()
    val nns = YarnSparkHadoopUtil.get.getNameNodesToAccess(sparkConf) + stagingDirPath
    YarnSparkHadoopUtil.get.obtainTokensForNamenodes(
      nns, hadoopConf, creds, sparkConf.get(PRINCIPAL))
    val t = creds.getAllTokens.asScala
      .filter(_.getKind == DelegationTokenIdentifier.HDFS_DELEGATION_KIND)
      .head
    val newExpiration = t.renew(hadoopConf)
    val identifier = new DelegationTokenIdentifier()
    identifier.readFields(new DataInputStream(new ByteArrayInputStream(t.getIdentifier)))
    val interval = newExpiration - identifier.getIssueDate
    logInfo(s"Renewal Interval set to $interval")
    interval
  }

  /**
   * Set up the environment for launching our ApplicationMaster container.
   */
  private def setupLaunchEnv(
      stagingDir: String,
      pySparkArchives: Seq[String]): HashMap[String, String] = {
    logInfo("Setting up the launch environment for our AM container")
    val env = new HashMap[String, String]()
    populateClasspath(args, yarnConf, sparkConf, env, true, sparkConf.get(DRIVER_CLASS_PATH))
    env("SPARK_YARN_MODE") = "true"
    env("SPARK_YARN_STAGING_DIR") = stagingDir
    env("SPARK_USER") = UserGroupInformation.getCurrentUser().getShortUserName()
    if (loginFromKeytab) {
      val remoteFs = FileSystem.get(hadoopConf)
      val stagingDirPath = new Path(remoteFs.getHomeDirectory, stagingDir)
      val credentialsFile = "credentials-" + UUID.randomUUID().toString
      sparkConf.set(CREDENTIALS_FILE_PATH, new Path(stagingDirPath, credentialsFile).toString)
      logInfo(s"Credentials file set to: $credentialsFile")
      val renewalInterval = getTokenRenewalInterval(stagingDirPath)
      sparkConf.set(TOKEN_RENEWAL_INTERVAL, renewalInterval)
    }

    // Pick up any environment variables for the AM provided through spark.yarn.appMasterEnv.*
    val amEnvPrefix = "spark.yarn.appMasterEnv."
    sparkConf.getAll
      .filter { case (k, v) => k.startsWith(amEnvPrefix) }
      .map { case (k, v) => (k.substring(amEnvPrefix.length), v) }
      .foreach { case (k, v) => YarnSparkHadoopUtil.addPathToEnvironment(env, k, v) }

    // Keep this for backwards compatibility but users should move to the config
    sys.env.get("SPARK_YARN_USER_ENV").foreach { userEnvs =>
    // Allow users to specify some environment variables.
      YarnSparkHadoopUtil.setEnvFromInputString(env, userEnvs)
      // Pass SPARK_YARN_USER_ENV itself to the AM so it can use it to set up executor environments.
      env("SPARK_YARN_USER_ENV") = userEnvs
    }

    // If pyFiles contains any .py files, we need to add LOCALIZED_PYTHON_DIR to the PYTHONPATH
    // of the container processes too. Add all non-.py files directly to PYTHONPATH.
    //
    // NOTE: the code currently does not handle .py files defined with a "local:" scheme.
    val pythonPath = new ListBuffer[String]()
    val (pyFiles, pyArchives) = args.pyFiles.partition(_.endsWith(".py"))
    if (pyFiles.nonEmpty) {
      pythonPath += buildPath(YarnSparkHadoopUtil.expandEnvironment(Environment.PWD),
        LOCALIZED_PYTHON_DIR)
    }
    (pySparkArchives ++ pyArchives).foreach { path =>
      val uri = Utils.resolveURI(path)
      if (uri.getScheme != LOCAL_SCHEME) {
        pythonPath += buildPath(YarnSparkHadoopUtil.expandEnvironment(Environment.PWD),
          new Path(uri).getName())
      } else {
        pythonPath += uri.getPath()
      }
    }

    // Finally, update the Spark config to propagate PYTHONPATH to the AM and executors.
    if (pythonPath.nonEmpty) {
      val pythonPathStr = (sys.env.get("PYTHONPATH") ++ pythonPath)
        .mkString(YarnSparkHadoopUtil.getClassPathSeparator)
      env("PYTHONPATH") = pythonPathStr
      sparkConf.setExecutorEnv("PYTHONPATH", pythonPathStr)
    }

    // In cluster mode, if the deprecated SPARK_JAVA_OPTS is set, we need to propagate it to
    // executors. But we can't just set spark.executor.extraJavaOptions, because the driver's
    // SparkContext will not let that set spark* system properties, which is expected behavior for
    // Yarn clients. So propagate it through the environment.
    //
    // Note that to warn the user about the deprecation in cluster mode, some code from
    // SparkConf#validateSettings() is duplicated here (to avoid triggering the condition
    // described above).
    if (isClusterMode) {
      sys.env.get("SPARK_JAVA_OPTS").foreach { value =>
        val warning =
          s"""
            |SPARK_JAVA_OPTS was detected (set to '$value').
            |This is deprecated in Spark 1.0+.
            |
            |Please instead use:
            | - ./spark-submit with conf/spark-defaults.conf to set defaults for an application
            | - ./spark-submit with --driver-java-options to set -X options for a driver
            | - spark.executor.extraJavaOptions to set -X options for executors
          """.stripMargin
        logWarning(warning)
        for (proc <- Seq("driver", "executor")) {
          val key = s"spark.$proc.extraJavaOptions"
          if (sparkConf.contains(key)) {
            throw new SparkException(s"Found both $key and SPARK_JAVA_OPTS. Use only the former.")
          }
        }
        env("SPARK_JAVA_OPTS") = value
      }
    }

    sys.env.get(ENV_DIST_CLASSPATH).foreach { dcp =>
      env(ENV_DIST_CLASSPATH) = dcp
    }

    env
  }

  /**
   * Set up a ContainerLaunchContext to launch our ApplicationMaster container.
   * This sets up the launch environment, java options, and the command for launching the AM.
   */
  private def createContainerLaunchContext(newAppResponse: GetNewApplicationResponse)
    : ContainerLaunchContext = {
    logInfo("Setting up container launch context for our AM")
    val appId = newAppResponse.getApplicationId
    val appStagingDir = getAppStagingDir(appId)
    val pySparkArchives =
      if (sparkConf.get(IS_PYTHON_APP)) {
        findPySparkArchives()
      } else {
        Nil
      }
    val launchEnv = setupLaunchEnv(appStagingDir, pySparkArchives)
    val localResources = prepareLocalResources(appStagingDir, pySparkArchives)

    // Set the environment variables to be passed on to the executors.
    distCacheMgr.setDistFilesEnv(launchEnv)
    distCacheMgr.setDistArchivesEnv(launchEnv)

    val amContainer = Records.newRecord(classOf[ContainerLaunchContext])
    amContainer.setLocalResources(localResources.asJava)
    amContainer.setEnvironment(launchEnv.asJava)

    val javaOpts = ListBuffer[String]()

    // Set the environment variable through a command prefix
    // to append to the existing value of the variable
    var prefixEnv: Option[String] = None

    // Add Xmx for AM memory
    javaOpts += "-Xmx" + args.amMemory + "m"

    val tmpDir = new Path(
      YarnSparkHadoopUtil.expandEnvironment(Environment.PWD),
      YarnConfiguration.DEFAULT_CONTAINER_TEMP_DIR
    )
    javaOpts += "-Djava.io.tmpdir=" + tmpDir

    // TODO: Remove once cpuset version is pushed out.
    // The context is, default gc for server class machines ends up using all cores to do gc -
    // hence if there are multiple containers in same node, Spark GC affects all other containers'
    // performance (which can be that of other Spark containers)
    // Instead of using this, rely on cpusets by YARN to enforce "proper" Spark behavior in
    // multi-tenant environments. Not sure how default Java GC behaves if it is limited to subset
    // of cores on a node.
    val useConcurrentAndIncrementalGC = launchEnv.get("SPARK_USE_CONC_INCR_GC").exists(_.toBoolean)
    if (useConcurrentAndIncrementalGC) {
      // In our expts, using (default) throughput collector has severe perf ramifications in
      // multi-tenant machines
      javaOpts += "-XX:+UseConcMarkSweepGC"
      javaOpts += "-XX:MaxTenuringThreshold=31"
      javaOpts += "-XX:SurvivorRatio=8"
      javaOpts += "-XX:+CMSIncrementalMode"
      javaOpts += "-XX:+CMSIncrementalPacing"
      javaOpts += "-XX:CMSIncrementalDutyCycleMin=0"
      javaOpts += "-XX:CMSIncrementalDutyCycle=10"
    }

    // Include driver-specific java options if we are launching a driver
    if (isClusterMode) {
      val driverOpts = sparkConf.get(DRIVER_JAVA_OPTIONS).orElse(sys.env.get("SPARK_JAVA_OPTS"))
      driverOpts.foreach { opts =>
        javaOpts ++= Utils.splitCommandString(opts).map(YarnSparkHadoopUtil.escapeForShell)
      }
      val libraryPaths = Seq(sparkConf.get(DRIVER_LIBRARY_PATH),
        sys.props.get("spark.driver.libraryPath")).flatten
      if (libraryPaths.nonEmpty) {
        prefixEnv = Some(getClusterPath(sparkConf, Utils.libraryPathEnvPrefix(libraryPaths)))
      }
      if (sparkConf.get(AM_JAVA_OPTIONS).isDefined) {
        logWarning(s"${AM_JAVA_OPTIONS.key} will not take effect in cluster mode")
      }
    } else {
      // Validate and include yarn am specific java options in yarn-client mode.
      sparkConf.get(AM_JAVA_OPTIONS).foreach { opts =>
        if (opts.contains("-Dspark")) {
          val msg = s"$${amJavaOptions.key} is not allowed to set Spark options (was '$opts'). "
          throw new SparkException(msg)
        }
        if (opts.contains("-Xmx") || opts.contains("-Xms")) {
          val msg = s"$${amJavaOptions.key} is not allowed to alter memory settings (was '$opts')."
          throw new SparkException(msg)
        }
        javaOpts ++= Utils.splitCommandString(opts).map(YarnSparkHadoopUtil.escapeForShell)
      }

      sparkConf.get(AM_LIBRARY_PATH).foreach { paths =>
        prefixEnv = Some(getClusterPath(sparkConf, Utils.libraryPathEnvPrefix(Seq(paths))))
      }
    }

    // For log4j configuration to reference
    javaOpts += ("-Dspark.yarn.app.container.log.dir=" + ApplicationConstants.LOG_DIR_EXPANSION_VAR)
    YarnCommandBuilderUtils.addPermGenSizeOpt(javaOpts)

    val userClass =
      if (isClusterMode) {
        Seq("--class", YarnSparkHadoopUtil.escapeForShell(args.userClass))
      } else {
        Nil
      }
    val userJar =
      if (args.userJar != null) {
        Seq("--jar", args.userJar)
      } else {
        Nil
      }
    val primaryPyFile =
      if (isClusterMode && args.primaryPyFile != null) {
        Seq("--primary-py-file", new Path(args.primaryPyFile).getName())
      } else {
        Nil
      }
    val primaryRFile =
      if (args.primaryRFile != null) {
        Seq("--primary-r-file", args.primaryRFile)
      } else {
        Nil
      }
    val amClass =
      if (isClusterMode) {
        Utils.classForName("org.apache.spark.deploy.yarn.ApplicationMaster").getName
      } else {
        Utils.classForName("org.apache.spark.deploy.yarn.ExecutorLauncher").getName
      }
    if (args.primaryRFile != null && args.primaryRFile.endsWith(".R")) {
      args.userArgs = ArrayBuffer(args.primaryRFile) ++ args.userArgs
    }
    val userArgs = args.userArgs.flatMap { arg =>
      Seq("--arg", YarnSparkHadoopUtil.escapeForShell(arg))
    }
    val amArgs =
      Seq(amClass) ++ userClass ++ userJar ++ primaryPyFile ++ primaryRFile ++
        userArgs ++ Seq(
          "--executor-memory", args.executorMemory.toString + "m",
          "--executor-cores", args.executorCores.toString,
          "--properties-file", buildPath(YarnSparkHadoopUtil.expandEnvironment(Environment.PWD),
            LOCALIZED_CONF_DIR, SPARK_CONF_FILE))

    // Command for the ApplicationMaster
    val commands = prefixEnv ++ Seq(
        YarnSparkHadoopUtil.expandEnvironment(Environment.JAVA_HOME) + "/bin/java", "-server"
      ) ++
      javaOpts ++ amArgs ++
      Seq(
        "1>", ApplicationConstants.LOG_DIR_EXPANSION_VAR + "/stdout",
        "2>", ApplicationConstants.LOG_DIR_EXPANSION_VAR + "/stderr")

    // TODO: it would be nicer to just make sure there are no null commands here
    val printableCommands = commands.map(s => if (s == null) "null" else s).toList
    amContainer.setCommands(printableCommands.asJava)

    logDebug("===============================================================================")
    logDebug("YARN AM launch context:")
    logDebug(s"    user class: ${Option(args.userClass).getOrElse("N/A")}")
    logDebug("    env:")
    launchEnv.foreach { case (k, v) => logDebug(s"        $k -> $v") }
    logDebug("    resources:")
    localResources.foreach { case (k, v) => logDebug(s"        $k -> $v")}
    logDebug("    command:")
    logDebug(s"        ${printableCommands.mkString(" ")}")
    logDebug("===============================================================================")

    // send the acl settings into YARN to control who has access via YARN interfaces
    val securityManager = new SecurityManager(sparkConf)
    amContainer.setApplicationACLs(
      YarnSparkHadoopUtil.getApplicationAclsForYarn(securityManager).asJava)
    setupSecurityToken(amContainer)
    UserGroupInformation.getCurrentUser().addCredentials(credentials)

    amContainer
  }

  def setupCredentials(): Unit = {
    loginFromKeytab = args.principal != null || sparkConf.contains(PRINCIPAL.key)
    if (loginFromKeytab) {
      principal = Option(args.principal).orElse(sparkConf.get(PRINCIPAL)).get
      keytab = Option(args.keytab).orElse(sparkConf.get(KEYTAB)).orNull

      require(keytab != null, "Keytab must be specified when principal is specified.")
      logInfo("Attempting to login to the Kerberos" +
        s" using principal: $principal and keytab: $keytab")
      val f = new File(keytab)
      // Generate a file name that can be used for the keytab file, that does not conflict
      // with any user file.
      val keytabFileName = f.getName + "-" + UUID.randomUUID().toString
      sparkConf.set(KEYTAB.key, keytabFileName)
      sparkConf.set(PRINCIPAL.key, principal)
    }
    credentials = UserGroupInformation.getCurrentUser.getCredentials
  }

  /**
   * Report the state of an application until it has exited, either successfully or
   * due to some failure, then return a pair of the yarn application state (FINISHED, FAILED,
   * KILLED, or RUNNING) and the final application state (UNDEFINED, SUCCEEDED, FAILED,
   * or KILLED).
   *
   * @param appId ID of the application to monitor.
   * @param returnOnRunning Whether to also return the application state when it is RUNNING.
   * @param logApplicationReport Whether to log details of the application report every iteration.
   * @return A pair of the yarn application state and the final application state.
   */
  def monitorApplication(
      appId: ApplicationId,
      returnOnRunning: Boolean = false,
      logApplicationReport: Boolean = true): (YarnApplicationState, FinalApplicationStatus) = {
    val interval = sparkConf.get(REPORT_INTERVAL)
    var lastState: YarnApplicationState = null
    while (true) {
      Thread.sleep(interval)
      val report: ApplicationReport =
        try {
          getApplicationReport(appId)
        } catch {
          case e: ApplicationNotFoundException =>
            logError(s"Application $appId not found.")
            return (YarnApplicationState.KILLED, FinalApplicationStatus.KILLED)
          case NonFatal(e) =>
            logError(s"Failed to contact YARN for application $appId.", e)
            return (YarnApplicationState.FAILED, FinalApplicationStatus.FAILED)
        }
      val state = report.getYarnApplicationState

      if (logApplicationReport) {
        logInfo(s"Application report for $appId (state: $state)")

        // If DEBUG is enabled, log report details every iteration
        // Otherwise, log them every time the application changes state
        if (log.isDebugEnabled) {
          logDebug(formatReportDetails(report))
        } else if (lastState != state) {
          logInfo(formatReportDetails(report))
        }
      }

      if (lastState != state) {
        state match {
          case YarnApplicationState.RUNNING =>
            reportLauncherState(SparkAppHandle.State.RUNNING)
          case YarnApplicationState.FINISHED =>
            reportLauncherState(SparkAppHandle.State.FINISHED)
          case YarnApplicationState.FAILED =>
            reportLauncherState(SparkAppHandle.State.FAILED)
          case YarnApplicationState.KILLED =>
            reportLauncherState(SparkAppHandle.State.KILLED)
          case _ =>
        }
      }

      if (state == YarnApplicationState.FINISHED ||
        state == YarnApplicationState.FAILED ||
        state == YarnApplicationState.KILLED) {
        cleanupStagingDir(appId)
        return (state, report.getFinalApplicationStatus)
      }

      if (returnOnRunning && state == YarnApplicationState.RUNNING) {
        return (state, report.getFinalApplicationStatus)
      }

      lastState = state
    }

    // Never reached, but keeps compiler happy
    throw new SparkException("While loop is depleted! This should never happen...")
  }

  private def formatReportDetails(report: ApplicationReport): String = {
    val details = Seq[(String, String)](
      ("client token", getClientToken(report)),
      ("diagnostics", report.getDiagnostics),
      ("ApplicationMaster host", report.getHost),
      ("ApplicationMaster RPC port", report.getRpcPort.toString),
      ("queue", report.getQueue),
      ("start time", report.getStartTime.toString),
      ("final status", report.getFinalApplicationStatus.toString),
      ("tracking URL", report.getTrackingUrl),
      ("user", report.getUser)
    )

    // Use more loggable format if value is null or empty
    details.map { case (k, v) =>
      val newValue = Option(v).filter(_.nonEmpty).getOrElse("N/A")
      s"\n\t $k: $newValue"
    }.mkString("")
  }

  /**
   * Submit an application to the ResourceManager.
   * If set spark.yarn.submit.waitAppCompletion to true, it will stay alive
   * reporting the application's status until the application has exited for any reason.
   * Otherwise, the client process will exit after submission.
   * If the application finishes with a failed, killed, or undefined status,
   * throw an appropriate SparkException.
   */
  def run(): Unit = {
    this.appId = submitApplication()
    if (!launcherBackend.isConnected() && fireAndForget) {
      val report = getApplicationReport(appId)
      val state = report.getYarnApplicationState
      logInfo(s"Application report for $appId (state: $state)")
      logInfo(formatReportDetails(report))
      if (state == YarnApplicationState.FAILED || state == YarnApplicationState.KILLED) {
        throw new SparkException(s"Application $appId finished with status: $state")
      }
    } else {
      val (yarnApplicationState, finalApplicationStatus) = monitorApplication(appId)
      if (yarnApplicationState == YarnApplicationState.FAILED ||
        finalApplicationStatus == FinalApplicationStatus.FAILED) {
        throw new SparkException(s"Application $appId finished with failed status")
      }
      if (yarnApplicationState == YarnApplicationState.KILLED ||
        finalApplicationStatus == FinalApplicationStatus.KILLED) {
        throw new SparkException(s"Application $appId is killed")
      }
      if (finalApplicationStatus == FinalApplicationStatus.UNDEFINED) {
        throw new SparkException(s"The final status of application $appId is undefined")
      }
    }
  }

  private def findPySparkArchives(): Seq[String] = {
    sys.env.get("PYSPARK_ARCHIVES_PATH")
      .map(_.split(",").toSeq)
      .getOrElse {
        val pyLibPath = Seq(sys.env("SPARK_HOME"), "python", "lib").mkString(File.separator)
        val pyArchivesFile = new File(pyLibPath, "pyspark.zip")
        require(pyArchivesFile.exists(),
          "pyspark.zip not found; cannot run pyspark application in YARN mode.")
        val py4jFile = new File(pyLibPath, "py4j-0.9.1-src.zip")
        require(py4jFile.exists(),
          "py4j-0.9.1-src.zip not found; cannot run pyspark application in YARN mode.")
        Seq(pyArchivesFile.getAbsolutePath(), py4jFile.getAbsolutePath())
      }
  }

}

object Client extends Logging {

  def main(argStrings: Array[String]) {
    if (!sys.props.contains("SPARK_SUBMIT")) {
      logWarning("WARNING: This client is deprecated and will be removed in a " +
        "future version of Spark. Use ./bin/spark-submit with \"--master yarn\"")
    }

    // Set an env variable indicating we are running in YARN mode.
    // Note that any env variable with the SPARK_ prefix gets propagated to all (remote) processes
    System.setProperty("SPARK_YARN_MODE", "true")
    val sparkConf = new SparkConf

    val args = new ClientArguments(argStrings, sparkConf)
    // to maintain backwards-compatibility
    if (!Utils.isDynamicAllocationEnabled(sparkConf)) {
      sparkConf.setIfMissing(EXECUTOR_INSTANCES, args.numExecutors)
    }
    new Client(args, sparkConf).run()
  }

<<<<<<< HEAD
  // Alias for the user jar
  val APP_JAR: String = "__app__.jar"
=======
  // Alias for the Spark assembly jar and the user jar
  val SPARK_JAR_NAME: String = "__spark__.jar"
  val APP_JAR_NAME: String = "__app__.jar"
>>>>>>> e1fb8579

  // URI scheme that identifies local resources
  val LOCAL_SCHEME = "local"

  // Staging directory for any temporary jars or files
  val SPARK_STAGING: String = ".sparkStaging"

  // Location of any user-defined Spark jars
<<<<<<< HEAD
  val CONF_JARS_ARCHIVE = "spark.yarn.archive"
  val CONF_SPARK_JARS = "spark.yarn.jars"
=======
  val ENV_SPARK_JAR = "SPARK_JAR"
>>>>>>> e1fb8579

  // Staging directory is private! -> rwx--------
  val STAGING_DIR_PERMISSION: FsPermission =
    FsPermission.createImmutable(Integer.parseInt("700", 8).toShort)

  // App files are world-wide readable and owner writable -> rw-r--r--
  val APP_FILE_PERMISSION: FsPermission =
    FsPermission.createImmutable(Integer.parseInt("644", 8).toShort)

  // Distribution-defined classpath to add to processes
  val ENV_DIST_CLASSPATH = "SPARK_DIST_CLASSPATH"

  // Subdirectory where the user's Spark and Hadoop config files will be placed.
  val LOCALIZED_CONF_DIR = "__spark_conf__"

  // Name of the file in the conf archive containing Spark configuration.
  val SPARK_CONF_FILE = "__spark_conf__.properties"

  // Subdirectory where the user's python files (not archives) will be placed.
  val LOCALIZED_PYTHON_DIR = "__pyfiles__"

<<<<<<< HEAD
  // Subdirectory where Spark libraries will be placed.
  val LOCALIZED_LIB_DIR = "__spark_libs__"
=======
  /**
   * Find the user-defined Spark jar if configured, or return the jar containing this
   * class if not.
   *
   * This method first looks in the SparkConf object for the spark.yarn.jar key, and in the
   * user environment if that is not found (for backwards compatibility).
   */
  private def sparkJar(conf: SparkConf): String = {
    conf.get(SPARK_JAR).getOrElse(
      if (System.getenv(ENV_SPARK_JAR) != null) {
        logWarning(
          s"$ENV_SPARK_JAR detected in the system environment. This variable has been deprecated " +
            s"in favor of the ${SPARK_JAR.key} configuration variable.")
        System.getenv(ENV_SPARK_JAR)
      } else {
        SparkContext.jarOfClass(this.getClass).getOrElse(throw new SparkException("Could not "
          + "find jar containing Spark classes. The jar can be defined using the "
          + s"${SPARK_JAR.key} configuration option. If testing Spark, either set that option "
          + "or make sure SPARK_PREPEND_CLASSES is not set."))
      }
    )
  }
>>>>>>> e1fb8579

  /**
   * Return the path to the given application's staging directory.
   */
  private def getAppStagingDir(appId: ApplicationId): String = {
    buildPath(SPARK_STAGING, appId.toString())
  }

  /**
   * Populate the classpath entry in the given environment map with any application
   * classpath specified through the Hadoop and Yarn configurations.
   */
  private[yarn] def populateHadoopClasspath(conf: Configuration, env: HashMap[String, String])
    : Unit = {
    val classPathElementsToAdd = getYarnAppClasspath(conf) ++ getMRAppClasspath(conf)
    for (c <- classPathElementsToAdd.flatten) {
      YarnSparkHadoopUtil.addPathToEnvironment(env, Environment.CLASSPATH.name, c.trim)
    }
  }

  private def getYarnAppClasspath(conf: Configuration): Option[Seq[String]] =
    Option(conf.getStrings(YarnConfiguration.YARN_APPLICATION_CLASSPATH)) match {
      case Some(s) => Some(s.toSeq)
      case None => getDefaultYarnApplicationClasspath
    }

  private def getMRAppClasspath(conf: Configuration): Option[Seq[String]] =
    Option(conf.getStrings("mapreduce.application.classpath")) match {
      case Some(s) => Some(s.toSeq)
      case None => getDefaultMRApplicationClasspath
    }

  private[yarn] def getDefaultYarnApplicationClasspath: Option[Seq[String]] = {
    val triedDefault = Try[Seq[String]] {
      val field = classOf[YarnConfiguration].getField("DEFAULT_YARN_APPLICATION_CLASSPATH")
      val value = field.get(null).asInstanceOf[Array[String]]
      value.toSeq
    } recoverWith {
      case e: NoSuchFieldException => Success(Seq.empty[String])
    }

    triedDefault match {
      case f: Failure[_] =>
        logError("Unable to obtain the default YARN Application classpath.", f.exception)
      case s: Success[Seq[String]] =>
        logDebug(s"Using the default YARN application classpath: ${s.get.mkString(",")}")
    }

    triedDefault.toOption
  }

  private[yarn] def getDefaultMRApplicationClasspath: Option[Seq[String]] = {
    val triedDefault = Try[Seq[String]] {
      val field = classOf[MRJobConfig].getField("DEFAULT_MAPREDUCE_APPLICATION_CLASSPATH")
      StringUtils.getStrings(field.get(null).asInstanceOf[String]).toSeq
    } recoverWith {
      case e: NoSuchFieldException => Success(Seq.empty[String])
    }

    triedDefault match {
      case f: Failure[_] =>
        logError("Unable to obtain the default MR Application classpath.", f.exception)
      case s: Success[Seq[String]] =>
        logDebug(s"Using the default MR application classpath: ${s.get.mkString(",")}")
    }

    triedDefault.toOption
  }

  /**
   * Populate the classpath entry in the given environment map.
   *
   * User jars are generally not added to the JVM's system classpath; those are handled by the AM
   * and executor backend. When the deprecated `spark.yarn.user.classpath.first` is used, user jars
   * are included in the system classpath, though. The extra class path and other uploaded files are
   * always made available through the system class path.
   *
   * @param args Client arguments (when starting the AM) or null (when starting executors).
   */
  private[yarn] def populateClasspath(
      args: ClientArguments,
      conf: Configuration,
      sparkConf: SparkConf,
      env: HashMap[String, String],
      isAM: Boolean,
      extraClassPath: Option[String] = None): Unit = {
    extraClassPath.foreach { cp =>
      addClasspathEntry(getClusterPath(sparkConf, cp), env)
    }
    addClasspathEntry(YarnSparkHadoopUtil.expandEnvironment(Environment.PWD), env)

    if (isAM) {
      addClasspathEntry(
        YarnSparkHadoopUtil.expandEnvironment(Environment.PWD) + Path.SEPARATOR +
          LOCALIZED_CONF_DIR, env)
    }

    if (sparkConf.get(USER_CLASS_PATH_FIRST)) {
      // in order to properly add the app jar when user classpath is first
      // we have to do the mainJar separate in order to send the right thing
      // into addFileToClasspath
      val mainJar =
        if (args != null) {
          getMainJarUri(Option(args.userJar))
        } else {
          getMainJarUri(sparkConf.get(APP_JAR))
        }
      mainJar.foreach(addFileToClasspath(sparkConf, conf, _, APP_JAR_NAME, env))

      val secondaryJars =
        if (args != null) {
          getSecondaryJarUris(Option(args.addJars).map(_.split(",").toSeq))
        } else {
          getSecondaryJarUris(sparkConf.get(SECONDARY_JARS))
        }
      secondaryJars.foreach { x =>
        addFileToClasspath(sparkConf, conf, x, null, env)
      }
    }
<<<<<<< HEAD

    // Add the Spark jars to the classpath, depending on how they were distributed.
    addClasspathEntry(buildPath(YarnSparkHadoopUtil.expandEnvironment(Environment.PWD),
      LOCALIZED_LIB_DIR, "*"), env)
    if (!sparkConf.contains(CONF_JARS_ARCHIVE)) {
      sparkConf.getOption(CONF_SPARK_JARS).foreach { jarList =>
        val jars = jarList.split(",").map(_.trim).filter(_.nonEmpty)
        jars.filter(isLocalUri).foreach { jar =>
          addClasspathEntry(getClusterPath(sparkConf, jar), env)
        }
      }
    }

=======
    addFileToClasspath(sparkConf, conf, new URI(sparkJar(sparkConf)), SPARK_JAR_NAME, env)
>>>>>>> e1fb8579
    populateHadoopClasspath(conf, env)
    sys.env.get(ENV_DIST_CLASSPATH).foreach { cp =>
      addClasspathEntry(getClusterPath(sparkConf, cp), env)
    }
  }

  /**
   * Returns a list of URIs representing the user classpath.
   *
   * @param conf Spark configuration.
   */
  def getUserClasspath(conf: SparkConf): Array[URI] = {
    val mainUri = getMainJarUri(conf.get(APP_JAR))
    val secondaryUris = getSecondaryJarUris(conf.get(SECONDARY_JARS))
    (mainUri ++ secondaryUris).toArray
  }

  private def getMainJarUri(mainJar: Option[String]): Option[URI] = {
    mainJar.flatMap { path =>
      val uri = Utils.resolveURI(path)
      if (uri.getScheme == LOCAL_SCHEME) Some(uri) else None
    }.orElse(Some(new URI(APP_JAR_NAME)))
  }

  private def getSecondaryJarUris(secondaryJars: Option[Seq[String]]): Seq[URI] = {
    secondaryJars.getOrElse(Nil).map(new URI(_))
  }

  /**
   * Adds the given path to the classpath, handling "local:" URIs correctly.
   *
   * If an alternate name for the file is given, and it's not a "local:" file, the alternate
   * name will be added to the classpath (relative to the job's work directory).
   *
   * If not a "local:" file and no alternate name, the linkName will be added to the classpath.
   *
   * @param conf        Spark configuration.
   * @param hadoopConf  Hadoop configuration.
   * @param uri         URI to add to classpath (optional).
   * @param fileName    Alternate name for the file (optional).
   * @param env         Map holding the environment variables.
   */
  private def addFileToClasspath(
      conf: SparkConf,
      hadoopConf: Configuration,
      uri: URI,
      fileName: String,
      env: HashMap[String, String]): Unit = {
    if (uri != null && uri.getScheme == LOCAL_SCHEME) {
      addClasspathEntry(getClusterPath(conf, uri.getPath), env)
    } else if (fileName != null) {
      addClasspathEntry(buildPath(
        YarnSparkHadoopUtil.expandEnvironment(Environment.PWD), fileName), env)
    } else if (uri != null) {
      val localPath = getQualifiedLocalPath(uri, hadoopConf)
      val linkName = Option(uri.getFragment()).getOrElse(localPath.getName())
      addClasspathEntry(buildPath(
        YarnSparkHadoopUtil.expandEnvironment(Environment.PWD), linkName), env)
    }
  }

  /**
   * Add the given path to the classpath entry of the given environment map.
   * If the classpath is already set, this appends the new path to the existing classpath.
   */
  private def addClasspathEntry(path: String, env: HashMap[String, String]): Unit =
    YarnSparkHadoopUtil.addPathToEnvironment(env, Environment.CLASSPATH.name, path)

  /**
   * Returns the path to be sent to the NM for a path that is valid on the gateway.
   *
   * This method uses two configuration values:
   *
   *  - spark.yarn.config.gatewayPath: a string that identifies a portion of the input path that may
   *    only be valid in the gateway node.
   *  - spark.yarn.config.replacementPath: a string with which to replace the gateway path. This may
   *    contain, for example, env variable references, which will be expanded by the NMs when
   *    starting containers.
   *
   * If either config is not available, the input path is returned.
   */
  def getClusterPath(conf: SparkConf, path: String): String = {
    val localPath = conf.get(GATEWAY_ROOT_PATH)
    val clusterPath = conf.get(REPLACEMENT_ROOT_PATH)
    if (localPath != null && clusterPath != null) {
      path.replace(localPath, clusterPath)
    } else {
      path
    }
  }

  /**
   * Return whether the two file systems are the same.
   */
  private def compareFs(srcFs: FileSystem, destFs: FileSystem): Boolean = {
    val srcUri = srcFs.getUri()
    val dstUri = destFs.getUri()
    if (srcUri.getScheme() == null || srcUri.getScheme() != dstUri.getScheme()) {
      return false
    }

    var srcHost = srcUri.getHost()
    var dstHost = dstUri.getHost()

    // In HA or when using viewfs, the host part of the URI may not actually be a host, but the
    // name of the HDFS namespace. Those names won't resolve, so avoid even trying if they
    // match.
    if (srcHost != null && dstHost != null && srcHost != dstHost) {
      try {
        srcHost = InetAddress.getByName(srcHost).getCanonicalHostName()
        dstHost = InetAddress.getByName(dstHost).getCanonicalHostName()
      } catch {
        case e: UnknownHostException =>
          return false
      }
    }

    Objects.equal(srcHost, dstHost) && srcUri.getPort() == dstUri.getPort()
  }

  /**
   * Given a local URI, resolve it and return a qualified local path that corresponds to the URI.
   * This is used for preparing local resources to be included in the container launch context.
   */
  private def getQualifiedLocalPath(localURI: URI, hadoopConf: Configuration): Path = {
    val qualifiedURI =
      if (localURI.getScheme == null) {
        // If not specified, assume this is in the local filesystem to keep the behavior
        // consistent with that of Hadoop
        new URI(FileSystem.getLocal(hadoopConf).makeQualified(new Path(localURI)).toString)
      } else {
        localURI
      }
    new Path(qualifiedURI)
  }

  /**
   * Whether to consider jars provided by the user to have precedence over the Spark jars when
   * loading user classes.
   */
  def isUserClassPathFirst(conf: SparkConf, isDriver: Boolean): Boolean = {
    if (isDriver) {
      conf.get(DRIVER_USER_CLASS_PATH_FIRST)
    } else {
      conf.get(EXECUTOR_USER_CLASS_PATH_FIRST)
    }
  }

  /**
   * Joins all the path components using Path.SEPARATOR.
   */
  def buildPath(components: String*): String = {
    components.mkString(Path.SEPARATOR)
  }

  /** Returns whether the URI is a "local:" URI. */
  def isLocalUri(uri: String): Boolean = {
    uri.startsWith(s"$LOCAL_SCHEME:")
  }

}<|MERGE_RESOLUTION|>--- conflicted
+++ resolved
@@ -435,17 +435,17 @@
      * TODO: currently the code looks in $SPARK_HOME/lib while the work to replace assemblies
      * with a directory full of jars is ongoing.
      */
-    if (sparkConf.contains(CONF_JARS_ARCHIVE)) {
-      val archive = sparkConf.get(CONF_JARS_ARCHIVE)
-      require(!isLocalUri(archive), s"$CONF_JARS_ARCHIVE cannot be a local URI.")
+    val sparkArchive = sparkConf.get(SPARK_ARCHIVE)
+    if (sparkArchive.isDefined) {
+      val archive = sparkArchive.get
+      require(!isLocalUri(archive), s"${SPARK_ARCHIVE.key} cannot be a local URI.")
       distribute(Utils.resolveURI(archive).toString,
         resType = LocalResourceType.ARCHIVE,
         destName = Some(LOCALIZED_LIB_DIR))
     } else {
-      sparkConf.getOption(CONF_SPARK_JARS) match {
-        case Some(jarList) =>
+      sparkConf.get(SPARK_JARS) match {
+        case Some(jars) =>
           // Break the list of jars to upload, and resolve globs.
-          val jars = jarList.split(",").map(_.trim).filter(_.nonEmpty)
           val localJars = new ArrayBuffer[String]()
           jars.foreach { jar =>
             if (!isLocalUri(jar)) {
@@ -461,12 +461,12 @@
           }
 
           // Propagate the local URIs to the containers using the configuration.
-          sparkConf.set(CONF_SPARK_JARS, localJars.mkString(","))
+          sparkConf.set(SPARK_JARS, localJars)
 
         case None =>
           // No configuration, so fall back to uploading local jar files.
-          logWarning(s"Neither $CONF_SPARK_JARS nor $CONF_JARS_ARCHIVE is set, falling back to " +
-            "uploading libraries under SPARK_HOME.")
+          logWarning(s"Neither ${SPARK_JARS.key} nor ${SPARK_ARCHIVE}.key is set, falling back " +
+            "to uploading libraries under SPARK_HOME.")
           val jarsDir = new File(sparkConf.getenv("SPARK_HOME"), "lib")
           if (jarsDir.isDirectory()) {
             jarsDir.listFiles().foreach { f =>
@@ -487,12 +487,7 @@
      *   (3) Spark property key to set if the scheme is not local
      */
     List(
-<<<<<<< HEAD
-      (APP_JAR, args.userJar, CONF_SPARK_USER_JAR),
-=======
-      (SPARK_JAR_NAME, sparkJar(sparkConf), SPARK_JAR.key),
-      (APP_JAR_NAME, args.userJar, APP_JAR.key),
->>>>>>> e1fb8579
+      (APP_JAR_NAME, args.userJar, APP_JAR),
       ("log4j.properties", oldLog4jConf.orNull, null)
     ).foreach { case (destName, path, confKey) =>
       if (path != null && !path.trim().isEmpty()) {
@@ -1122,14 +1117,8 @@
     new Client(args, sparkConf).run()
   }
 
-<<<<<<< HEAD
   // Alias for the user jar
-  val APP_JAR: String = "__app__.jar"
-=======
-  // Alias for the Spark assembly jar and the user jar
-  val SPARK_JAR_NAME: String = "__spark__.jar"
   val APP_JAR_NAME: String = "__app__.jar"
->>>>>>> e1fb8579
 
   // URI scheme that identifies local resources
   val LOCAL_SCHEME = "local"
@@ -1137,13 +1126,6 @@
   // Staging directory for any temporary jars or files
   val SPARK_STAGING: String = ".sparkStaging"
 
-  // Location of any user-defined Spark jars
-<<<<<<< HEAD
-  val CONF_JARS_ARCHIVE = "spark.yarn.archive"
-  val CONF_SPARK_JARS = "spark.yarn.jars"
-=======
-  val ENV_SPARK_JAR = "SPARK_JAR"
->>>>>>> e1fb8579
 
   // Staging directory is private! -> rwx--------
   val STAGING_DIR_PERMISSION: FsPermission =
@@ -1165,33 +1147,8 @@
   // Subdirectory where the user's python files (not archives) will be placed.
   val LOCALIZED_PYTHON_DIR = "__pyfiles__"
 
-<<<<<<< HEAD
   // Subdirectory where Spark libraries will be placed.
   val LOCALIZED_LIB_DIR = "__spark_libs__"
-=======
-  /**
-   * Find the user-defined Spark jar if configured, or return the jar containing this
-   * class if not.
-   *
-   * This method first looks in the SparkConf object for the spark.yarn.jar key, and in the
-   * user environment if that is not found (for backwards compatibility).
-   */
-  private def sparkJar(conf: SparkConf): String = {
-    conf.get(SPARK_JAR).getOrElse(
-      if (System.getenv(ENV_SPARK_JAR) != null) {
-        logWarning(
-          s"$ENV_SPARK_JAR detected in the system environment. This variable has been deprecated " +
-            s"in favor of the ${SPARK_JAR.key} configuration variable.")
-        System.getenv(ENV_SPARK_JAR)
-      } else {
-        SparkContext.jarOfClass(this.getClass).getOrElse(throw new SparkException("Could not "
-          + "find jar containing Spark classes. The jar can be defined using the "
-          + s"${SPARK_JAR.key} configuration option. If testing Spark, either set that option "
-          + "or make sure SPARK_PREPEND_CLASSES is not set."))
-      }
-    )
-  }
->>>>>>> e1fb8579
 
   /**
    * Return the path to the given application's staging directory.
@@ -1311,23 +1268,18 @@
         addFileToClasspath(sparkConf, conf, x, null, env)
       }
     }
-<<<<<<< HEAD
 
     // Add the Spark jars to the classpath, depending on how they were distributed.
     addClasspathEntry(buildPath(YarnSparkHadoopUtil.expandEnvironment(Environment.PWD),
       LOCALIZED_LIB_DIR, "*"), env)
-    if (!sparkConf.contains(CONF_JARS_ARCHIVE)) {
-      sparkConf.getOption(CONF_SPARK_JARS).foreach { jarList =>
-        val jars = jarList.split(",").map(_.trim).filter(_.nonEmpty)
+    if (!sparkConf.get(SPARK_ARCHIVE).isDefined) {
+      sparkConf.get(SPARK_JARS).foreach { jars =>
         jars.filter(isLocalUri).foreach { jar =>
           addClasspathEntry(getClusterPath(sparkConf, jar), env)
         }
       }
     }
 
-=======
-    addFileToClasspath(sparkConf, conf, new URI(sparkJar(sparkConf)), SPARK_JAR_NAME, env)
->>>>>>> e1fb8579
     populateHadoopClasspath(conf, env)
     sys.env.get(ENV_DIST_CLASSPATH).foreach { cp =>
       addClasspathEntry(getClusterPath(sparkConf, cp), env)
